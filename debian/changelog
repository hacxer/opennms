--- conflicted
+++ resolved
@@ -1,4 +1,3 @@
-<<<<<<< HEAD
 opennms (1.12.0-1) stable; urgency=high
 
   * First OpenNMS 1.12 release.
@@ -60,13 +59,12 @@
   * New upstream release.
 
  -- OpenNMS Release Manager <opennms@opennms.org>  Mon, 07 May 2012 11:21:00 -0400
-=======
+
 opennms (1.10.13-1) stable; urgency=low
 
   * New upstream release.  This release has a number of bugfixes.
 
  -- OpenNMS Release Manager <opennms@opennms.org>  Tue, 17 Sep 2013 10:19:00 -0500
->>>>>>> 77364f11
 
 opennms (1.10.12-1) stable; urgency=medium
 
