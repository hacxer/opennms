--- conflicted
+++ resolved
@@ -1,16 +1,14 @@
-<<<<<<< HEAD
 opennms (1.11.0-1) unstable; urgency=low
 
   * New upstream release.
 
  -- OpenNMS Release Manager <opennms@opennms.org>  Mon, 07 May 2012 11:21:00 -0400
-=======
+
 opennms (1.10.3-1) stable; urgency=high
 
   * New upstream release.  Includes a fix for a potential deadlock in provisiond.
 
  -- OpenNMS Release Manager <opennms@opennms.org>  Mon, 21 May 2012 17:01:00 -0400
->>>>>>> 025d057e
 
 opennms (1.10.2-1) stable; urgency=high
 
