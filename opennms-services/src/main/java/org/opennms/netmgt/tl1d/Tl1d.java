/*******************************************************************************
 * This file is part of OpenNMS(R).
 *
 * Copyright (C) 2008-2012 The OpenNMS Group, Inc.
 * OpenNMS(R) is Copyright (C) 1999-2012 The OpenNMS Group, Inc.
 *
 * OpenNMS(R) is a registered trademark of The OpenNMS Group, Inc.
 *
 * OpenNMS(R) is free software: you can redistribute it and/or modify
 * it under the terms of the GNU General Public License as published
 * by the Free Software Foundation, either version 3 of the License,
 * or (at your option) any later version.
 *
 * OpenNMS(R) is distributed in the hope that it will be useful,
 * but WITHOUT ANY WARRANTY; without even the implied warranty of
 * MERCHANTABILITY or FITNESS FOR A PARTICULAR PURPOSE.  See the
 * GNU General Public License for more details.
 *
 * You should have received a copy of the GNU General Public License
 * along with OpenNMS(R).  If not, see:
 *      http://www.gnu.org/licenses/
 *
 * For more information contact:
 *     OpenNMS(R) Licensing <license@opennms.org>
 *     http://www.opennms.org/
 *     http://www.opennms.com/
 *******************************************************************************/

package org.opennms.netmgt.tl1d;

import static org.opennms.core.utils.InetAddressUtils.addr;

import java.util.ArrayList;
import java.util.Iterator;
import java.util.List;
import java.util.concurrent.BlockingQueue;
import java.util.concurrent.LinkedBlockingQueue;

import org.opennms.netmgt.EventConstants;
import org.opennms.netmgt.config.tl1d.Tl1Element;
import org.opennms.netmgt.daemon.AbstractServiceDaemon;
import org.opennms.netmgt.dao.api.Tl1ConfigurationDao;
import org.opennms.netmgt.model.events.EventBuilder;
import org.opennms.netmgt.model.events.EventForwarder;
import org.opennms.netmgt.model.events.annotations.EventHandler;
import org.opennms.netmgt.model.events.annotations.EventListener;
import org.opennms.netmgt.xml.event.Event;
import org.opennms.netmgt.xml.event.Parm;
import org.slf4j.Logger;
import org.slf4j.LoggerFactory;

/**
 * OpenNMS TL1 Daemon!
 *
 * @author <a href="mailto:david@opennms.org">David Hustace</a>
 * @version $Id: $
 */
@EventListener(name="OpenNMS:Tl1d", logPrefix="tl1d")
public class Tl1d extends AbstractServiceDaemon {

    private static final Logger LOG = LoggerFactory.getLogger(Tl1d.class);

    private static final String LOG4J_CATEGORY = "tl1d";

	/*
     * The last status sent to the service control manager.
     */
    private volatile int m_status = START_PENDING;
    private volatile Thread m_tl1MesssageProcessor;
    private volatile EventForwarder m_eventForwarder;
	private volatile Tl1ConfigurationDao m_configurationDao;

    private final BlockingQueue<Tl1AutonomousMessage> m_tl1Queue = new LinkedBlockingQueue<Tl1AutonomousMessage>();
    private final List<Tl1Client> m_tl1Clients = new ArrayList<Tl1Client>();

    /**
     * <p>Constructor for Tl1d.</p>
     */
    public Tl1d() {
        super(LOG4J_CATEGORY);
    }
	
    /**
     * <p>handleRelooadConfigurationEvent</p>
     *
     * @param e a {@link org.opennms.netmgt.xml.event.Event} object.
     */
    @EventHandler(uei=EventConstants.RELOAD_DAEMON_CONFIG_UEI)
    public void handleRelooadConfigurationEvent(Event e) {
        

        if (isReloadConfigEventTarget(e)) {
            EventBuilder ebldr = null;
            try {
                stopListeners();
                removeClients();
                /*
                 * leave everything currently on the queue, no need to mess with that, might want a handler
                 * someday for emptying the current queue on a reload event or even a pause clients or something.
                 * 
                 * Don't interrupt message processor, it simply waits on the queue from something to be added.
                 * 
                 */

                m_configurationDao.update();

                initializeTl1Connections();

                startClients();

                LOG.debug("handleReloadConfigurationEvent: {} defined.", m_tl1Clients.size());
                LOG.info("handleReloadConfigurationEvent: completed.");
                
                ebldr = new EventBuilder(EventConstants.RELOAD_DAEMON_CONFIG_SUCCESSFUL_UEI, getName());
                ebldr.addParam(EventConstants.PARM_DAEMON_NAME, "Tl1d");

            } catch (Throwable exception) {
                LOG.error("handleReloadConfigurationEvent: failed.", exception);
                ebldr = new EventBuilder(EventConstants.RELOAD_DAEMON_CONFIG_FAILED_UEI, getName());
                ebldr.addParam(EventConstants.PARM_DAEMON_NAME, "Tl1d");
                ebldr.addParam(EventConstants.PARM_REASON, exception.getLocalizedMessage().substring(1, 128));
            }
            
            if (ebldr != null) {
                m_eventForwarder.sendNow(ebldr.getEvent());
            }

        }
    }
    
    private boolean isReloadConfigEventTarget(Event event) {
        boolean isTarget = false;
        
        List<Parm> parmCollection = event.getParmCollection();

        for (Parm parm : parmCollection) {
            if (EventConstants.PARM_DAEMON_NAME.equals(parm.getParmName()) && "Tl1d".equalsIgnoreCase(parm.getValue().getContent())) {
                isTarget = true;
                break;
            }
        }
        
        LOG.debug("isReloadConfigEventTarget: Tl1d was target of reload event: {}", isTarget);
        return isTarget;
    }

    /**
     * <p>onInit</p>
     */
    @Override
    public synchronized void onInit() {
        initializeTl1Connections();  
    }

    /**
     * <p>onStart</p>
     */
    @Override
    public synchronized void onStart() {
        LOG.info("onStart: Initializing Tl1d message processing.");
        
        m_tl1MesssageProcessor = new Thread("Tl1-Message-Processor") {
            @Override
            public void run() {
                doMessageProcessing();
            }
        };

        LOG.info("onStart: starting message processing thread...");
        m_tl1MesssageProcessor.start();
        LOG.info("onStart: message processing thread started.");

        startClients();
        
        LOG.info("onStart: Finished Initializing Tl1d connections.");
    }

    private void startClients() {
        LOG.info("startClients: starting clients...");
        
        for (Tl1Client client : m_tl1Clients) {
            LOG.debug("startClients: starting client: {}", client);
            client.start();
            LOG.debug("startClients: started client.");
        }
        
        LOG.info("startClients: clients started.");
    }

	/**
	 * <p>onStop</p>
	 */
    @Override
	public synchronized void onStop() {
		stopListeners();
        m_tl1MesssageProcessor.interrupt();
		removeClients();
	}
	
	private void removeClients() {
	    
	    LOG.info("removeClients: removing current set of defined TL1 clients...");
	    
	    Iterator<Tl1Client> it = m_tl1Clients.iterator();
	    while (it.hasNext()) {
            Tl1Client client = it.next();
            
            LOG.debug("removeClients: removing client: {}", client);
            
            client = null;
            it.remove();
        }
	    
	    LOG.info("removeClients: all clients removed.");
	}

    private void stopListeners() {
        LOG.info("stopListeners: calling stop on all clients...");
        
        for (Tl1Client client : m_tl1Clients) {
            LOG.debug("stopListeners: calling stop on client: {}", client);
			client.stop();
		}
        
        LOG.info("stopListeners: clients stopped.");
    }

    private void initializeTl1Connections() {
        LOG.info("onInit: Initializing Tl1d connections...");
    
        List<Tl1Element> configElements = m_configurationDao.getElements();
    
        for(Tl1Element element : configElements) {
            try {
                Tl1Client client = (Tl1Client) Class.forName(element.getTl1ClientApi()).newInstance();
                
                LOG.debug("initializeTl1Connections: initializing client: {}", client);
                
                client.setHost(element.getHost());
                client.setPort(element.getPort());
                client.setTl1Queue(m_tl1Queue);
                client.setMessageProcessor((Tl1AutonomousMessageProcessor) Class.forName(element.getTl1MessageParser()).newInstance());
                client.setReconnectionDelay(element.getReconnectDelay());
                m_tl1Clients.add(client);
                
                LOG.debug("initializeTl1Connections: client initialized.");
            } catch (InstantiationException e) {
                LOG.error("onInit: could not instantiate specified class.", e);
            } catch (IllegalAccessException e) {
                LOG.error("onInit: could not access specified class.", e);
            } catch (ClassNotFoundException e) {
                LOG.error("onInit: could not find specified class.", e);
            }
        }

        LOG.info("onInit: Finished Initializing Tl1d connections.");
    }

    private void processMessage(Tl1AutonomousMessage message) {
        
        LOG.debug("processMessage: Processing message: {}", message);

        EventBuilder bldr = new EventBuilder(Tl1AutonomousMessage.UEI, "Tl1d");
        bldr.setHost(message.getHost());
        bldr.setInterface(addr(message.getHost())); //interface is the IP
        bldr.setService("TL-1"); //Service it TL-1
        bldr.setSeverity(message.getId().getHighestSeverity());
        
        bldr.setTime(message.getTimestamp());
        bldr.addParam("raw-message", message.getRawMessage());
        bldr.addParam("alarm-code", message.getId().getAlarmCode());
        bldr.addParam("atag", message.getId().getAlarmTag());
        bldr.addParam("verb", message.getId().getVerb());
        bldr.addParam("autoblock", message.getAutoBlock().getBlock());
        bldr.addParam("aid",message.getAutoBlock().getAid());
        bldr.addParam("additionalParams",message.getAutoBlock().getAdditionalParams());
        
        m_eventForwarder.sendNow(bldr.getEvent());
        
        LOG.debug("processMessage: Message processed: {}", message);
    }


    /**
     * Returns the current status of the service.
     *
     * @return The service's status.
     */
    @Override
    public synchronized int getStatus() {
        return m_status;
    }

    private void doMessageProcessing() {
        LOG.debug("doMessageProcessing: Processing messages.");
        boolean cont = true;
        while (cont ) {
            try {
                LOG.debug("doMessageProcessing: taking message from queue..");
                
                Tl1AutonomousMessage message = m_tl1Queue.take();
                
                LOG.debug("doMessageProcessing: message taken: {}", message);
                
                processMessage(message);
            } catch (InterruptedException e) {
                LOG.warn("doMessageProcessing: received interrupt", e);
<<<<<<< HEAD
=======
                break;
>>>>>>> 54237913
            }
        }
        
        LOG.debug("doMessageProcessing: Exiting processing messages.");
    }
    
    /**
     * <p>setEventForwarder</p>
     *
     * @param eventForwarder a {@link org.opennms.netmgt.model.events.EventForwarder} object.
     */
    public void setEventForwarder(EventForwarder eventForwarder) {
        m_eventForwarder = eventForwarder;
    }

    /**
     * <p>getEventForwarder</p>
     *
     * @return a {@link org.opennms.netmgt.model.events.EventForwarder} object.
     */
    public EventForwarder getEventForwarder() {
        return m_eventForwarder;
    }

    /**
     * <p>setConfigurationDao</p>
     *
     * @param configurationDao a {@link org.opennms.netmgt.dao.api.Tl1ConfigurationDao} object.
     */
    public void setConfigurationDao(Tl1ConfigurationDao configurationDao) {
        m_configurationDao = configurationDao;
    }


}<|MERGE_RESOLUTION|>--- conflicted
+++ resolved
@@ -305,10 +305,7 @@
                 processMessage(message);
             } catch (InterruptedException e) {
                 LOG.warn("doMessageProcessing: received interrupt", e);
-<<<<<<< HEAD
-=======
                 break;
->>>>>>> 54237913
             }
         }
         
