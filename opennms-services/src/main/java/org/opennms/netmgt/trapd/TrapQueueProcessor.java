/*******************************************************************************
 * This file is part of OpenNMS(R).
 *
 * Copyright (C) 2006-2011 The OpenNMS Group, Inc.
 * OpenNMS(R) is Copyright (C) 1999-2011 The OpenNMS Group, Inc.
 *
 * OpenNMS(R) is a registered trademark of The OpenNMS Group, Inc.
 *
 * OpenNMS(R) is free software: you can redistribute it and/or modify
 * it under the terms of the GNU General Public License as published
 * by the Free Software Foundation, either version 3 of the License,
 * or (at your option) any later version.
 *
 * OpenNMS(R) is distributed in the hope that it will be useful,
 * but WITHOUT ANY WARRANTY; without even the implied warranty of
 * MERCHANTABILITY or FITNESS FOR A PARTICULAR PURPOSE.  See the
 * GNU General Public License for more details.
 *
 * You should have received a copy of the GNU General Public License
 * along with OpenNMS(R).  If not, see:
 *      http://www.gnu.org/licenses/
 *
 * For more information contact:
 *     OpenNMS(R) Licensing <license@opennms.org>
 *     http://www.opennms.org/
 *     http://www.opennms.com/
 *******************************************************************************/

package org.opennms.netmgt.trapd;

import static org.opennms.core.utils.InetAddressUtils.addr;

import java.net.InetAddress;
import java.util.concurrent.Callable;

import org.opennms.core.concurrent.WaterfallCallable;
import org.opennms.core.utils.InetAddressUtils;
import org.opennms.core.utils.ThreadCategory;
import org.opennms.netmgt.config.EventConfDao;
import org.opennms.netmgt.eventd.EventIpcManager;
import org.opennms.netmgt.model.events.EventBuilder;
import org.opennms.netmgt.snmp.TrapNotification;
import org.opennms.netmgt.xml.event.Event;
import org.opennms.netmgt.xml.eventconf.Logmsg;
import org.springframework.beans.factory.InitializingBean;
import org.springframework.util.Assert;

/**
 * The TrapQueueProcessor handles the conversion of V1 and V2 traps to events
 * and sending them out the JSDT channel that eventd is listening on
 * 
 * @author <A HREF="mailto:weave@oculan.com">Brian Weaver </A>
 * @author <A HREF="mailto:sowmya@opennms.org">Sowmya Nataraj </A>
 * @author <A HREF="mailto:larry@opennms.org">Lawrence Karnowski </A>
 * @author <A HREF="mailto:mike@opennms.org">Mike Davidson </A>
 * @author <A HREF="mailto:tarus@opennms.org">Tarus Balog </A>
 * @author <A HREF="http://www.opennms.org">OpenNMS.org </A>
 *  
 */
class TrapQueueProcessor implements WaterfallCallable, InitializingBean {
    /**
     * The name of the local host.
     */
    private static final String LOCALHOST_ADDRESS = InetAddressUtils.getLocalHostName();

    /**
     * Whether or not a newSuspect event should be generated with a trap from an
     * unknown IP address
     */
    private Boolean m_newSuspect;

    /**
     * The event IPC manager to which we send events created from traps.
     */
    private EventIpcManager m_eventMgr;

    /**
     * The event configuration DAO that we use to convert from traps to events.
     */
    private EventConfDao m_eventConfDao;

    private TrapNotification m_trapNotification;

    /**
     * Process a V2 trap and convert it to an event for transmission.
     * 
     * <p>
     * From RFC2089 ('Mapping SNMPv2 onto SNMPv1'), section 3.3 ('Processing an
     * outgoing SNMPv2 TRAP')
     * </p>
     * 
     * <p>
     * <strong>2b </strong>
     * <p>
     * If the snmpTrapOID.0 value is one of the standard traps the specific-trap
     * field is set to zero and the generic trap field is set according to this
     * mapping:
     * <p>
     * 
     * <pre>
     * 
     *  
     *   
     *    
     *     
     *      
     *            value of snmpTrapOID.0                generic-trap
     *            ===============================       ============
     *            1.3.6.1.6.3.1.1.5.1 (coldStart)                  0
     *            1.3.6.1.6.3.1.1.5.2 (warmStart)                  1
     *            1.3.6.1.6.3.1.1.5.3 (linkDown)                   2
     *            1.3.6.1.6.3.1.1.5.4 (linkUp)                     3
     *            1.3.6.1.6.3.1.1.5.5 (authenticationFailure)      4
     *            1.3.6.1.6.3.1.1.5.6 (egpNeighborLoss)            5
     *       
     *      
     *     
     *    
     *   
     *  
     * </pre>
     * 
     * <p>
     * The enterprise field is set to the value of snmpTrapEnterprise.0 if this
     * varBind is present, otherwise it is set to the value snmpTraps as defined
     * in RFC1907 [4].
     * </p>
     * 
     * <p>
     * <strong>2c. </strong>
     * </p>
     * <p>
     * If the snmpTrapOID.0 value is not one of the standard traps, then the
     * generic-trap field is set to 6 and the specific-trap field is set to the
     * last subid of the snmpTrapOID.0 value.
     * </p>
     * 
     * <p>
     * If the next to last subid of snmpTrapOID.0 is zero, then the enterprise
     * field is set to snmpTrapOID.0 value and the last 2 subids are truncated
     * from that value. If the next to last subid of snmpTrapOID.0 is not zero,
     * then the enterprise field is set to snmpTrapOID.0 value and the last 1
     * subid is truncated from that value.
     * </p>
     * 
     * <p>
     * In any event, the snmpTrapEnterprise.0 varBind (if present) is ignored in
     * this case.
     * </p>
     */
    @Override
    public Callable<Void> call() {
        try {
            processTrapEvent(((EventCreator)m_trapNotification.getTrapProcessor()).getEvent());
        } catch (IllegalArgumentException e) {
            log().info(e.getMessage());
        } catch (Throwable e) {
            log().error("Unexpected error processing trap: " + e, e);
        }
        return null;
    }

    /**
     * <p>processTrapEvent</p>
     *
     * @param event a {@link org.opennms.netmgt.xml.event.Event} object.
     */
    private void processTrapEvent(final Event event) {
    	final InetAddress trapInterface = event.getInterfaceAddress();

    	final org.opennms.netmgt.xml.eventconf.Event econf = m_eventConfDao.findByEvent(event);
        if (econf == null || econf.getUei() == null) {
            event.setUei("uei.opennms.org/default/trap");
        } else {
            event.setUei(econf.getUei());
        }

        if (econf != null) {
        	final Logmsg logmsg = econf.getLogmsg();
            if (logmsg != null) {
                final String dest = logmsg.getDest();
                if ("discardtraps".equals(dest)) {
                    log().debug("Trap discarded due to matching event having logmsg dest == discardtraps");
                    return;
                }
            }
        }

        // send the event to eventd
        m_eventMgr.sendNow(event);

        log().debug("Trap successfully converted and sent to eventd with UEI " + event.getUei());

        if (!event.hasNodeid() && m_newSuspect) {
            sendNewSuspectEvent(InetAddressUtils.str(trapInterface));

            if (log().isDebugEnabled()) {
                log().debug("Sent newSuspectEvent for interface: " + trapInterface);
            }
        }
    }

    /**
     * Send a newSuspect event for the interface
     * 
     * @param trapInterface
     *            The interface for which the newSuspect event is to be
     *            generated
     */
    private void sendNewSuspectEvent(String trapInterface) {
        // construct event with 'trapd' as source
        EventBuilder bldr = new EventBuilder(org.opennms.netmgt.EventConstants.NEW_SUSPECT_INTERFACE_EVENT_UEI, "trapd");
        bldr.setInterface(addr(trapInterface));
        bldr.setHost(LOCALHOST_ADDRESS);

        // send the event to eventd
        m_eventMgr.sendNow(bldr.getEvent());
    }

    /**
     * The constructor
     */
    public TrapQueueProcessor() {
    }

<<<<<<< HEAD


    /**
     * Starts the current fiber. If the fiber has already been started,
     * regardless of it's current state, then an IllegalStateException is
     * thrown.
     *
     * @throws java.lang.IllegalStateException
     *             Thrown if the fiber has already been started.
     */
    @Override
    public synchronized void start() {
        Assert.state(m_worker == null, "The fiber is running or has already run");

        m_status = STARTING;

        m_worker = new Thread(this, getName());
        m_worker.start();

        if (log().isDebugEnabled()) {
            log().debug(getName() + " started");
        }
    }

    /**
     * Pauses the current fiber.
     */
    @Override
    public synchronized void pause() {
        Assert.state(m_worker != null && m_worker.isAlive(), "The fiber is not running");

        m_status = PAUSED;
        notifyAll();
    }

    /**
     * Resumes the currently paused fiber.
     */
    @Override
    public synchronized void resume() {
        Assert.state(m_worker != null && m_worker.isAlive(), "The fiber is not running");

        m_status = RUNNING;
        notifyAll();
    }

    /**
     * <p>
     * Stops this fiber. If the fiber has never been started then an
     * <code>IllegalStateExceptio</code> is generated.
     * </p>
     *
     * @throws java.lang.IllegalStateException
     *             Thrown if the fiber has never been started.
     */
    @Override
    public synchronized void stop() {
        Assert.state(m_worker != null, "The fiber has never run");

        m_status = STOP_PENDING;
        m_worker.interrupt();
        notifyAll();
    }

    /**
     * Returns the name of the fiber.
     *
     * @return The name of the Fiber.
     */
    @Override
    public String getName() {
        return "TrapQueueProcessor";
    }

    /**
     * Returns the current status of the fiber
     *
     * @return The status of the Fiber.
     */
    @Override
    public synchronized int getStatus() {
        if (m_worker != null && !m_worker.isAlive()) {
            m_status = STOPPED;
        }

        return m_status;
    }

    /**
     * Reads off of the input queue and depending on the type (V1 or V2 trap) of
     * object read, process the traps to convert them to events and send them
     * out
     */
    @Override
    public void run() {
        synchronized (this) {
            m_status = RUNNING;
        }

        while (statusOK()) {
            TrapNotification o = null;
            try {
                o = m_backlogQ.remove(1000);
            } catch (InterruptedException iE) {
                log().debug("Trapd.QueueProcessor: caught interrupted exception");

                o = null;

                m_status = STOP_PENDING;
            } catch (FifoQueueException qE) {
                log().debug("Trapd.QueueProcessor: caught fifo queue exception");
                log().debug(qE.getLocalizedMessage(), qE);

                o = null;

                m_status = STOP_PENDING;
            }

            if (o != null && statusOK()) {
                try {
                    process(o);
                } catch (Throwable t) {
                    log().error("Unexpected error processing trap: " + t, t);
                }
            }
        }
    }

=======
>>>>>>> 637f8d1c
    private ThreadCategory log() {
        return ThreadCategory.getInstance(getClass());
    }

    /**
     * <p>getEventConfDao</p>
     *
     * @return a {@link org.opennms.netmgt.config.EventConfDao} object.
     */
    public EventConfDao getEventConfDao() {
        return m_eventConfDao;
    }

    /**
     * <p>setEventConfDao</p>
     *
     * @param eventConfDao a {@link org.opennms.netmgt.config.EventConfDao} object.
     */
    public void setEventConfDao(EventConfDao eventConfDao) {
        m_eventConfDao = eventConfDao;
    }

    /**
     * <p>getEventMgr</p>
     *
     * @return a {@link org.opennms.netmgt.eventd.EventIpcManager} object.
     */
    public EventIpcManager getEventManager() {
        return m_eventMgr;
    }

    /**
     * <p>setEventMgr</p>
     *
     * @param eventMgr a {@link org.opennms.netmgt.eventd.EventIpcManager} object.
     */
    public void setEventManager(EventIpcManager eventMgr) {
        m_eventMgr = eventMgr;
    }

    /**
     * <p>isNewSuspect</p>
     *
     * @return a {@link java.lang.Boolean} object.
     */
    public Boolean isNewSuspect() {
        return m_newSuspect;
    }

    /**
     * <p>setNewSuspect</p>
     *
     * @param newSuspect a {@link java.lang.Boolean} object.
     */
    public void setNewSuspect(Boolean newSuspect) {
        m_newSuspect = newSuspect;
    }

<<<<<<< HEAD
    /**
     * <p>afterPropertiesSet</p>
     *
     * @throws java.lang.IllegalStateException if any.
     */
=======
    public TrapNotification getTrapNotification() {
        return m_trapNotification;
    }

    public void setTrapNotification(TrapNotification info) {
        m_trapNotification = info;
    }

>>>>>>> 637f8d1c
    @Override
    public void afterPropertiesSet() throws IllegalStateException {
        Assert.state(m_eventConfDao != null, "property eventConfDao must be set");
        Assert.state(m_eventMgr != null, "property eventMgr must be set");
        Assert.state(m_newSuspect != null, "property newSuspect must be set");
        Assert.state(m_trapNotification != null, "property trapNotification must be set");
    }
}<|MERGE_RESOLUTION|>--- conflicted
+++ resolved
@@ -223,137 +223,6 @@
     public TrapQueueProcessor() {
     }
 
-<<<<<<< HEAD
-
-
-    /**
-     * Starts the current fiber. If the fiber has already been started,
-     * regardless of it's current state, then an IllegalStateException is
-     * thrown.
-     *
-     * @throws java.lang.IllegalStateException
-     *             Thrown if the fiber has already been started.
-     */
-    @Override
-    public synchronized void start() {
-        Assert.state(m_worker == null, "The fiber is running or has already run");
-
-        m_status = STARTING;
-
-        m_worker = new Thread(this, getName());
-        m_worker.start();
-
-        if (log().isDebugEnabled()) {
-            log().debug(getName() + " started");
-        }
-    }
-
-    /**
-     * Pauses the current fiber.
-     */
-    @Override
-    public synchronized void pause() {
-        Assert.state(m_worker != null && m_worker.isAlive(), "The fiber is not running");
-
-        m_status = PAUSED;
-        notifyAll();
-    }
-
-    /**
-     * Resumes the currently paused fiber.
-     */
-    @Override
-    public synchronized void resume() {
-        Assert.state(m_worker != null && m_worker.isAlive(), "The fiber is not running");
-
-        m_status = RUNNING;
-        notifyAll();
-    }
-
-    /**
-     * <p>
-     * Stops this fiber. If the fiber has never been started then an
-     * <code>IllegalStateExceptio</code> is generated.
-     * </p>
-     *
-     * @throws java.lang.IllegalStateException
-     *             Thrown if the fiber has never been started.
-     */
-    @Override
-    public synchronized void stop() {
-        Assert.state(m_worker != null, "The fiber has never run");
-
-        m_status = STOP_PENDING;
-        m_worker.interrupt();
-        notifyAll();
-    }
-
-    /**
-     * Returns the name of the fiber.
-     *
-     * @return The name of the Fiber.
-     */
-    @Override
-    public String getName() {
-        return "TrapQueueProcessor";
-    }
-
-    /**
-     * Returns the current status of the fiber
-     *
-     * @return The status of the Fiber.
-     */
-    @Override
-    public synchronized int getStatus() {
-        if (m_worker != null && !m_worker.isAlive()) {
-            m_status = STOPPED;
-        }
-
-        return m_status;
-    }
-
-    /**
-     * Reads off of the input queue and depending on the type (V1 or V2 trap) of
-     * object read, process the traps to convert them to events and send them
-     * out
-     */
-    @Override
-    public void run() {
-        synchronized (this) {
-            m_status = RUNNING;
-        }
-
-        while (statusOK()) {
-            TrapNotification o = null;
-            try {
-                o = m_backlogQ.remove(1000);
-            } catch (InterruptedException iE) {
-                log().debug("Trapd.QueueProcessor: caught interrupted exception");
-
-                o = null;
-
-                m_status = STOP_PENDING;
-            } catch (FifoQueueException qE) {
-                log().debug("Trapd.QueueProcessor: caught fifo queue exception");
-                log().debug(qE.getLocalizedMessage(), qE);
-
-                o = null;
-
-                m_status = STOP_PENDING;
-            }
-
-            if (o != null && statusOK()) {
-                try {
-                    process(o);
-                } catch (Throwable t) {
-                    log().error("Unexpected error processing trap: " + t, t);
-                }
-            }
-        }
-    }
-
-=======
->>>>>>> 637f8d1c
     private ThreadCategory log() {
         return ThreadCategory.getInstance(getClass());
     }
@@ -412,13 +281,6 @@
         m_newSuspect = newSuspect;
     }
 
-<<<<<<< HEAD
-    /**
-     * <p>afterPropertiesSet</p>
-     *
-     * @throws java.lang.IllegalStateException if any.
-     */
-=======
     public TrapNotification getTrapNotification() {
         return m_trapNotification;
     }
@@ -427,7 +289,6 @@
         m_trapNotification = info;
     }
 
->>>>>>> 637f8d1c
     @Override
     public void afterPropertiesSet() throws IllegalStateException {
         Assert.state(m_eventConfDao != null, "property eventConfDao must be set");
