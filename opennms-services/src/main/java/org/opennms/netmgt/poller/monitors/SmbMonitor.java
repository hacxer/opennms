--- conflicted
+++ resolved
@@ -89,9 +89,6 @@
      * During the poll ...
      * </P>
      */
-<<<<<<< HEAD
-    @Override
-=======
     
     /**
      * Do a node-status request before checking name?
@@ -100,7 +97,7 @@
     private static final String DO_NODE_STATUS = "do-node-status";
     private static final boolean DO_NODE_STATUS_DEFAULT = true;
     
->>>>>>> fc7d2c78
+    @Override
     public PollStatus poll(MonitoredService svc, Map<String, Object> parameters) {
         NetworkInterface<InetAddress> iface = svc.getNetInterface();
 
