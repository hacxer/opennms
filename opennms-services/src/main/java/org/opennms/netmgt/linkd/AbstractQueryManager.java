--- conflicted
+++ resolved
@@ -31,9 +31,6 @@
 import static org.opennms.core.utils.InetAddressUtils.str;
 
 import java.net.InetAddress;
-import java.sql.Connection;
-import java.sql.SQLException;
-import java.sql.Timestamp;
 import java.util.ArrayList;
 import java.util.Collection;
 import java.util.Date;
@@ -641,27 +638,14 @@
             	for (OnmsIpInterface ip : getIpInterfaceDao().findByNodeId(node.getNodeId())) {
             		InetAddress ipaddr = ip.getIpAddress();
             		InetAddress netmask = ip.getSnmpInterface().getNetMask();
-<<<<<<< HEAD
-        			LogUtils.debugf(this,
-                            "processRouteTable: parsing ip %s with netmask %s.", str(ipaddr),str(netmask));
+
+            		LOG.debug("processRouteTable: parsing ip {} with netmask {}.", str(ipaddr),str(netmask));
             		InetAddress net1 = InetAddressUtils.getNetwork(ip.getIpAddress(), netmask);
-        			LogUtils.debugf(this,
-                            "processRouteTable: found network %s.", str(net1));
-        			
-        			LogUtils.debugf(this,
-                            "processRouteTable: getting network for nexthop %s with netmask %s.", str(nexthop),str(netmask));
-        			InetAddress net2 = InetAddressUtils.getNetwork(nexthop, netmask);
-        			LogUtils.debugf(this,
-                            "processRouteTable: found network %s.", str(net2));
-=======
-				LOG.debug("processRouteTable: parsing ip {} with netmask {}.", str(ipaddr),str(netmask));
-            		InetAddress net1 = Linkd.getNetwork(ip.getIpAddress(), netmask);
 				LOG.debug("processRouteTable: found network {}.", str(net1));
         			
 				LOG.debug("processRouteTable: getting network for nexthop {} with netmask {}.", str(nexthop),str(netmask));
-        			InetAddress net2 = Linkd.getNetwork(nexthop, netmask);
+        			InetAddress net2 = InetAddressUtils.getNetwork(nexthop, netmask);
 				LOG.debug("processRouteTable: found network {}.", str(net2));
->>>>>>> bf47eb42
         			
             		if (str(net1).equals(str(net2))) {
             			ifindex = (ip.getIfIndex());
