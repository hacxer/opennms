/*******************************************************************************
 * This file is part of OpenNMS(R).
 *
 * Copyright (C) 2006-2012 The OpenNMS Group, Inc.
 * OpenNMS(R) is Copyright (C) 1999-2012 The OpenNMS Group, Inc.
 *
 * OpenNMS(R) is a registered trademark of The OpenNMS Group, Inc.
 *
 * OpenNMS(R) is free software: you can redistribute it and/or modify
 * it under the terms of the GNU General Public License as published
 * by the Free Software Foundation, either version 3 of the License,
 * or (at your option) any later version.
 *
 * OpenNMS(R) is distributed in the hope that it will be useful,
 * but WITHOUT ANY WARRANTY; without even the implied warranty of
 * MERCHANTABILITY or FITNESS FOR A PARTICULAR PURPOSE.  See the
 * GNU General Public License for more details.
 *
 * You should have received a copy of the GNU General Public License
 * along with OpenNMS(R).  If not, see:
 *      http://www.gnu.org/licenses/
 *
 * For more information contact:
 *     OpenNMS(R) Licensing <license@opennms.org>
 *     http://www.opennms.org/
 *     http://www.opennms.com/
 *******************************************************************************/

package org.opennms.netmgt.linkd;

import java.net.InetAddress;

public class AtInterface {
    Integer m_nodeid;
    Integer m_ifIndex;
    String m_macAddress;
    InetAddress m_ipAddress;

    public AtInterface(final Integer nodeid, final String macAddress, final InetAddress ipAddress) {
        m_nodeid = nodeid;
        m_macAddress = macAddress;
        m_ipAddress = ipAddress;
    }

    public Integer getIfIndex() {
        return m_ifIndex;
    }
    public void setIfIndex(final Integer ifIndex) {
        m_ifIndex = ifIndex;
    }

    public Integer getNodeid() {
        return m_nodeid;
    }
    public void setNodeid(final Integer nodeid) {
        m_nodeid = nodeid;
    }

    public String getMacAddress() {
        return m_macAddress;
    }
    public void setMacAddress(final String macAddress) {
        m_macAddress = macAddress;
    }

    public InetAddress getIpAddress() {
        return m_ipAddress;
    }
    public void setIpAddress(final InetAddress ipAddress) {
        m_ipAddress = ipAddress;
    }
<<<<<<< HEAD
    
    public boolean equals(AtInterface a) {
    	if (a.getNodeid() != m_nodeid) return false;
    	if (!a.getIpAddress().equals(m_ipAddress)) return false;
    	if (!a.getMacAddress().equals(m_macAddress)) return false;
    	if (!a.getIfIndex().equals(m_ifIndex)) return false;
    	return true;
    }
    
    public AtInterface(Integer nodeid, String macAddress, InetAddress ipAddress) {
        super();
        m_nodeid = nodeid;
        m_macAddress = macAddress;
        m_ipAddress = ipAddress;
=======

    @Override
    public int hashCode() {
        final int prime = 1117;
        int result = 1;
        result = prime * result + ((m_ifIndex == null) ? 0 : m_ifIndex.hashCode());
        result = prime * result + ((m_ipAddress == null) ? 0 : m_ipAddress.hashCode());
        result = prime * result + ((m_macAddress == null) ? 0 : m_macAddress.hashCode());
        result = prime * result + ((m_nodeid == null) ? 0 : m_nodeid.hashCode());
        return result;
>>>>>>> 458c5b2f
    }

    @Override
    public boolean equals(final Object obj) {
        if (this == obj) return true;
        if (obj == null) return false;
        if (!(obj instanceof AtInterface)) return false;
        final AtInterface other = (AtInterface) obj;
        if (m_ifIndex == null) {
            if (other.m_ifIndex != null) return false;
        } else if (!m_ifIndex.equals(other.m_ifIndex)) {
            return false;
        }
        if (m_ipAddress == null) {
            if (other.m_ipAddress != null) return false;
        } else if (!m_ipAddress.equals(other.m_ipAddress)) {
            return false;
        }
        if (m_macAddress == null) {
            if (other.m_macAddress != null) return false;
        } else if (!m_macAddress.equals(other.m_macAddress)) {
            return false;
        }
        if (m_nodeid == null) {
            if (other.m_nodeid != null) return false;
        } else if (!m_nodeid.equals(other.m_nodeid)) {
            return false;
        }
        return true;
    }
    
    
    
}<|MERGE_RESOLUTION|>--- conflicted
+++ resolved
@@ -69,22 +69,6 @@
     public void setIpAddress(final InetAddress ipAddress) {
         m_ipAddress = ipAddress;
     }
-<<<<<<< HEAD
-    
-    public boolean equals(AtInterface a) {
-    	if (a.getNodeid() != m_nodeid) return false;
-    	if (!a.getIpAddress().equals(m_ipAddress)) return false;
-    	if (!a.getMacAddress().equals(m_macAddress)) return false;
-    	if (!a.getIfIndex().equals(m_ifIndex)) return false;
-    	return true;
-    }
-    
-    public AtInterface(Integer nodeid, String macAddress, InetAddress ipAddress) {
-        super();
-        m_nodeid = nodeid;
-        m_macAddress = macAddress;
-        m_ipAddress = ipAddress;
-=======
 
     @Override
     public int hashCode() {
@@ -95,7 +79,6 @@
         result = prime * result + ((m_macAddress == null) ? 0 : m_macAddress.hashCode());
         result = prime * result + ((m_nodeid == null) ? 0 : m_nodeid.hashCode());
         return result;
->>>>>>> 458c5b2f
     }
 
     @Override
