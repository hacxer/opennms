/*******************************************************************************
 * This file is part of OpenNMS(R).
 *
 * Copyright (C) 2006-2011 The OpenNMS Group, Inc.
 * OpenNMS(R) is Copyright (C) 1999-2011 The OpenNMS Group, Inc.
 *
 * OpenNMS(R) is a registered trademark of The OpenNMS Group, Inc.
 *
 * OpenNMS(R) is free software: you can redistribute it and/or modify
 * it under the terms of the GNU General Public License as published
 * by the Free Software Foundation, either version 3 of the License,
 * or (at your option) any later version.
 *
 * OpenNMS(R) is distributed in the hope that it will be useful,
 * but WITHOUT ANY WARRANTY; without even the implied warranty of
 * MERCHANTABILITY or FITNESS FOR A PARTICULAR PURPOSE.  See the
 * GNU General Public License for more details.
 *
 * You should have received a copy of the GNU General Public License
 * along with OpenNMS(R).  If not, see:
 *      http://www.gnu.org/licenses/
 *
 * For more information contact:
 *     OpenNMS(R) Licensing <license@opennms.org>
 *     http://www.opennms.org/
 *     http://www.opennms.com/
 *******************************************************************************/

package org.opennms.netmgt.linkd;

import static org.opennms.core.utils.InetAddressUtils.str;

import java.net.InetAddress;
import java.util.ArrayList;
import java.util.Collection;
import java.util.HashMap;
import java.util.HashSet;
import java.util.List;
import java.util.Map;
import java.util.Set;

import org.opennms.core.utils.LogUtils;
import org.opennms.netmgt.config.LinkdConfig;
import org.opennms.netmgt.config.SnmpPeerFactory;
import org.opennms.netmgt.linkd.scheduler.ReadyRunnable;
import org.opennms.netmgt.linkd.scheduler.Scheduler;
import org.opennms.netmgt.linkd.snmp.CiscoVlanTable;
import org.opennms.netmgt.linkd.snmp.FdbTableGet;
import org.opennms.netmgt.linkd.snmp.IntelVlanTable;
import org.opennms.netmgt.linkd.snmp.VlanCollectorEntry;
import org.opennms.netmgt.model.OnmsStpInterface;
import org.opennms.netmgt.model.OnmsVlan;
import org.opennms.netmgt.snmp.SnmpAgentConfig;

/**
 * This class is designed to discover link among nodes using the collected and
 * the necessary SNMP information. When the class is initially constructed no
 * information is used.
 *
 * @author <a href="mailto:antonio@opennms.it">Antonio Russo </a>
 */
public final class DiscoveryLink implements ReadyRunnable {

	private static final int SNMP_IF_TYPE_ETHERNET = 6;

	private static final int SNMP_IF_TYPE_PROP_VIRTUAL = 53;

	private static final int SNMP_IF_TYPE_L2_VLAN = 135;

	private static final int SNMP_IF_TYPE_L3_VLAN = 136;

	private String packageName;
	
	private List<NodeToNodeLink> m_links = new ArrayList<NodeToNodeLink>();

	private List<MacToNodeLink> m_maclinks = new ArrayList<MacToNodeLink>();

	private Map<Integer,LinkableNode> m_bridgeNodes = new HashMap<Integer,LinkableNode>();

	private List<LinkableNode> m_routerNodes = new ArrayList<LinkableNode>();

	private List<NodeToNodeLink> m_cdpLinks = new ArrayList<NodeToNodeLink>();
	
	// this is the list of MAC address just parsed by discovery process
	private List<String> m_macsParsed = new ArrayList<String>();
	
	// this is the list of MAC address excluded by discovery process
	private List<String> macsExcluded = new ArrayList<String>();

	// this is the list of atinterfaces for which to be discovery link
	// here there aren't the bridge identifier because they should be discovered
	// by main processes. This is used by addlinks method.
	
	private boolean enableDownloadDiscovery = false;
	
	private boolean discoveryUsingRoutes = true;
	
	private boolean discoveryUsingCdp = true;
	
	private boolean discoveryUsingBridge = true;

	private boolean suspendCollection = false;

	private boolean isRunned = false;

	private boolean forceIpRouteDiscoveryOnEtherNet = false;

	/**
	 * The scheduler object
	 *  
	 */
	private Scheduler m_scheduler;

	/**
	 * The interval default value 30 min
	 */
	private long snmp_poll_interval = 1800000;

	/**
	 * The interval default value 5 min It is the time in ms after snmp
	 * collection is started
	 *  
	 */
	private long discovery_interval = 300000;

	/**
	 * The initial sleep time default value 10 min
	 */
	private long initial_sleep_time = 600000;

    private Linkd m_linkd;

    /**
     * @param linkd the linkd to set
     */
    public void setLinkd(Linkd linkd) {
        this.m_linkd = linkd;
    }

    public Linkd getLinkd() {
        return m_linkd;
    }

	/**
	 * Constructs a new DiscoveryLink object . The discovery does not occur
	 * until the <code>run</code> method is invoked.
	 */
	public DiscoveryLink() {
		super();
	}
	
	/**
	 * <p>
	 * Performs link discovery for the Nodes and save info in
	 * DatalinkInterface table on DataBase
	 * <p>
	 * No synchronization is performed, so if this is used in a separate thread
	 * context synchronization must be added.
	 * </p>
	 */
    public void run() {

        if (suspendCollection) {
            LogUtils.warnf(this, "run: linkd collections are suspended!");
            return;
        }
		    
        Collection<LinkableNode> linkableNodes = m_linkd.getLinkableNodesOnPackage(getPackageName());

        LogUtils.debugf(this, "run: LinkableNodes/package found: %d/%s",
                        linkableNodes.size(), getPackageName());
        LogUtils.debugf(this,
                        "run: discoveryUsingBridge/discoveryUsingCdp/discoveryUsingRoutes: %b/%b/%b",
                        discoveryUsingBridge, discoveryUsingCdp,
                        discoveryUsingRoutes);
        LogUtils.debugf(this, "run: enableDownloadDiscovery: %b",
                        enableDownloadDiscovery);

        for (final LinkableNode linkableNode : linkableNodes) {
            LogUtils.debugf(this,
                            "run: Iterating on LinkableNode's found node with ID %d",
                            linkableNode.getNodeId());

            if (linkableNode.isBridgeNode() && discoveryUsingBridge) {
                LogUtils.debugf(this,
                                "run: adding to bridge node list: node with ID %d",
                                linkableNode.getNodeId());
                m_bridgeNodes.put(new Integer(linkableNode.getNodeId()),
                                  linkableNode);
            }
            if (linkableNode.hasCdpInterfaces() && discoveryUsingCdp) {
                addCdpLinks(linkableNode);
                LogUtils.debugf(this,
                                "run: adding to CDP node list: node with ID %d",
                                linkableNode.getNodeId());

            }
            if (linkableNode.hasRouteInterfaces() && discoveryUsingRoutes) {
                LogUtils.debugf(this,
                                "run: adding to router node list: node with ID %d",
                                linkableNode.getNodeId());
                m_routerNodes.add(linkableNode);
            }

        }

        // This will found all mac address on
        // current package and their association
        // with ip addresses.
        populateMacToAtInterface();

        // now perform operation to complete
        if (enableDownloadDiscovery) {
            LogUtils.infof(this,
                           "run: fetching further unknown MAC address SNMP bridge table info");
            parseBridgeNodes();
        } 

        // try get backbone links between switches using STP info
        // and store information in Bridge class
        // finding links using MAC address on ports
        getBackBoneLinksFromBridges();
        
        // getting links on remaining bridge ports
        getLinksFromBridges();

        // Try Cisco Discovery Protocol to found link among all nodes
        // Add CDP info for backbones ports
        getLinksFromCdp();
        // fourth find inter-router links,
        // this part could have several special function to get inter-router
        // links, but at the moment we worked much on switches.
        // In future we can try to extend this part.
        getLinksFromRouteTable();

        m_bridgeNodes.clear();
        m_routerNodes.clear();
        m_cdpLinks.clear();
        m_macsParsed.clear();
        macsExcluded.clear();
        getLinkd().getAtInterfaces(getPackageName()).clear();

        m_linkd.updateDiscoveryLinkCollection(this);

        m_links.clear();
        m_maclinks.clear();

        // rescheduling activities
        isRunned = true;
        reschedule();
    }

	
    protected void populateMacToAtInterface() {
        LogUtils.debugf(this, "populateMacToAtInterface: using atNodes to populate macToAtinterface");
<<<<<<< HEAD
        for (final String macAddress : getLinkd().getAtInterfaces(getPackageName()).keySet()) {
=======
        final Map<String,List<AtInterface>> macs=getLinkd().getAtInterfaces(getPackageName());
        if (macs== null || macs.keySet() == null ) 
        	return;
        for (final String macAddress : macs.keySet()) {
>>>>>>> fae09728
            LogUtils.debugf(this, "populateMacToAtInterface: MAC %s now has atinterface reference: %d", macAddress, getLinkd().getAtInterfaces(getPackageName()).get(macAddress).size());
            for (final AtInterface at : getLinkd().getAtInterfaces(getPackageName()).get(macAddress)) {
        		int nodeid = at.getNodeid();
        		LogUtils.debugf(this, "populateMacToAtInterface: Parsing AtInterface nodeid/ipaddr/macaddr: %d/%s/%s", nodeid, at.getIpAddress(), macAddress);
        		if (!m_linkd.isInterfaceInPackage(at.getIpAddress(), getPackageName())) {
        		LogUtils.debugf(this, "populateMacToAtInterface: at interface: %s does not belong to package: %s! Not adding to discoverable atinterface.", at.getIpAddress(), getPackageName());
        			macsExcluded.add(macAddress);
        			continue;
        		}
        		if (isMacIdentifierOfBridgeNode(macAddress)) {
        		    LogUtils.debugf(this, "populateMacToAtInterface: AtInterface %s belongs to bridge node! Not adding to discoverable atinterface.", macAddress);
        			macsExcluded.add(macAddress);
        			continue;
        		}
                if ((macAddress.indexOf("00000c07ac") == 0) || (macAddress.indexOf("00000c9ff") == 0)) {
                    LogUtils.debugf(this, "populateMacToAtInterface: AtInterface %s is Cisco HSRP address! Not adding to discoverable atinterface.", macAddress);
                   macsExcluded.add(macAddress); 
                   continue; 
                }
            }
        }
        LogUtils.debugf(this, "populateMacToAtInterface: end populateMacToAtinterface");
    }

    private void getLinksFromBridges() {
        if (m_bridgeNodes.size() > 0) {
            LogUtils.infof(this,
                           "run: trying to find links using MAC Address Forwarding Table");
        }

        for (final LinkableNode curNode : m_bridgeNodes.values()) {
            final int curNodeId = curNode.getNodeId();
            LogUtils.infof(this, "run: parsing bridge node with ID %d",
                           curNodeId);

            for (final Integer curBridgePort : curNode.getPortMacs().keySet()) {
                LogUtils.debugf(this,
                                "run: parsing bridge port %d with MAC address %s",
                                curBridgePort,
                                curNode.getMacAddressesOnBridgePort(curBridgePort).toString());

                if (curNode.isBackBoneBridgePort(curBridgePort)) {
                    LogUtils.debugf(this,
                                    "run: Port %d is a backbone bridge port. Skipping.",
                                    curBridgePort);
                    continue;
                }

                final int curIfIndex = curNode.getIfindex(curBridgePort);
                if (curIfIndex == -1) {
                    LogUtils.warnf(this,
                                   "run: got invalid ifIndex on bridge port %d",
                                   curBridgePort);
                    continue;
                }
                // First get the MAC addresses on bridge port

                final Set<String> macs = curNode.getMacAddressesOnBridgePort(curBridgePort);

                // Then find the bridges whose MAC addresses are learned on
                // bridge port
                final List<LinkableNode> bridgesOnPort = getBridgesFromMacs(macs);

                if (bridgesOnPort.isEmpty()) {
                    LogUtils.debugf(this,
                                    "run: no bridge info found on port %d. Saving MACs.",
                                    curBridgePort);
                    addLinks(macs, curNodeId, curIfIndex);
                } else {
                    // a bridge MAC address was found on port so you should
                    // analyze what happens
                    LogUtils.debugf(this,
                                    "run: bridge info found on port %d. Finding nearest.",
                                    curBridgePort);

                    // one among these bridges should be the node more close
                    // to the curnode, curport
                    for (final LinkableNode endNode : bridgesOnPort) {
                        final int endNodeid = endNode.getNodeId();

                        final int endBridgePort = getBridgePortOnEndBridge(curNode,
                                                                           endNode);
                        // The bridge port should be valid! This control is
                        // not properly done
                        if (endBridgePort == -1) {
                            LogUtils.warnf(this,
                                           "run: no valid port found on bridge nodeid %d for node bridge identifiers nodeid %d. Skipping.",
                                           endNodeid, curNodeId);
                            continue;
                        }

                        // Try to found a new
                        final boolean isTargetNode = isNearestBridgeLink(curNode,
                                                                         curBridgePort,
                                                                         endNode,
                                                                         endBridgePort);
                        if (!isTargetNode)
                            continue;

                        final int endIfindex = endNode.getIfindex(endBridgePort);
                        if (endIfindex == -1) {
                            LogUtils.warnf(this,
                                           "run: got invalid ifindex on designated bridge port %d",
                                           endBridgePort);
                            continue;
                        }

                        LogUtils.debugf(this,
                                        "run: backbone port found for node %d. Adding backbone port %d to bridge",
                                        curNodeId, curBridgePort);

                        curNode.addBackBoneBridgePorts(curBridgePort);
                        m_bridgeNodes.put(curNodeId, curNode);

                        LogUtils.debugf(this,
                                        "run: backbone port found for node %d. Adding to helper class backbone port bridge port %d",
                                        endNodeid, endBridgePort);

                        endNode.addBackBoneBridgePorts(endBridgePort);
                        m_bridgeNodes.put(endNodeid, endNode);

                        // finding links between two backbone ports
                        addLinks(getMacsOnBridgeLink(curNode, curBridgePort,
                                                     endNode, endBridgePort),
                                 curNodeId, curIfIndex);

                        final NodeToNodeLink lk = new NodeToNodeLink(
                                                                     curNodeId,
                                                                     curIfIndex);
                        lk.setNodeparentid(endNodeid);
                        lk.setParentifindex(endIfindex);
                        LogUtils.infof(this,
                                       "run: saving bridge link: "
                                               + lk.toString());
                        addNodetoNodeLink(lk);
                    }
                }
            }
            LogUtils.infof(this, "run: done parsing bridge node with ID %d",
                           curNodeId);
        }

        if (m_bridgeNodes.size() > 0) {
            LogUtils.infof(this,
                           "run: done finding links using MAC Address Forwarding Table");
        }

    }
    
    private void getBackBoneLinksFromBridges() {
        if (m_bridgeNodes.size() > 0) {
            LogUtils.infof(this,
                           "run: trying to find backbone ethernet links among bridge nodes using Spanning Tree Protocol");
        }

        for (final LinkableNode curNode : m_bridgeNodes.values()) {
            final int curNodeId = curNode.getNodeId();
            final InetAddress cupIpAddr = curNode.getSnmpPrimaryIpAddr();

            LogUtils.infof(this,
                           "run: parsing bridge nodeid %d IP address %s with %d VLANs",
                           curNodeId, str(cupIpAddr),
                           curNode.getStpInterfaces().size());

            for (final Map.Entry<String, List<OnmsStpInterface>> me : curNode.getStpInterfaces().entrySet()) {
                final String vlan = me.getKey();
                final String curBaseBridgeAddress = curNode.getBridgeIdentifier(vlan);

                LogUtils.debugf(this, "run: found bridge identifier %s",
                                curBaseBridgeAddress);

                String designatedRoot = null;

                if (curNode.hasStpRoot(vlan)) {
                    designatedRoot = curNode.getStpRoot(vlan);
                } else {
                    LogUtils.debugf(this,
                                    "run: designated root bridge identifier not found. Skipping %s",
                                    curBaseBridgeAddress);
                    continue;
                }

                if (designatedRoot == null
                        || designatedRoot.equals("0000000000000000")) {
                    LogUtils.warnf(this,
                                   "run: designated root is invalid, skipping: %s",
                                   designatedRoot);
                    continue;
                }
                // check if designated
                // bridge is itself
                // if bridge is STP root bridge itself exiting
                // searching on linkablesnmpnodes

                if (curNode.isBridgeIdentifier(designatedRoot.substring(4))) {
                    LogUtils.debugf(this,
                                    "run: STP designated root is the bridge itself. Skipping.");
                    continue;
                }

                // Now parse STP bridge port info to get designated bridge
                LogUtils.debugf(this,
                                "run: STP designated root is another bridge. %s Parsing STP Interface",
                                designatedRoot);

                for (final OnmsStpInterface stpIface : me.getValue()) {
                    // the bridge port number
                    final int stpbridgeport = stpIface.getBridgePort();
                    // if port is a backbone port continue
                    if (curNode.isBackBoneBridgePort(stpbridgeport)) {
                        LogUtils.debugf(this,
                                        "run: bridge port %d already found. Skipping.",
                                        stpbridgeport);
                        continue;
                    }

                    final String stpPortDesignatedPort = stpIface.getStpPortDesignatedPort();
                    final String stpPortDesignatedBridge = stpIface.getStpPortDesignatedBridge();

                    LogUtils.debugf(this,
                                    "run: parsing bridge port %d with STP designated bridge %s and STP designated port %s",
                                    stpbridgeport, stpPortDesignatedBridge,
                                    stpPortDesignatedPort);

                    if (stpPortDesignatedBridge == null
                            || stpPortDesignatedBridge.equals("0000000000000000")
                            || stpPortDesignatedBridge.equals("")) {
                        LogUtils.warnf(this,
                                       "run: designated bridge is invalid, skipping: %s",
                                       stpPortDesignatedBridge);
                        continue;
                    }

                    if (curNode.isBridgeIdentifier(stpPortDesignatedBridge.substring(4))) {
                        LogUtils.debugf(this,
                                        "run: designated bridge for port %d is bridge itself",
                                        stpbridgeport);
                        continue;
                    }

                    if (stpPortDesignatedPort == null
                            || stpPortDesignatedPort.equals("0000")) {
                        LogUtils.warnf(this,
                                       "run: designated port is invalid: %s",
                                       stpPortDesignatedPort);
                        continue;
                    }

                    // A Port Identifier shall be encoded as two octets,
                    // taken to represent an unsigned binary number. If
                    // two Port Identifiers are numerically compared, the
                    // lesser number denotes the Port of better priority.
                    // The more significant octet of a Port Identifier is
                    // a settable priority component that permits the
                    // relative priority of Ports on the same Bridge to be
                    // managed (17.13.7 and Clause 14). The less
                    // significant twelve bits is the Port Number
                    // expressed as an unsigned binary number. The value 0
                    // is not used as a Port Number. NOTE -- The number of
                    // bits that are considered to be part of the Port
                    // Number (12 bits) differs from the 1998 and prior
                    // versions of this standard (formerly, the priority
                    // component was 8 bits and the Port Number component
                    // also 8 bits). This change acknowledged that modern
                    // switched LAN infrastructures call for increasingly
                    // large numbers of Ports to be supported in a single
                    // Bridge. To maintain management compatibility with
                    // older implementations, the priority component is
                    // still considered, for management purposes, to be an
                    // 8-bit value, but the values that it can be set to
                    // are restricted to those where the least significant
                    // 4 bits are zero (i.e., only the most significant 4
                    // bits are settable).
                    int designatedbridgeport = Integer.parseInt(stpPortDesignatedPort.substring(1),
                                                                16);

                    // try to see if designated bridge is linkable SNMP node

                    final LinkableNode designatedNode = getNodeFromMacIdentifierOfBridgeNode(stpPortDesignatedBridge.substring(4));

                    if (designatedNode == null) {
                        LogUtils.debugf(this,
                                        "run: no nodeid found for STP bridge address %s. Nothing to save.",
                                        stpPortDesignatedBridge);
                        continue; // no saving info if no nodeid
                    }

                    final int designatednodeid = designatedNode.getNodeId();

                    LogUtils.debugf(this, "run: found designated nodeid %d",
                                    designatednodeid);

                    // test if there are other bridges between this link
                    // USING MAC ADDRESS FORWARDING TABLE

                    if (!isNearestBridgeLink(curNode, stpbridgeport,
                                             designatedNode,
                                             designatedbridgeport)) {
                        LogUtils.debugf(this,
                                        "run: other bridge found between nodes. No links to save!");
                        continue; // no saving info if no nodeid
                    }

                    // this is a backbone port so try adding to Bridge class
                    // get the ifindex on node

                    final int curIfIndex = curNode.getIfindex(stpbridgeport);

                    if (curIfIndex == -1) {
                        LogUtils.warnf(this,
                                       "run: got invalid ifindex on node: %s",
                                       curNode.toString());
                        continue;
                    }

                    final int designatedifindex = designatedNode.getIfindex(designatedbridgeport);

                    if (designatedifindex == -1) {
                        LogUtils.warnf(this,
                                       "run: got invalid ifindex on designated node: %s",
                                       designatedNode.toString());
                        continue;
                    }

                    LogUtils.debugf(this,
                                    "run: backbone port found for node %d. Adding to bridge %d.",
                                    curNodeId, stpbridgeport);

                    curNode.addBackBoneBridgePorts(stpbridgeport);
                    m_bridgeNodes.put(new Integer(curNodeId), curNode);

                    LogUtils.debugf(this,
                                    "run: backbone port found for node %d. Adding to helper class BB port bridge port %d.",
                                    designatednodeid, designatedbridgeport);

                    designatedNode.addBackBoneBridgePorts(designatedbridgeport);
                    m_bridgeNodes.put(new Integer(designatednodeid),
                                      designatedNode);

                    LogUtils.debugf(this,
                                    "run: adding links on BB bridge port %d",
                                    designatedbridgeport);

                    addLinks(getMacsOnBridgeLink(curNode, stpbridgeport,
                                                 designatedNode,
                                                 designatedbridgeport),
                             curNodeId, curIfIndex);

                    // writing to db using class
                    // DbDAtaLinkInterfaceEntry
                    final NodeToNodeLink lk = new NodeToNodeLink(curNodeId,
                                                                 curIfIndex);
                    lk.setNodeparentid(designatednodeid);
                    lk.setParentifindex(designatedifindex);
                    LogUtils.infof(this,
                                   "run: saving STP bridge link: "
                                           + lk.toString());
                    addNodetoNodeLink(lk);

                }
            }
            LogUtils.infof(this,
                           "run: done parsing bridge nodeid %d IP address %s with %d VLANs",
                           curNodeId, str(cupIpAddr),
                           curNode.getStpInterfaces().size());
        }

        if (m_bridgeNodes.size() > 0) {
            LogUtils.infof(this,
                           "run: done finding backbone ethernet links among bridge nodes using Spanning Tree Protocol");
        }


    }

    private void getLinksFromRouteTable() {
        if (m_routerNodes.size() > 0) {
            LogUtils.infof(this,
                           "run: finding non-ethernet links on Router nodes");
        }

        for (final LinkableNode curNode : m_routerNodes) {
            final int curNodeId = curNode.getNodeId();
            InetAddress curIpAddr = curNode.getSnmpPrimaryIpAddr();
            LogUtils.infof(this,
                           "run: parsing router node with ID %d IP address %s and %d router interfaces",
                           curNodeId, str(curIpAddr),
                           curNode.getRouteInterfaces().size());

            for (final RouterInterface routeIface : curNode.getRouteInterfaces()) {
                LogUtils.debugf(this, "run: parsing RouterInterface: "
                        + routeIface.toString());

                if (routeIface.getMetric() == -1) {
                    LogUtils.warnf(this,
                                   "run: Router interface has invalid metric %d. Skipping.",
                                   routeIface.getMetric());
                    continue;
                }

                if (forceIpRouteDiscoveryOnEtherNet) {
                    LogUtils.debugf(this,
                                    "run: forceIpRouteDiscoveryOnEtherNet is set, skipping validation of the SNMP interface type");
                } else {
                    final int snmpiftype = routeIface.getSnmpiftype();
                    LogUtils.debugf(this,
                                    "run: force IP route discovery getting SnmpIfType: "
                                            + snmpiftype);

                    if (snmpiftype == SNMP_IF_TYPE_ETHERNET) {
                        LogUtils.debugf(this,
                                        "run: Ethernet interface for nodeid %d. Skipping.",
                                        curNodeId);
                        continue;
                    } else if (snmpiftype == SNMP_IF_TYPE_PROP_VIRTUAL) {
                        LogUtils.debugf(this,
                                        "run: PropVirtual interface for nodeid %d. Skipping.",
                                        curNodeId);
                        continue;
                    } else if (snmpiftype == SNMP_IF_TYPE_L2_VLAN) {
                        LogUtils.debugf(this,
                                        "run: Layer2 VLAN interface for nodeid %d. Skipping.",
                                        curNodeId);
                        continue;
                    } else if (snmpiftype == SNMP_IF_TYPE_L3_VLAN) {
                        LogUtils.debugf(this,
                                        "run: Layer3 VLAN interface for nodeid %d. Skipping.",
                                        curNodeId);
                        continue;
                    } else if (snmpiftype == -1) {
                        LogUtils.debugf(this,
                                        "run: interface on node %d has unknown snmpiftype %d. Skipping.",
                                        curNodeId, snmpiftype);
                        continue;
                    }
                }

                final InetAddress nexthop = routeIface.getNextHop();
                final String hostAddress = str(nexthop);

                if (hostAddress.equals("0.0.0.0")) {
                    LogUtils.debugf(this,
                                    "run: nexthop address is broadcast address %s. Skipping.",
                                    hostAddress);
                    // FIXME this should be further analyzed
                    // working on routeDestNet you can find hosts that
                    // are directly connected with the destination network
                    // This happens when static routing is made like this:
                    // route 10.3.2.0 255.255.255.0 Serial0
                    // so the router broadcasts on Serial0
                    continue;
                }

                if (nexthop.isLoopbackAddress()) {
                    LogUtils.debugf(this,
                                    "run: nexthop address is localhost address %s. Skipping.",
                                    hostAddress);
                    continue;
                }

                if (!m_linkd.isInterfaceInPackage(nexthop, getPackageName())) {
                    LogUtils.debugf(this,
                                    "run: nexthop address is not in package %s/%s. Skipping.",
                                    hostAddress, getPackageName());
                    continue;
                }

                final int nextHopNodeid = routeIface.getNextHopNodeid();

                if (nextHopNodeid == -1) {
                    LogUtils.debugf(this,
                                    "run: no node id found for IP next hop address %s. Skipping.",
                                    hostAddress);
                    continue;
                }

                if (nextHopNodeid == curNodeId) {
                    LogUtils.debugf(this,
                                    "run: node id found for IP next hop address %s is itself. Skipping.",
                                    hostAddress);
                    continue;
                }

                int ifindex = routeIface.getIfindex();

                if (ifindex == 0) {
                    LogUtils.debugf(this,
                                    "run: route interface has ifindex %d, trying to get ifIndex from nextHopNet: %s",
                                    ifindex, routeIface.getNextHopNet());
                    ifindex = getIfIndexFromRouter(curNode,
                                                   routeIface.getNextHopNet());
                    if (ifindex == -1) {
                        LogUtils.debugf(this,
                                        "run: found not correct ifindex %d. Skipping.",
                                        ifindex);
                        continue;
                    } else {
                        LogUtils.debugf(this,
                                        "run: found correct ifindex %d.",
                                        ifindex);
                    }
                }

                // Saving link also when ifindex = -1 (not found)
                final NodeToNodeLink lk = new NodeToNodeLink(
                                                             nextHopNodeid,
                                                             routeIface.getNextHopIfindex());
                lk.setNodeparentid(curNodeId);
                lk.setParentifindex(ifindex);
                LogUtils.infof(this,
                               "run: saving route link: " + lk.toString());
                addNodetoNodeLink(lk);
            }
            LogUtils.infof(this,
                           "run: done parsing router node with ID %d IP address %s and %d router interfaces",
                           curNodeId, str(curIpAddr),
                           curNode.getRouteInterfaces().size());
        }

        if (m_routerNodes.size() > 0) {
            LogUtils.infof(this,
                           "run: done finding non-ethernet links on Router nodes");
        }

    }
    private boolean addCdpLink(NodeToNodeLink cdplink) {
        for (NodeToNodeLink currcdplink: m_cdpLinks) {
            if (currcdplink.equals(cdplink))
                return false;
        }
        m_cdpLinks.add(cdplink);
        return true;
    }
    
    private void addCdpLinks(LinkableNode curNode) {
        int curCdpNodeId = curNode.getNodeId();
        final InetAddress curCdpIpAddr = curNode.getSnmpPrimaryIpAddr();

        LogUtils.infof(this,
                       "run: parsing nodeid %d IP address %s with %d CDP interfaces.",
                       curCdpNodeId, curCdpIpAddr,
                       curNode.getCdpInterfaces().size());

        for (final CdpInterface cdpIface : curNode.getCdpInterfaces()) {

            final InetAddress targetIpAddr = cdpIface.getCdpTargetIpAddr();
            final String hostAddress = str(targetIpAddr);
            if (!m_linkd.isInterfaceInPackage(targetIpAddr,
                                              getPackageName())) {
                LogUtils.debugf(this,
                                "run: IP address %s Not in package: %s.  Skipping.",
                                hostAddress, getPackageName());
                continue;
            }

            final int targetCdpNodeId = cdpIface.getCdpTargetNodeId();
            if (targetCdpNodeId == curCdpNodeId) {
                LogUtils.debugf(this,
                                "run: node id found for IP address %s is itself.  Skipping.",
                                hostAddress);
                continue;
            }

            final NodeToNodeLink link = new NodeToNodeLink(cdpIface.getCdpTargetNodeId(),cdpIface.getCdpTargetIfIndex());
            link.setNodeparentid(curNode.getNodeId());
            link.setParentifindex(cdpIface.getCdpIfIndex());
            addCdpLink(link); 
        }
        
    }
    
    private void getLinksFromCdp() {
        if (m_cdpLinks.size() > 0) {
            LogUtils.infof(this,
                           "run: adding links using Cisco Discovery Protocol");
        }

        for (NodeToNodeLink cdplink: m_cdpLinks) {
            int curCdpNodeId = cdplink.getNodeId();
            int cdpIfIndex = cdplink.getIfindex();
            int targetCdpNodeId = cdplink.getNodeparentid();
            int cdpDestIfindex = cdplink.getParentifindex();
            LogUtils.infof(this, "run: parsing CDP link: %s",
                           cdplink.toString());
            
            // not adding only if one of the port 
            // is a backbone bridge port
            if (isBridgeNode(curCdpNodeId)) {
                LinkableNode node = m_bridgeNodes.get(curCdpNodeId);
                if (node.isBackBoneBridgePort(node.getBridgePort(cdpIfIndex))) {
                    LogUtils.debugf(this,
                                    "run: source node is bridge node, and port is backbone port! Skipping.");
                    return;
                }
            }
            if (isBridgeNode(targetCdpNodeId)) {
                LinkableNode node = m_bridgeNodes.get(targetCdpNodeId);
                if (node.isBackBoneBridgePort(node.getBridgePort(cdpDestIfindex))) {
                    LogUtils.debugf(this,
                                    "run: target node is bridge node, and port is backbone port! Skipping.");
                    return;
                }
            }
            
            // now add the CDP link
            LogUtils.infof(this, "run: CDP link added");
            addNodetoNodeLink(cdplink);
        }

        LogUtils.infof(this,
                       "run: done parsing CDP links # %d.",
                       m_cdpLinks.size());
    }
	private static int getIfIndexFromRouter(LinkableNode parentnode, InetAddress nextHopNet) {

		if (!parentnode.hasRouteInterfaces())
			return -1;
		for (RouterInterface curIface : parentnode.getRouteInterfaces()) {

			if (curIface.getMetric() == -1) {
				continue;
			}

			int ifindex = curIface.getIfindex();

			if (ifindex == 0 || ifindex == -1)
				continue;

			if (curIface.getRouteNet().equals(nextHopNet)) return ifindex;
		}
		return -1;
	}

	/**
	 * 
	 * @param nodeid
	 * @return LinkableSnmpNode or null if not found
	 */
	boolean isBridgeNode(int nodeid) {
	    for (final LinkableNode curNode : m_bridgeNodes.values()) {
			if (nodeid == curNode.getNodeId())
				return true;
		}
		return false;
	}

	/**
	 * 
	 * @param nodeid
	 * @return true if found
	 */
	boolean isRouterNode(int nodeid) {
	    for (final LinkableNode curNode : m_routerNodes) {
			if (nodeid == curNode.getNodeId())
				return true;
		}
		return false;
	}

	private boolean isNearestBridgeLink(LinkableNode bridge1, int bp1,
			LinkableNode bridge2, int bp2) {

		Set<String> macsOnBridge2 = bridge2.getMacAddressesOnBridgePort(bp2);

		Set<String> macsOnBridge1 = bridge1.getMacAddressesOnBridgePort(bp1);

		if (macsOnBridge2 == null || macsOnBridge1 == null)
			return false;

		if (macsOnBridge2.isEmpty() || macsOnBridge1.isEmpty())
			return false;

		for (final String curMacOnBridge1 : macsOnBridge1) {
			// if MAC address is bridge identifier of bridge 2 continue
			
			if (bridge2.isBridgeIdentifier(curMacOnBridge1)) {
				continue;
			}
			// if MAC address is itself identifier of bridge1 continue
			if (bridge1.isBridgeIdentifier(curMacOnBridge1))
				continue;
			// then no identifier of bridge one no identifier of bridge 2
			// bridge 2 contains  
			if (macsOnBridge2.contains(curMacOnBridge1)
					&& isMacIdentifierOfBridgeNode(curMacOnBridge1))
				return false;
		}

		return true;
	}

	private Set<String> getMacsOnBridgeLink(LinkableNode bridge1, int bp1,
			LinkableNode bridge2, int bp2) {

		Set<String> macsOnLink = new HashSet<String>();

    	Set<String> macsOnBridge1 = bridge1.getMacAddressesOnBridgePort(bp1);

		Set<String> macsOnBridge2 = bridge2.getMacAddressesOnBridgePort(bp2);

		if (macsOnBridge2 == null || macsOnBridge1 == null)
			return null;

		if (macsOnBridge2.isEmpty() || macsOnBridge1.isEmpty())
			return null;

		for (final String curMacOnBridge1 : macsOnBridge1) {
			if (bridge2.isBridgeIdentifier(curMacOnBridge1))
				continue;
			if (macsOnBridge2.contains(curMacOnBridge1))
				macsOnLink.add(curMacOnBridge1);
		}
		return macsOnLink;
	}

	private boolean isMacIdentifierOfBridgeNode(String macAddress) {
	    for (final LinkableNode curNode : m_bridgeNodes.values()) {
			if (curNode.isBridgeIdentifier(macAddress))
				return true;
		}
		return false;
	}

	private LinkableNode getNodeFromMacIdentifierOfBridgeNode(final String macAddress) {
	    for (final LinkableNode curNode : m_bridgeNodes.values()) {
			if (curNode.isBridgeIdentifier(macAddress))
				return curNode;
		}
		return null;
	}

	private List<LinkableNode> getBridgesFromMacs(final Set<String> macs) {
		List<LinkableNode> bridges = new ArrayList<LinkableNode>();
		for (final LinkableNode curNode : m_bridgeNodes.values()) {
		    for (final String curBridgeIdentifier : curNode.getBridgeIdentifiers()) {
				if (macs.contains((curBridgeIdentifier)))
					bridges.add(curNode);
			}
		}
		return bridges;
	}

	private int getBridgePortOnEndBridge(final LinkableNode startBridge, final LinkableNode endBridge) {

		int port = -1;
		for (final String curBridgeIdentifier : startBridge.getBridgeIdentifiers()) {
		    LogUtils.debugf(this, "getBridgePortOnEndBridge: parsing bridge identifier "
								+ curBridgeIdentifier);
			
			if (endBridge.hasMacAddress(curBridgeIdentifier)) {
			    for (final Integer p : endBridge.getBridgePortsFromMac(curBridgeIdentifier)) {
			        port = p;
					if (endBridge.isBackBoneBridgePort(port)) {
					    LogUtils.debugf(this, "getBridgePortOnEndBridge: found backbone bridge port "
											+ port
											+ " .... Skipping.");
						continue;
					}
					if (port == -1) {
					    LogUtils.debugf(this, "getBridgePortOnEndBridge: no port found on bridge nodeid "
											+ endBridge.getNodeId()
											+ " for node bridge identifiers nodeid "
											+ startBridge.getNodeId()
											+ " . .....Skipping.");
						continue;
					}
					LogUtils.debugf(this, "getBridgePortOnEndBridge: using MAC address table found bridge port "
										+ port
										+ " on node "
										+ endBridge.getNodeId());
					return port;
				}
					
			} else {
			    LogUtils.debugf(this, "getBridgePortOnEndBridge: bridge identifier not found on node "
									+ endBridge.getNodeId());
			}
		}
		return -1;
	}

	
	/**
	 * Return the Scheduler
	 *
	 * @return a {@link org.opennms.netmgt.linkd.scheduler.Scheduler} object.
	 */
	public Scheduler getScheduler() {
		return m_scheduler;
	}

	/**
	 * Set the Scheduler
	 *
	 * @param scheduler a {@link org.opennms.netmgt.linkd.scheduler.Scheduler} object.
	 */
	public void setScheduler(Scheduler scheduler) {
		m_scheduler = scheduler;
	}

	/**
	 * This Method is called when DiscoveryLink is initialized
	 */
	public void schedule() {
		if (m_scheduler == null)
			throw new IllegalStateException(
					"schedule: Cannot schedule a service whose scheduler is set to null");

		m_scheduler.schedule(snmp_poll_interval + discovery_interval
				+ initial_sleep_time, this);
	}

	/**
	 * Schedule again the job
	 * 
	 * @return
	 */
	private void reschedule() {
		if (m_scheduler == null)
			throw new IllegalStateException(
					"rescedule: Cannot schedule a service whose scheduler is set to null");
		m_scheduler.schedule(snmp_poll_interval, this);
	}

	/**
	 * <p>getInitialSleepTime</p>
	 *
	 * @return Returns the initial_sleep_time.
	 */
	public long getInitialSleepTime() {
		return initial_sleep_time;
	}

	/**
	 * <p>setInitialSleepTime</p>
	 *
	 * @param initial_sleep_time
	 *            The initial_sleep_timeto set.
	 */
	public void setInitialSleepTime(long initial_sleep_time) {
		this.initial_sleep_time = initial_sleep_time;
	}

	/**
	 * <p>isReady</p>
	 *
	 * @return a boolean.
	 */
	public boolean isReady() {
		return true;
	}

	/**
	 * <p>getDiscoveryInterval</p>
	 *
	 * @return Returns the discovery_link_interval.
	 */
	public long getDiscoveryInterval() {
		return discovery_interval;
	}

	/**
	 * <p>setSnmpPollInterval</p>
	 *
	 * @param interval
	 *            The discovery_link_interval to set.
	 */
	public void setSnmpPollInterval(long interval) {
		this.snmp_poll_interval = interval;
	}

	/**
	 * <p>getSnmpPollInterval</p>
	 *
	 * @return Returns the discovery_link_interval.
	 */
	public long getSnmpPollInterval() {
		return snmp_poll_interval;
	}

	/**
	 * <p>setDiscoveryInterval</p>
	 *
	 * @param interval
	 *            The discovery_link_interval to set.
	 */
	public void setDiscoveryInterval(long interval) {
		this.discovery_interval = interval;
	}

	/**
	 * <p>Getter for the field <code>links</code>.</p>
	 *
	 * @return an array of {@link org.opennms.netmgt.linkd.NodeToNodeLink} objects.
	 */
	public NodeToNodeLink[] getLinks() {
		return m_links.toArray(new NodeToNodeLink[0]);
	}

	/**
	 * <p>getMacLinks</p>
	 *
	 * @return an array of {@link org.opennms.netmgt.linkd.MacToNodeLink} objects.
	 */
	public MacToNodeLink[] getMacLinks() {
		return m_maclinks.toArray(new MacToNodeLink[0]);
	}

	/**
	 * <p>isSuspended</p>
	 *
	 * @return Returns the suspendCollection.
	 */
	public boolean isSuspended() {
		return suspendCollection;
	}

	/**
	 * <p>suspend</p>
	 */
	public void suspend() {
		this.suspendCollection = true;
	}

	/**
	 * <p>wakeUp</p>
	 */
	public void wakeUp() {
		this.suspendCollection = false;
	}

	/**
	 * <p>unschedule</p>
	 */
	public void unschedule() {
		if (m_scheduler == null)
			throw new IllegalStateException(
					"unschedule: Cannot schedule a service whose scheduler is set to null");
		if (isRunned) {
			m_scheduler.unschedule(this, snmp_poll_interval);
		} else {
			m_scheduler.unschedule(this, snmp_poll_interval
					+ initial_sleep_time + discovery_interval);
		}
	}
	
	private void addNodetoNodeLink(NodeToNodeLink nnlink) {
		if (nnlink == null)
		{
			LogUtils.warnf(this, "addNodetoNodeLink: node link is null.");
			return;
		}
		for (NodeToNodeLink curNnLink : m_links) {
			if (curNnLink.equals(nnlink)) {
			    LogUtils.infof(this, "addNodetoNodeLink: link %s exists, not adding", nnlink.toString());
				return;
			}
		}
		if (nnlink.getNodeId() == nnlink.getNodeparentid()) {
                    LogUtils.debugf(this, "addNodetoNodeLink: skipping self node link %s", nnlink.toString());		    
		} else {
		    LogUtils.debugf(this, "addNodetoNodeLink: adding link %s", nnlink.toString());
		    m_links.add(nnlink);
		}
	}

	private void addLinks(Set<String> macs,int nodeid,int ifindex) { 
		if (macs == null || macs.isEmpty()) {
		    LogUtils.debugf(this, "addLinks: MAC address list on link is empty.");
		} else {
			for (String curMacAddress : macs) {
				if (m_macsParsed.contains(curMacAddress)) {
				    LogUtils.warnf(this, "addLinks: MAC address "
									+ curMacAddress
									+ " just found on other bridge port! Skipping...");
					continue;
				}
				
				if (macsExcluded.contains(curMacAddress)) {
				    LogUtils.warnf(this, "addLinks: MAC address "
									+ curMacAddress
									+ " is excluded from discovery package! Skipping...");
					continue;
				}
				if (m_linkd.getAtInterfaces(getPackageName()).containsKey(curMacAddress)) {
				    List<AtInterface> ats = m_linkd.getAtInterfaces(getPackageName()).get(curMacAddress);
				    for (AtInterface at : ats) {				        
				        NodeToNodeLink lNode = new NodeToNodeLink(at.getNodeid(),at.getIfIndex());
				        lNode.setNodeparentid(nodeid);
				        lNode.setParentifindex(ifindex);
				        addNodetoNodeLink(lNode);
				    }
				} else {
				    LogUtils.debugf(this, "addLinks: not find nodeid for ethernet MAC address %s found on node/ifindex %d/%d", curMacAddress, nodeid, ifindex);
					MacToNodeLink lMac = new MacToNodeLink(curMacAddress);
					lMac.setNodeparentid(nodeid);
					lMac.setParentifindex(ifindex);
					m_maclinks.add(lMac);
				}
				m_macsParsed.add(curMacAddress);
			}
		}
	}

	/** {@inheritDoc} */
	public boolean equals(ReadyRunnable r) {
		return (r instanceof DiscoveryLink && this.getPackageName().equals(r.getPackageName()));
	}
	
	/**
	 * <p>getInfo</p>
	 *
	 * @return a {@link java.lang.String} object.
	 */
	public String getInfo() {
		return " Ready Runnable Discovery Link discoveryUsingBridge/discoveryUsingCdp/discoveryUsingRoutes/package: "
		+ discoveryUsingBridge() + "/"
		+ discoveryUsingCdp() + "/"
		+ discoveryUsingRoutes() + "/"+ getPackageName();
	}

	/**
	 * <p>discoveryUsingBridge</p>
	 *
	 * @return a boolean.
	 */
	public boolean discoveryUsingBridge() {
		return discoveryUsingBridge;
	}

	/**
	 * <p>Setter for the field <code>discoveryUsingBridge</code>.</p>
	 *
	 * @param discoveryUsingBridge a boolean.
	 */
	public void setDiscoveryUsingBridge(boolean discoveryUsingBridge) {
		this.discoveryUsingBridge = discoveryUsingBridge;
	}

	/**
	 * <p>discoveryUsingCdp</p>
	 *
	 * @return a boolean.
	 */
	public boolean discoveryUsingCdp() {
		return discoveryUsingCdp;
	}

	/**
	 * <p>Setter for the field <code>discoveryUsingCdp</code>.</p>
	 *
	 * @param discoveryUsingCdp a boolean.
	 */
	public void setDiscoveryUsingCdp(boolean discoveryUsingCdp) {
		this.discoveryUsingCdp = discoveryUsingCdp;
	}

	/**
	 * <p>discoveryUsingRoutes</p>
	 *
	 * @return a boolean.
	 */
	public boolean discoveryUsingRoutes() {
		return discoveryUsingRoutes;
	}

	/**
	 * <p>Setter for the field <code>discoveryUsingRoutes</code>.</p>
	 *
	 * @param discoveryUsingRoutes a boolean.
	 */
	public void setDiscoveryUsingRoutes(boolean discoveryUsingRoutes) {
		this.discoveryUsingRoutes = discoveryUsingRoutes;
	}

	/**
	 * <p>Getter for the field <code>packageName</code>.</p>
	 *
	 * @return a {@link java.lang.String} object.
	 */
	public String getPackageName() {
		return packageName;
	}

	/** {@inheritDoc} */
	public void setPackageName(String packageName) {
		this.packageName = packageName;
	}
	
	/**
	 * This method is useful to get forwarding table
	 * for switch who failed.
	 */
	private void parseBridgeNodes() {
	    LogUtils.debugf(this, "parseBridgeNodes: searching bridge port for bridge identifier not yet already found. Iterating on bridge nodes.");
		
		List<LinkableNode> bridgenodeschanged = new ArrayList<LinkableNode>();
		for (LinkableNode curNode : m_bridgeNodes.values()) {
			LogUtils.debugf(this, "parseBridgeNodes: parsing bridge: %d/%s", curNode.getNodeId(), curNode.getSnmpPrimaryIpAddr());

			// get macs
			
			final List<String> macs = getNotAlreadyFoundMacsOnNode(curNode);

			if (macs.isEmpty()) continue;

			SnmpAgentConfig agentConfig = null;

			String className = null;
			
			final LinkdConfig linkdConfig = m_linkd.getLinkdConfig();
			linkdConfig.getReadLock().lock();

			try {
                        boolean useVlan = linkdConfig.isVlanDiscoveryEnabled();
    			if (linkdConfig.getPackage(getPackageName()).hasEnableVlanDiscovery()) {
    				useVlan = linkdConfig.getPackage(getPackageName()).getEnableVlanDiscovery();
    			}
    			
    			if (useVlan && linkdConfig.hasClassName(curNode.getSysoid())) {
    				className = linkdConfig.getVlanClassName(curNode.getSysoid());
    			}
    
				final InetAddress addr = curNode.getSnmpPrimaryIpAddr();
				if (addr == null) {
    			    LogUtils.errorf(this, "parseBridgeNodes: Failed to load SNMP parameter from SNMP configuration file.");
    				return;
				}
				agentConfig = SnmpPeerFactory.getInstance().getAgentConfig(addr);
    			
    			String community = agentConfig.getReadCommunity();
    			
    			for (final String mac : macs) {
    				LogUtils.debugf(this, "parseBridgeNodes: parsing MAC: %s", mac);
    
    				if (className != null && (className.equals(CiscoVlanTable.class.getName()) 
    						|| className.equals(IntelVlanTable.class.getName()))){
    					for (OnmsVlan vlan : curNode.getVlans()) {
    						if (vlan.getVlanStatus() != VlanCollectorEntry.VLAN_STATUS_OPERATIONAL || vlan.getVlanType() != VlanCollectorEntry.VLAN_TYPE_ETHERNET) {
    						    LogUtils.debugf(this, "parseBridgeNodes: skipping VLAN: %s", vlan.getVlanName());
    							continue;
    						}
    						agentConfig.setReadCommunity(community+"@"+vlan.getVlanId());
    						curNode = collectMacAddress(this, agentConfig, curNode, mac, vlan.getVlanId());
    						agentConfig.setReadCommunity(community);
    					}
    				} else {
    					int vlan = SnmpCollection.DEFAULT_VLAN_INDEX;
    					if (useVlan) vlan = SnmpCollection.TRUNK_VLAN_INDEX;
    					curNode = collectMacAddress(this, agentConfig, curNode, mac, vlan);
    				}
    			}
    			bridgenodeschanged.add(curNode);
			} finally {
			    linkdConfig.getReadLock().unlock();
			}
		}
		
		for (LinkableNode node : bridgenodeschanged) {
			m_bridgeNodes.put(node.getNodeId(), node);
		}
	}
	
	private static LinkableNode collectMacAddress(DiscoveryLink discoveryLink, SnmpAgentConfig agentConfig, LinkableNode node,String mac,int vlan) {
		FdbTableGet coll = new FdbTableGet(agentConfig,mac);
		LogUtils.debugf(discoveryLink, "collectMacAddress: finding entry in bridge forwarding table for MAC on node: %s/%d", mac, node.getNodeId());
		int bridgeport = coll.getBridgePort();
		if (bridgeport > 0 && coll.getBridgePortStatus() == QueryManager.SNMP_DOT1D_FDB_STATUS_LEARNED) {
			node.addMacAddress(bridgeport, mac, Integer.toString(vlan));
			LogUtils.debugf(discoveryLink, "collectMacAddress: found MAC on bridge port: %d", bridgeport);
		} else {
			bridgeport = coll.getQBridgePort();
			if (bridgeport > 0 && coll.getQBridgePortStatus() == QueryManager.SNMP_DOT1D_FDB_STATUS_LEARNED) {
				node.addMacAddress(bridgeport, mac, Integer.toString(vlan));
				LogUtils.debugf(discoveryLink, "collectMacAddress: found MAC on bridge port: %d", bridgeport);
			} else {
			    LogUtils.debugf(discoveryLink, "collectMacAddress: MAC not found: %d", bridgeport);
			}
		}
		return node;
	}
	
	private List<String> getNotAlreadyFoundMacsOnNode(LinkableNode node){
	    LogUtils.debugf(this, "getNotAlreadyFoundMacsOnNode: Searching Not Yet Found Bridge Identifier Occurrence on Node: %d", node.getNodeId());
		List<String> macs = new ArrayList<String>();
		for (LinkableNode curNode : m_bridgeNodes.values()) {
			if (node.getNodeId() == curNode.getNodeId()) continue;
			for (String curMac : curNode.getBridgeIdentifiers()) {
				if (node.hasMacAddress(curMac)) continue;
				if (macs.contains(curMac)) continue;
				LogUtils.debugf(this, "getNotAlreadyFoundMacsOnNode: Found a node/Bridge Identifier %d/%s that was not found in bridge forwarding table for bridge node: %d", curNode.getNodeId(), curMac, node.getNodeId());
				macs.add(curMac);
			}
		}

		LogUtils.debugf(this, "getNotAlreadyFoundMacsOnNode: Searching Not Yet Found MAC Address Occurrence on Node: %d", node.getNodeId());

		for (String curMac : getLinkd().getAtInterfaces(getPackageName()).keySet()) {
			if (node.hasMacAddress(curMac)) continue;
			if (macs.contains(curMac)) continue;
			LogUtils.debugf(this, "getNotAlreadyFoundMacsOnNode: Found a MAC Address %s that was not found in bridge forwarding table for bridge node: %d", curMac, node.getNodeId());
			macs.add(curMac);
		}
		
		return macs;
	}

	/**
	 * <p>isEnableDownloadDiscovery</p>
	 *
	 * @return a boolean.
	 */
	public boolean isEnableDownloadDiscovery() {
		return enableDownloadDiscovery;
	}

	/**
	 * <p>Setter for the field <code>enableDownloadDiscovery</code>.</p>
	 *
	 * @param enableDownloaddiscovery a boolean.
	 */
	public void setEnableDownloadDiscovery(boolean enableDownloaddiscovery) {
		this.enableDownloadDiscovery = enableDownloaddiscovery;
	}

	/**
	 * <p>isForceIpRouteDiscoveryOnEtherNet</p>
	 *
	 * @return a boolean.
	 */
	public boolean isForceIpRouteDiscoveryOnEtherNet() {
		return forceIpRouteDiscoveryOnEtherNet;
	}

	/**
	 * <p>Setter for the field <code>forceIpRouteDiscoveryOnEtherNet</code>.</p>
	 *
	 * @param forceIpRouteDiscoveryOnEtherNet a boolean.
	 */
	public void setForceIpRouteDiscoveryOnEtherNet(
			boolean forceIpRouteDiscoveryOnEtherNet) {
		this.forceIpRouteDiscoveryOnEtherNet = forceIpRouteDiscoveryOnEtherNet;
	}
}<|MERGE_RESOLUTION|>--- conflicted
+++ resolved
@@ -253,14 +253,10 @@
 	
     protected void populateMacToAtInterface() {
         LogUtils.debugf(this, "populateMacToAtInterface: using atNodes to populate macToAtinterface");
-<<<<<<< HEAD
-        for (final String macAddress : getLinkd().getAtInterfaces(getPackageName()).keySet()) {
-=======
         final Map<String,List<AtInterface>> macs=getLinkd().getAtInterfaces(getPackageName());
         if (macs== null || macs.keySet() == null ) 
         	return;
         for (final String macAddress : macs.keySet()) {
->>>>>>> fae09728
             LogUtils.debugf(this, "populateMacToAtInterface: MAC %s now has atinterface reference: %d", macAddress, getLinkd().getAtInterfaces(getPackageName()).get(macAddress).size());
             for (final AtInterface at : getLinkd().getAtInterfaces(getPackageName()).get(macAddress)) {
         		int nodeid = at.getNodeid();
