/*******************************************************************************
 * This file is part of OpenNMS(R).
 *
 * Copyright (C) 2006-2012 The OpenNMS Group, Inc.
 * OpenNMS(R) is Copyright (C) 1999-2012 The OpenNMS Group, Inc.
 *
 * OpenNMS(R) is a registered trademark of The OpenNMS Group, Inc.
 *
 * OpenNMS(R) is free software: you can redistribute it and/or modify
 * it under the terms of the GNU General Public License as published
 * by the Free Software Foundation, either version 3 of the License,
 * or (at your option) any later version.
 *
 * OpenNMS(R) is distributed in the hope that it will be useful,
 * but WITHOUT ANY WARRANTY; without even the implied warranty of
 * MERCHANTABILITY or FITNESS FOR A PARTICULAR PURPOSE.  See the
 * GNU General Public License for more details.
 *
 * You should have received a copy of the GNU General Public License
 * along with OpenNMS(R).  If not, see:
 *      http://www.gnu.org/licenses/
 *
 * For more information contact:
 *     OpenNMS(R) Licensing <license@opennms.org>
 *     http://www.opennms.org/
 *     http://www.opennms.com/
 *******************************************************************************/

package org.opennms.netmgt.linkd;

import java.net.InetAddress;

import org.apache.commons.lang.builder.ToStringBuilder;
import org.opennms.core.utils.InetAddressUtils;
import org.slf4j.Logger;
import org.slf4j.LoggerFactory;
import org.opennms.netmgt.linkd.snmp.Dot1dBaseGroup;
import org.opennms.netmgt.linkd.snmp.Dot1dBasePortTable;
import org.opennms.netmgt.linkd.snmp.Dot1dStpGroup;
import org.opennms.netmgt.linkd.snmp.Dot1dStpPortTable;
import org.opennms.netmgt.linkd.snmp.Dot1dTpFdbTable;
import org.opennms.netmgt.linkd.snmp.QBridgeDot1dTpFdbTable;
import org.opennms.netmgt.snmp.CollectionTracker;
import org.opennms.netmgt.snmp.SnmpAgentConfig;
import org.opennms.netmgt.snmp.SnmpUtils;
import org.opennms.netmgt.snmp.SnmpWalker;

/**
 * This class is designed to collect the necessary SNMP information from the
 * target address and store the collected information. When the class is
 * initially constructed no information is collected. The SNMP Session creating
 * and collection occurs in the main run method of the instance. This allows the
 * collection to occur in a thread if necessary.
 * 
 * @author <a href="mailto:weave@oculan.com">Weave </a>
 * @author <a href="http://www.opennms.org">OpenNMS </a>
 *  
 */
<<<<<<< HEAD
public final class SnmpVlanCollection {
=======
public final class SnmpVlanCollection implements ReadyRunnable {
    private static final Logger LOG = LoggerFactory.getLogger(SnmpVlanCollection.class);
>>>>>>> bf47eb42
	private String m_packageName;
	
	/**
	 * The SnmpPeer object used to communicate via SNMP with the remote host.
	 */
	private final SnmpAgentConfig m_agentConfig;

	/**
	 * The IP address to used to collect the SNMP information
	 */
	private final InetAddress m_address;

	/**
	 * The Dot1DBridge.dot1dbase map
	 */
	private Dot1dBaseGroup m_dot1dBase;

	/**
	 * The Dot1DBridge Ids List
	 */
	private Dot1dBasePortTable m_dot1dBaseTable;

	/**
	 * The Dot1dStp base map
	 */
	private Dot1dStpGroup m_dot1dStp;

	/**
	 * The Dot1dStp Port table List
	 */
	private Dot1dStpPortTable m_dot1dStpTable;

	/**
	 * The Dot1dTpFdb table List
	 */
	private Dot1dTpFdbTable m_dot1dTpFdbTable;

	/**
	 * The QbridgeDot1dTpFdb table List
	 */
	private QBridgeDot1dTpFdbTable m_dot1qTpFdbTable;


	private boolean m_collectStp = true;
		
	private boolean m_collectBridge = true;

	/**
	 * Constructs a new SNMP collector for a node using the passed interface as
	 * the collection point. The collection does not occur until the
	 * <code>run</code> method is invoked.
	 * 
	 * @param agentConfig
	 *            The SnmpPeer object to collect from.
	 *  
	 */
	SnmpVlanCollection(final SnmpAgentConfig agentConfig) {
		m_agentConfig = agentConfig;
		m_address = m_agentConfig.getEffectiveAddress();
		m_dot1dBase = null;
		m_dot1dBaseTable = null;
		m_dot1dStp = null;
		m_dot1dStpTable = null;
		m_dot1dTpFdbTable = null;
	}
	// for debug only

	/**
	 * Constructs a new SNMP collector for a node using the passed interface as
	 * the collection point. The collection does not occur until the
	 * <code>run</code> method is invoked.
	 * 
	 * @param agentConfig
	 *            The SnmpPeer object to collect from.
	 *  
	 */
	SnmpVlanCollection(final SnmpAgentConfig agentConfig, final boolean collectStp, final boolean collectBridge) {
		m_agentConfig = agentConfig;
		m_address = m_agentConfig.getEffectiveAddress();
		m_dot1dBase = null;
		m_dot1dBaseTable = null;
		m_dot1dStp = null;
		m_dot1dStpTable = null;
		m_dot1dTpFdbTable = null;
		m_collectStp = collectStp;
		m_collectBridge = collectBridge;
	}

	/**
	 * Returns true if any part of the collection failed.
	 */
	boolean failed() {
		return !hasDot1dBase() && !hasDot1dBasePortTable() && !hasDot1dStp() && !hasDot1dStpPortTable() && !hasDot1dTpFdbTable();
	}

	/**
	 * Returns true if any part of the collection failed.
	 */
	boolean someCollectionFailed() {
		return !hasDot1dBase() || !hasDot1dBasePortTable() || !hasDot1dStp() || !hasDot1dStpPortTable() || !hasDot1dTpFdbTable();
	}

	/**
	 * Returns true if the dot1DBridge table was collected.
	 */
	boolean hasDot1dBase() {
		return (m_dot1dBase != null && !m_dot1dBase.failed() && m_dot1dBase.getBridgeAddress() != null);
	}

	/**
	 * Returns the collected dot1base.
	 */
	Dot1dBaseGroup getDot1dBase() {
		return m_dot1dBase;
	}

	/**
	 * Returns true if the dot1DBridge table was collected.
	 */
	boolean hasDot1dBasePortTable() {
		return (m_dot1dBaseTable != null && !m_dot1dBaseTable.failed() && !m_dot1dBaseTable.isEmpty());
	}

	/**
	 * Returns the collected dot1dbridge.
	 */
	Dot1dBasePortTable getDot1dBasePortTable() {
		return m_dot1dBaseTable;
	}

	/**
	 * Returns true if the dot1DStp info was collected.
	 */
	boolean hasDot1dStp() {
		return (m_dot1dStp != null && !m_dot1dStp.failed() && m_dot1dStp.getStpDesignatedRoot() != null);
	}

	/**
	 * Returns the collected dot1stp.
	 */
	Dot1dStpGroup getDot1dStp() {
		return m_dot1dStp;
	}

	/**
	 * Returns true if the dot1DStpPortTable info was collected.
	 */
	boolean hasDot1dStpPortTable() {
		return (m_dot1dStpTable != null && !m_dot1dStpTable.failed() && !m_dot1dStpTable.isEmpty());
	}

	/**
	 * Returns the collected dot1stp.
	 */
	Dot1dStpPortTable getDot1dStpPortTable() {
		return m_dot1dStpTable;
	}

	/**
	 * Returns true if the dot1DStpPortTable info was collected.
	 */
	boolean hasDot1dTpFdbTable() {
		return (m_dot1dTpFdbTable != null && !m_dot1dTpFdbTable.failed() && !m_dot1dTpFdbTable.isEmpty());
	}

	/**
	 * Returns the collected dot1stp.
	 */
	Dot1dTpFdbTable getDot1dFdbTable() {
		return m_dot1dTpFdbTable;
	}

	/**
	 * Returns true if the dot1DStpPortTable info was collected.
	 */
	boolean hasQBridgeDot1dTpFdbTable() {
		return (m_dot1qTpFdbTable!= null && !m_dot1qTpFdbTable.failed() && !m_dot1qTpFdbTable.isEmpty());
	}

	/**
	 * Returns the collected dot1stp.
	 */
	QBridgeDot1dTpFdbTable getQBridgeDot1dFdbTable() {
		return m_dot1qTpFdbTable;
	}


	/**
	 * Returns the target address that the collection occured for.
	 */

	InetAddress getTarget() {
		return m_address;
	}

	/**
	 * <p>
	 * Performs the collection for the targeted internet address. The success or
	 * failure of the collection should be tested via the <code>failed</code>
	 * method.
	 * </p>
	 *
	 * <p>
	 * No synchronization is performed, so if this is used in a separate thread
	 * context synchornization must be added.
	 * </p>
	 */
	public void run() {
			m_dot1dBase = new Dot1dBaseGroup(m_address);
			m_dot1dBaseTable = new Dot1dBasePortTable(m_address);
			m_dot1dStp = new Dot1dStpGroup(m_address);
			m_dot1dStpTable = new Dot1dStpPortTable(m_address);
			m_dot1dTpFdbTable = new Dot1dTpFdbTable(m_address);
			
			SnmpWalker walker = null;
			
			if (m_collectBridge && m_collectStp) {
		        walker = SnmpUtils.createWalker(m_agentConfig, "dot1dBase/dot1dBaseTable/dot1dStp/dot1dStpTable/dot1dTpFdbTable ", 
		        			new CollectionTracker[] { m_dot1dBase, m_dot1dBaseTable, m_dot1dStp, m_dot1dStpTable, m_dot1dTpFdbTable});
			} else if(m_collectBridge) {
		        walker = 
		        	SnmpUtils.createWalker(m_agentConfig, "dot1dTpFdbTable ", 
		        			new CollectionTracker[] {m_dot1dTpFdbTable});
			} else if(m_collectStp) {
		        walker = 
		        	SnmpUtils.createWalker(m_agentConfig, "dot1dBase/dot1dStp/dot1dBaseTable/dot1dStpTable ", 
		        			new CollectionTracker[] { m_dot1dBase, m_dot1dStp, m_dot1dBaseTable, m_dot1dStpTable});
			} else {
			    LOG.info("run: no info to collect return");
				return;
			}

			
	        walker.start();

	        try {
	            walker.waitFor();
	        } catch (final InterruptedException e) {
				m_dot1dBase = null;
				m_dot1dBaseTable = null;
				m_dot1dStp = null;
				m_dot1dStpTable = null;
				m_dot1dTpFdbTable = null;

				LOG.warn("SnmpVlanCollection.run: collection interrupted, exiting", e);
	            return;
	        }
	        


			// Log any failures
			//
			final String hostAddress = InetAddressUtils.str(m_address);
			if (!hasDot1dBase())
			    LOG.info("run: failed to collect Dot1dBase for {} Community: {}", hostAddress, m_agentConfig.getReadCommunity());
			if (!hasDot1dBasePortTable())
                LOG.info("run: failed to collect Dot1dBasePortTable for {} Community: {}", hostAddress, m_agentConfig.getReadCommunity());
			if (!hasDot1dStp())
                LOG.info("run: failed to collect Dot1dStp for {} Community: {}", hostAddress, m_agentConfig.getReadCommunity());
			if (!hasDot1dStpPortTable())
                LOG.info("run: failed to collect Dot1dStpPortTable for {} Community: {}", hostAddress, m_agentConfig.getReadCommunity());
			if (!hasDot1dTpFdbTable())
                LOG.info("run: failed to collect Dot1dTpFdbTable for {} Community: {}", hostAddress, m_agentConfig.getReadCommunity());
			
			//if not found macaddresses forwarding table find it in Qbridge
			//ExtremeNetwork works.....
			
			if (m_dot1dTpFdbTable.isEmpty() && m_collectBridge) {
			    LOG.info("run: Trying to collect QbridgeDot1dTpFdbTable for {} Community: {}", hostAddress, m_agentConfig.getReadCommunity());
				m_dot1qTpFdbTable = new QBridgeDot1dTpFdbTable(m_address);
		        walker =  SnmpUtils.createWalker(m_agentConfig, "qBridgedot1dTpFdbTable ", new CollectionTracker[] { m_dot1qTpFdbTable });
		        walker.start();

		        try {
		            walker.waitFor();
		        } catch (final InterruptedException e) {
					m_dot1qTpFdbTable = null;
					LOG.warn("SnmpVlanCollection.run: collection interrupted", e);
		            
		        }

		        if (!hasQBridgeDot1dTpFdbTable()) {
		            LOG.info("run: failed to collect QBridgeDot1dTpFdbTable for {} Community: {}", hostAddress, m_agentConfig.getReadCommunity());
		        }
			}
	}

	/**
	 * <p>isReady</p>
	 *
	 * @return a boolean.
	 */
	public boolean isReady() {
		return true;
	}

	@Override
	public String toString() {
	    return new ToStringBuilder(this)
	        .append("agentConfig", m_agentConfig)
	        .append("address", m_address)
	        .append("dot1dBase", m_dot1dBase)
	        .append("dot1dBaseTable", m_dot1dBaseTable)
	        .append("dot1dStp", m_dot1dStp)
	        .append("dot1dStpTable", m_dot1dStpTable)
	        .append("dot1dTpFdbTable", m_dot1dTpFdbTable)
	        .append("dot1qTpFdbTable", m_dot1qTpFdbTable)
	        .toString();
	}

	public void setPackageName(String packageName) {
		m_packageName = packageName;
	}
	
	public String getPackageName() {
		return m_packageName;
	}
}<|MERGE_RESOLUTION|>--- conflicted
+++ resolved
@@ -56,12 +56,8 @@
  * @author <a href="http://www.opennms.org">OpenNMS </a>
  *  
  */
-<<<<<<< HEAD
 public final class SnmpVlanCollection {
-=======
-public final class SnmpVlanCollection implements ReadyRunnable {
     private static final Logger LOG = LoggerFactory.getLogger(SnmpVlanCollection.class);
->>>>>>> bf47eb42
 	private String m_packageName;
 	
 	/**
