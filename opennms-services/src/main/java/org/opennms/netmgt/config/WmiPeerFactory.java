--- conflicted
+++ resolved
@@ -78,10 +78,6 @@
  * @author <a href="mailto:weave@oculan.com">Weave </a>
  * @author <a href="mailto:gturner@newedgenetworks.com">Gerald Turner </a>
  * @author <a href="mailto:matt.raykowski@gmail.com">Matt Raykowski</a>
-<<<<<<< HEAD
-=======
- * @author <a href="http://www.opennms.org/">OpenNMS </a>
->>>>>>> f8529463
  */
 public class WmiPeerFactory extends PeerFactory {
     /**
