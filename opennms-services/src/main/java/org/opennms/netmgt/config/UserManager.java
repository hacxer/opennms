/*******************************************************************************
 * This file is part of OpenNMS(R).
 *
 * Copyright (C) 2006-2011 The OpenNMS Group, Inc.
 * OpenNMS(R) is Copyright (C) 1999-2011 The OpenNMS Group, Inc.
 *
 * OpenNMS(R) is a registered trademark of The OpenNMS Group, Inc.
 *
 * OpenNMS(R) is free software: you can redistribute it and/or modify
 * it under the terms of the GNU General Public License as published
 * by the Free Software Foundation, either version 3 of the License,
 * or (at your option) any later version.
 *
 * OpenNMS(R) is distributed in the hope that it will be useful,
 * but WITHOUT ANY WARRANTY; without even the implied warranty of
 * MERCHANTABILITY or FITNESS FOR A PARTICULAR PURPOSE.  See the
 * GNU General Public License for more details.
 *
 * You should have received a copy of the GNU General Public License
 * along with OpenNMS(R).  If not, see:
 *      http://www.gnu.org/licenses/
 *
 * For more information contact:
 *     OpenNMS(R) Licensing <license@opennms.org>
 *     http://www.opennms.org/
 *     http://www.opennms.com/
 *******************************************************************************/


package org.opennms.netmgt.config;

import java.io.FileNotFoundException;
import java.io.IOException;
import java.io.InputStream;
import java.io.StringWriter;
import java.security.MessageDigest;
import java.security.NoSuchAlgorithmException;
import java.util.ArrayList;
import java.util.Calendar;
import java.util.Collection;
import java.util.Collections;
import java.util.Date;
import java.util.HashMap;
import java.util.List;
import java.util.Map;
import java.util.TreeMap;
import java.util.concurrent.locks.Lock;
import java.util.concurrent.locks.ReadWriteLock;
import java.util.concurrent.locks.ReentrantReadWriteLock;

import org.exolab.castor.xml.MarshalException;
import org.exolab.castor.xml.Marshaller;
import org.exolab.castor.xml.ValidationException;
import org.jasypt.util.password.PasswordEncryptor;
import org.jasypt.util.password.StrongPasswordEncryptor;
import org.opennms.core.xml.CastorUtils;
import org.opennms.netmgt.EventConstants;
import org.opennms.netmgt.config.users.Contact;
import org.opennms.netmgt.config.users.DutySchedule;
import org.opennms.netmgt.config.users.Header;
import org.opennms.netmgt.config.users.Password;
import org.opennms.netmgt.config.users.User;
import org.opennms.netmgt.config.users.Userinfo;
import org.opennms.netmgt.config.users.Users;
import org.opennms.netmgt.model.OnmsUser;
import org.opennms.netmgt.model.OnmsUserList;

/**
 * <p>Abstract UserManager class.</p>
 *
 * @author <a href="mailto:david@opennms.org">David Hustace</a>
 * @author <a href="mailto:brozow@opennms.org">Matt Brozowski</a>
 */
public abstract class UserManager {
    private static final char[] HEX = { '0', '1', '2', '3', '4', '5', '6', '7', '8', '9', 'A', 'B', 'C', 'D', 'E', 'F' };

    private static final PasswordEncryptor m_passwordEncryptor = new StrongPasswordEncryptor();

    private final ReadWriteLock m_readWriteLock = new ReentrantReadWriteLock();
    private final Lock m_readLock = m_readWriteLock.readLock();
    private final Lock m_writeLock = m_readWriteLock.writeLock();
    
    protected GroupManager m_groupManager;
    /**
     * A mapping of user IDs to the User objects
     */
    protected Map<String, User> m_users;
    /**
     * The duty schedules for each user
     */
    protected HashMap<String, List<DutySchedule>> m_dutySchedules;
    private Header oldHeader;

    /**
     * <p>Constructor for UserManager.</p>
     *
     * @param groupManager a {@link org.opennms.netmgt.config.GroupManager} object.
     */
    protected UserManager(final GroupManager groupManager) {
        m_groupManager = groupManager;
    }
    
    /**
     * <p>parseXML</p>
     *
     * @param in a {@link java.io.InputStream} object.
     * @throws org.exolab.castor.xml.MarshalException if any.
     * @throws org.exolab.castor.xml.ValidationException if any.
     */
    public void parseXML(final InputStream in) throws MarshalException, ValidationException {
        m_writeLock.lock();
        
        try {
            final Userinfo userinfo = CastorUtils.unmarshal(Userinfo.class, in);
            final Users users = userinfo.getUsers();
            oldHeader = userinfo.getHeader();
            final List<User> usersList = users.getUserCollection();
            m_users = new TreeMap<String, User>();
        
            for (final User curUser : usersList) {
                m_users.put(curUser.getUserId(), curUser);
            }
        
            _buildDutySchedules(m_users);
        } finally {
            m_writeLock.unlock();
        }
    }


    /**
     * Adds a new user and overwrites the "users.xml"
     *
     * @param name a {@link java.lang.String} object.
     * @param details a {@link org.opennms.netmgt.config.users.User} object.
     * @throws java.lang.Exception if any.
     */
    public void saveUser(final String name, final User details) throws Exception {
        m_writeLock.lock();
        
        try {
            _writeUser(name, details);
        } finally {
            m_writeLock.unlock();
        }
    }

    private void _writeUser(final String name, final User details) throws Exception {
        if (name == null || details == null) {
            throw new Exception("UserFactory:saveUser  null");
        } else {
            m_users.put(name, details);
        }
      
        _saveCurrent();
    }
    
    public void save(final OnmsUser user) throws Exception {
        m_writeLock.lock();
        
        try {
            User castorUser = _getUser(user.getUsername());
            if (castorUser == null) {
                castorUser = new User();
                castorUser.setUserId(user.getUsername());
            }
            castorUser.setFullName(user.getFullName());
            castorUser.setUserComments(user.getComments());
            
            final Password pass = new Password();
            pass.setContent(user.getPassword());
            pass.setSalt(user.getPasswordSalted());
            castorUser.setPassword(pass);
    
            if (user.getDutySchedule() != null) {
                castorUser.setDutySchedule(user.getDutySchedule());
            }
            
            _writeUser(user.getUsername(), castorUser);
        } finally {
            m_writeLock.unlock();
        }
    }

    /**
     * Builds a mapping between user IDs and duty schedules. These are used by
     * Notifd when determining to send a notice to a given user. This helps
     * speed up the decision process.
     * 
     * @param users
     *            the map of users parsed from the XML configuration file
     */
    private void _buildDutySchedules(final Map<String,User> users) {
        m_dutySchedules = new HashMap<String,List<DutySchedule>>();
        
        for (final String key : users.keySet()) {
            final User curUser = users.get(key);
    
            if (curUser.getDutyScheduleCount() > 0) {
                final List<DutySchedule> dutyList = new ArrayList<DutySchedule>();
                for (final String duty : curUser.getDutyScheduleCollection()) {
                	dutyList.add(new DutySchedule(duty));
                }
    
                m_dutySchedules.put(key, dutyList);
            }
        }
    }

    /**
     * Determines if a user is on duty at a given time. If a user has no duty
     * schedules listed in the configuration file, that user is assumed to always be on
     * duty.
     *
     * @param user
     *            the user id
     * @param time
     *            the time to check for a duty schedule
     * @return boolean, true if the user is on duty, false otherwise.
     * @throws java.io.IOException if any.
     * @throws org.exolab.castor.xml.MarshalException if any.
     * @throws org.exolab.castor.xml.ValidationException if any.
     */
    public boolean isUserOnDuty(final String user, final Calendar time) throws IOException, MarshalException, ValidationException {
    
        update();
    
        m_readLock.lock();
        try {
            // if the user has no duty schedules then he is on duty
            if (!m_dutySchedules.containsKey(user))
                return true;
    
            for (final DutySchedule curSchedule : m_dutySchedules.get(user)) {
            	if (curSchedule.isInSchedule(time)) {
            		return true;
            	}
            }
        } finally {
            m_readLock.unlock();
        }

        return false;
    }

    /**
     * Return a <code>Map</code> of usernames to user instances.
     *
     * @return a {@link java.util.Map} object.
     * @throws java.io.IOException if any.
     * @throws org.exolab.castor.xml.MarshalException if any.
     * @throws org.exolab.castor.xml.ValidationException if any.
     */
    public Map<String, User> getUsers() throws IOException, MarshalException, ValidationException {
    
        update();
    
<<<<<<< HEAD
        return Collections.unmodifiableMap(m_users);
=======
        m_readLock.lock();
        try {
            return m_users;
        } finally {
            m_readLock.unlock();
        }
>>>>>>> 16a1b61a
    }

    public OnmsUserList getOnmsUserList() throws MarshalException, ValidationException, IOException {
        final OnmsUserList list = new OnmsUserList();

        m_readLock.lock();
        
        try {
            for (final String username : _getUserNames()) {
                list.add(_getOnmsUser(username));
            }
            list.setTotalCount(list.getCount());
    
            return list;
        } finally {
            m_readLock.unlock();
        }
    }
    
    public OnmsUser getOnmsUser(final String username) throws MarshalException, ValidationException, IOException {
        m_readLock.lock();
        
        try {
            return _getOnmsUser(username);
        } finally {
            m_readLock.unlock();
        }
    }

    private OnmsUser _getOnmsUser(final String username) throws IOException, MarshalException, ValidationException {
        final User castorUser = _getUser(username);
        if (castorUser == null) return null;

        final OnmsUser user = new OnmsUser(username);
        user.setFullName(castorUser.getFullName());
        user.setComments(castorUser.getUserComments());
        user.setPassword(castorUser.getPassword().getContent());
        user.setPasswordSalted(castorUser.getPassword().getSalt());
        user.setDutySchedule(castorUser.getDutyScheduleCollection());
   
        return user;
    }
    
    /**
     * Returns a boolean indicating if the user name appears in the XML file
     *
     * @return true if the user exists in the XML file, false otherwise
     * @param userName a {@link java.lang.String} object.
     * @throws java.io.IOException if any.
     * @throws org.exolab.castor.xml.MarshalException if any.
     * @throws org.exolab.castor.xml.ValidationException if any.
     */
    public boolean hasUser(final String userName) throws IOException, MarshalException, ValidationException {
    
        update();

        m_readLock.lock();
        try {
            return m_users.containsKey(userName);
        } finally {
            m_readLock.unlock();
        }
    }

    /**
     * <p>getUserNames</p>
     *
     * @return a {@link java.util.List} object.
     * @throws java.io.IOException if any.
     * @throws org.exolab.castor.xml.MarshalException if any.
     * @throws org.exolab.castor.xml.ValidationException if any.
     */
    public List<String> getUserNames() throws IOException, MarshalException, ValidationException {
    
        update();

        m_readLock.lock();
        try {
            return _getUserNames();
        } finally {
            m_readLock.unlock();
        }
    }

    private List<String> _getUserNames() {
        final List<String> userNames = new ArrayList<String>();
        userNames.addAll(m_users.keySet());
        return userNames;
    }

    /**
     * Get a user by name
     *
     * @param name
     *            the name of the user to return
     * @return the user specified by name
     * @throws java.io.IOException if any.
     * @throws org.exolab.castor.xml.MarshalException if any.
     * @throws org.exolab.castor.xml.ValidationException if any.
     */
    public User getUser(final String name) throws IOException, MarshalException, ValidationException {
    
        update();

        m_readLock.lock();
        try {
            return _getUser(name);
        } finally {
            m_readLock.unlock();
        }
    }

    private User _getUser(final String name) {
        return m_users.get(name);
    }
    
    /**
     * Get a user's telephone PIN by name
     *
     * @param name
     *            the name of the user to return
     * @return the telephone PIN of the user specified by name
     * @throws java.io.IOException if any.
     * @throws org.exolab.castor.xml.MarshalException if any.
     * @throws org.exolab.castor.xml.ValidationException if any.
     */
    public String getTuiPin(final String name) throws IOException, MarshalException, ValidationException {
    
        update();

        m_readLock.lock();
        try {
            return m_users.get(name).getTuiPin();
        } finally {
            m_readLock.unlock();
        }
    }
    
    /**
     * Get a user's telephone PIN by User object
     *
     * @return the telephone PIN of the user specified by user
     * @param user a {@link org.opennms.netmgt.config.users.User} object.
     * @throws java.io.IOException if any.
     * @throws org.exolab.castor.xml.MarshalException if any.
     * @throws org.exolab.castor.xml.ValidationException if any.
     */
    public String getTuiPin(final User user) throws IOException, MarshalException, ValidationException {
    
        update();
    
        m_readLock.lock();
        try {
            return m_users.get(user.getUserId()).getTuiPin();
        } finally {
            m_readLock.unlock();
        }
    }
    
    /**
     * Get a user's microblog username by username
     *
     * @param name
     *            the username of the user whose microblog username should be returned
     * @return the microblog username of the specified user
     * @throws java.io.IOException if any.
     * @throws java.io.FileNotFoundException if any.
     * @throws org.exolab.castor.xml.ValidationException if any.
     * @throws org.exolab.castor.xml.MarshalException if any.
     */
    public String getMicroblogName(final String name) throws MarshalException, ValidationException, FileNotFoundException, IOException {
        return getContactInfo(name, "microblog");
    }

    /**
     * Get a user's microblog username by User
     *
     * @param user
     *            the user object of the user whose microblog username should be returned
     * @return the microblog username of the specified user
     * @throws java.io.IOException if any.
     * @throws java.io.FileNotFoundException if any.
     * @throws org.exolab.castor.xml.ValidationException if any.
     * @throws org.exolab.castor.xml.MarshalException if any.
     */
    public String getMicroblogName(final User user) throws MarshalException, ValidationException, FileNotFoundException, IOException {
        return getContactInfo(user, "microblog");
    }

    /**
     * Get the contact info given a command string
     *
     * @param userID
     *            the name of the user
     * @param command
     *            the command to look up the contact info for
     * @return the contact information
     * @throws java.io.IOException if any.
     * @throws org.exolab.castor.xml.MarshalException if any.
     * @throws org.exolab.castor.xml.ValidationException if any.
     */
    public String getContactInfo(final String userID, final String command) throws IOException, MarshalException, ValidationException {
        update();

        m_readLock.lock();
        try {
            final User user = m_users.get(userID);
            return _getContactInfo(user, command);
        } finally {
            m_readLock.unlock();
        }
    }
    
    /**
     * <p>getContactInfo</p>
     *
     * @param user a {@link org.opennms.netmgt.config.users.User} object.
     * @param command a {@link java.lang.String} object.
     * @return a {@link java.lang.String} object.
     * @throws java.io.IOException if any.
     * @throws org.exolab.castor.xml.MarshalException if any.
     * @throws org.exolab.castor.xml.ValidationException if any.
     */
    public String getContactInfo(final User user, final String command) throws IOException, MarshalException, ValidationException {
        update();

        m_readLock.lock();
        
        try {
            return _getContactInfo(user, command);
        } finally {
            m_readLock.unlock();
        }
    }

    private String _getContactInfo(final User user, final String command) {
        if (user == null) return "";
        
        for (final Contact contact : user.getContactCollection()) {
        	if (contact != null && contact.getType().equals(command)) {
        		return contact.getInfo();
        	}
        }
        return "";
    }

    /**
     * Get the contact service provider, given a command string
     *
     * @param userID
     *            the name of the user
     * @param command
     *            the command to look up the contact info for
     * @return the contact information
     * @throws java.io.IOException if any.
     * @throws org.exolab.castor.xml.MarshalException if any.
     * @throws org.exolab.castor.xml.ValidationException if any.
     */
    public String getContactServiceProvider(final String userID, final String command) throws IOException, MarshalException, ValidationException {
        update();

        m_readLock.lock();
        try {
            final User user = m_users.get(userID);
            return _getContactServiceProvider(user, command);
        } finally {
            m_readLock.unlock();
        }
    }
    
    /**
     * <p>getContactServiceProvider</p>
     *
     * @param user a {@link org.opennms.netmgt.config.users.User} object.
     * @param command a {@link java.lang.String} object.
     * @return a {@link java.lang.String} object.
     * @throws java.io.IOException if any.
     * @throws org.exolab.castor.xml.MarshalException if any.
     * @throws org.exolab.castor.xml.ValidationException if any.
     */
    public String getContactServiceProvider(final User user, final String command) throws IOException, MarshalException, ValidationException {
        update();
        
        m_readLock.lock();
        try {
            return _getContactServiceProvider(user, command);
        } finally {
            m_readLock.unlock();
        }
    }

    private String _getContactServiceProvider(final User user, final String command) {
        if (user == null) return "";

        for (final Contact contact : user.getContactCollection()) {
        	if (contact != null && contact.getType().equals(command)) {
        		return contact.getServiceProvider();
        	}
        }
        
        return "";
    }

    /**
     * Get a email by name
     *
     * @param userID
     *            the user ID of the user to return
     * @return String the email specified by name
     * @throws java.io.IOException if any.
     * @throws org.exolab.castor.xml.MarshalException if any.
     * @throws org.exolab.castor.xml.ValidationException if any.
     */
    public String getEmail(final String userID) throws IOException, MarshalException, ValidationException {
        return getContactInfo(userID, "email");
    }
    
    /**
     * Get a email by user
     *
     * @param user the user to find the email for
     * @return String the email specified by name
     * @throws java.io.IOException if any.
     * @throws org.exolab.castor.xml.MarshalException if any.
     * @throws org.exolab.castor.xml.ValidationException if any.
     */
    public String getEmail(final User user) throws IOException, MarshalException, ValidationException {
        return getContactInfo(user, "email");
    }

    /**
     * Get a pager email by name
     *
     * @param userID
     *            the user ID of the user to return
     * @return String the pager email
     * @throws java.io.IOException if any.
     * @throws org.exolab.castor.xml.MarshalException if any.
     * @throws org.exolab.castor.xml.ValidationException if any.
     */
    public String getPagerEmail(final String userID) throws IOException, MarshalException, ValidationException {
        return getContactInfo(userID, "pagerEmail");
    }

    /**
     * Get a pager email by user
     *
     * @param user a {@link org.opennms.netmgt.config.users.User} object.
     * @return String the pager email
     * @throws java.io.IOException if any.
     * @throws org.exolab.castor.xml.MarshalException if any.
     * @throws org.exolab.castor.xml.ValidationException if any.
     */
    public String getPagerEmail(final User user) throws IOException, MarshalException, ValidationException {
        return getContactInfo(user, "pagerEmail");
    }

    /**
     * Get a numeric pin
     *
     * @param userID
     *            the user ID of the user to return
     * @return String the numeric pin
     * @throws java.io.IOException if any.
     * @throws org.exolab.castor.xml.MarshalException if any.
     * @throws org.exolab.castor.xml.ValidationException if any.
     */
    public String getNumericPin(final String userID) throws IOException, MarshalException, ValidationException {
        return getContactInfo(userID, "numericPage");
    }

    /**
     * Get a numeric pin
     *
     * @return String the numeric pin
     * @param user a {@link org.opennms.netmgt.config.users.User} object.
     * @throws java.io.IOException if any.
     * @throws org.exolab.castor.xml.MarshalException if any.
     * @throws org.exolab.castor.xml.ValidationException if any.
     */
    public String getNumericPin(final User user) throws IOException, MarshalException, ValidationException {
        return getContactInfo(user, "numericPage");
    }

    /**
     * Get an XMPP address by name
     *
     * @param userID
     *            the user ID of the user to return
     * @return String the XMPP address
     * @throws java.io.IOException if any.
     * @throws org.exolab.castor.xml.MarshalException if any.
     * @throws org.exolab.castor.xml.ValidationException if any.
     */
    public String getXMPPAddress(final String userID) throws IOException, MarshalException, ValidationException {

        update();
        
        m_readLock.lock();
        try {
            final User user = m_users.get(userID);
            return _getXMPPAddress(user);
        } finally {
            m_readLock.unlock();
        }
    }

    /**
     * Get an XMPP address by name
     *
     * @param user a {@link org.opennms.netmgt.config.users.User} object.
     * @return String the XMPP address
     * @throws java.io.IOException if any.
     * @throws org.exolab.castor.xml.MarshalException if any.
     * @throws org.exolab.castor.xml.ValidationException if any.
     */
    public String getXMPPAddress(final User user) throws IOException, MarshalException, ValidationException {

        update();

        m_readLock.lock();
        try {
            return _getXMPPAddress(user);
        } finally {
            m_readLock.unlock();
        }
    }

    private String _getXMPPAddress(final User user) {
        if (user == null)
            return "";
        
        for (final Contact contact : user.getContactCollection()) {
        	if (contact != null && contact.getType().equals("xmppAddress")) {
        		return contact.getInfo();
        	}
        }
        
        return "";
    }

    /**
     * Get a numeric service provider
     *
     * @param userID
     *            the user ID of the user to return
     * @return String the service provider
     * @throws java.io.IOException if any.
     * @throws org.exolab.castor.xml.MarshalException if any.
     * @throws org.exolab.castor.xml.ValidationException if any.
     */
    public String getNumericPage(final String userID) throws IOException, MarshalException, ValidationException {
        return getContactServiceProvider(userID, "numericPage");
    }
    
    /**
     * Get a numeric service provider
     *
     * @return String the service provider
     * @param user a {@link org.opennms.netmgt.config.users.User} object.
     * @throws java.io.IOException if any.
     * @throws org.exolab.castor.xml.MarshalException if any.
     * @throws org.exolab.castor.xml.ValidationException if any.
     */
    public String getNumericPage(final User user) throws IOException, MarshalException, ValidationException {
        return getContactServiceProvider(user, "numericPage");
    }

    /**
     * Get a text pin
     *
     * @param userID
     *            the user ID of the user to return
     * @return String the text pin
     * @throws java.io.IOException if any.
     * @throws org.exolab.castor.xml.MarshalException if any.
     * @throws org.exolab.castor.xml.ValidationException if any.
     */
    public String getTextPin(final String userID) throws IOException, MarshalException, ValidationException {
        return getContactInfo(userID, "textPage");
    }
    
    /**
     * Get a text pin
     *
     * @return String the text pin
     * @param user a {@link org.opennms.netmgt.config.users.User} object.
     * @throws java.io.IOException if any.
     * @throws org.exolab.castor.xml.MarshalException if any.
     * @throws org.exolab.castor.xml.ValidationException if any.
     */
    public String getTextPin(final User user) throws IOException, MarshalException, ValidationException {
        return getContactInfo(user, "textPage");
    }

    /**
     * Get a Text Page Service Provider
     *
     * @param userID
     *            the user ID of the user to return
     * @return String the text page service provider.
     * @throws java.io.IOException if any.
     * @throws org.exolab.castor.xml.MarshalException if any.
     * @throws org.exolab.castor.xml.ValidationException if any.
     */
    public String getTextPage(final String userID) throws IOException, MarshalException, ValidationException {
        return getContactServiceProvider(userID, "textPage");
    }
    
    /**
     * Get a Text Page Service Provider
     *
     * @return String the text page service provider.
     * @param user a {@link org.opennms.netmgt.config.users.User} object.
     * @throws java.io.IOException if any.
     * @throws org.exolab.castor.xml.MarshalException if any.
     * @throws org.exolab.castor.xml.ValidationException if any.
     */
    public String getTextPage(final User user) throws IOException, MarshalException, ValidationException {
        return getContactServiceProvider(user, "textPage");
    }
    
    /**
     * Get a work phone number
     *
     * @param userID
     *             the user ID of the user to return
     * @return String the work phone number
     * @throws java.io.IOException if any.
     * @throws org.exolab.castor.xml.ValidationException if any.
     * @throws org.exolab.castor.xml.MarshalException if any.
     */
    public String getWorkPhone(final String userID) throws MarshalException, ValidationException, IOException {
        return getContactInfo(userID, "workPhone");
    }
    
    /**
     * Get a work phone number
     *
     * @return String the work phone number
     * @throws java.io.IOException if any.
     * @throws org.exolab.castor.xml.ValidationException if any.
     * @throws org.exolab.castor.xml.MarshalException if any.
     * @param user a {@link org.opennms.netmgt.config.users.User} object.
     */
    public String getWorkPhone(final User user) throws MarshalException, ValidationException, IOException {
        return getContactInfo(user, "workPhone");
    }

    /**
     * Get a mobile phone number
     *
     * @param userID
     *             the user ID of the user to return
     * @return String the mobile phone number
     * @throws java.io.IOException if any.
     * @throws org.exolab.castor.xml.ValidationException if any.
     * @throws org.exolab.castor.xml.MarshalException if any.
     */
    public String getMobilePhone(final String userID) throws MarshalException, ValidationException, IOException {
        return getContactInfo(userID, "mobilePhone");
    }
    
    /**
     * Get a mobile phone number
     *
     * @return String the mobile phone number
     * @throws java.io.IOException if any.
     * @throws org.exolab.castor.xml.ValidationException if any.
     * @throws org.exolab.castor.xml.MarshalException if any.
     * @param user a {@link org.opennms.netmgt.config.users.User} object.
     */
    public String getMobilePhone(final User user) throws MarshalException, ValidationException, IOException {
        return getContactInfo(user, "mobilePhone");
    }

    /**
     * Get a home phone number
     *
     * @param userID
     *             the user ID of the user to return
     * @return String the home phone number
     * @throws java.io.IOException if any.
     * @throws org.exolab.castor.xml.ValidationException if any.
     * @throws org.exolab.castor.xml.MarshalException if any.
     */
    public String getHomePhone(final String userID) throws MarshalException, ValidationException, IOException {
        return getContactInfo(userID, "homePhone");
    }
    
    /**
     * Get a home phone number
     *
     * @return String the home phone number
     * @throws java.io.IOException if any.
     * @throws org.exolab.castor.xml.ValidationException if any.
     * @throws org.exolab.castor.xml.MarshalException if any.
     * @param user a {@link org.opennms.netmgt.config.users.User} object.
     */
    public String getHomePhone(final User user) throws MarshalException, ValidationException, IOException {
        return getContactInfo(user, "homePhone");
    }

    /**
     * <p>saveUsers</p>
     *
     * @param usersList a {@link java.util.Collection} object.
     * @throws java.lang.Exception if any.
     */
    public void saveUsers(final Collection<User> usersList) throws Exception {
        m_writeLock.lock();
        
        try {
            // clear out the internal structure and reload it
            m_users.clear();
        
            for (final User curUser : usersList) {
            	m_users.put(curUser.getUserId(), curUser);
            }
        } finally {
            m_writeLock.unlock();
        }
    }

    /**
     * Removes the user from the list of users. Then overwrites to the
     * "users.xml"
     *
     * @param name a {@link java.lang.String} object.
     * @throws java.lang.Exception if any.
     */
    public void deleteUser(final String name) throws Exception {
        m_writeLock.lock();
        
        try {
            // Check if the user exists
            if (m_users.containsKey(name)) {
                // Delete the user in the user map.
                m_users.remove(name);
        
                // Delete the user in the group.
                m_groupManager.deleteUser(name);
        
                // Delete the user in the view.
                // viewFactory.deleteUser(name);
            } else {
                throw new Exception("UserFactory:delete The old user name " + name + " is not found");
            }
        
            _saveCurrent();
        } finally {
            m_writeLock.unlock();
        }
    }

    /**
     * Saves into "users.xml" file
     */
    private void _saveCurrent() throws Exception {
        final Users users = new Users();
        
        for (final User user : m_users.values()) {
            users.addUser(user);
        }
    
        final Userinfo userinfo = new Userinfo();
        userinfo.setUsers(users);

        final Header header = oldHeader;
        if (header != null) {
            header.setCreated(EventConstants.formatToString(new Date()));
            userinfo.setHeader(header);
        }
        oldHeader = header;
    
        // marshal to a string first, then write the string to the file. This
        // way the original configuration
        // isn't lost if the XML from the marshal is hosed.
        final StringWriter stringWriter = new StringWriter();
        Marshaller.marshal(userinfo, stringWriter);
        final String writerString = stringWriter.toString();
        saveXML(writerString);
    }

    /**
     * <p>saveXML</p>
     *
     * @param writerString a {@link java.lang.String} object.
     * @throws java.io.IOException if any.
     */
    protected abstract void saveXML(final String writerString) throws IOException ;

    /**
     * When this method is called users name is changed, so also is the username
     * belonging to the group and the view. Also overwrites the "users.xml" file
     *
     * @param oldName a {@link java.lang.String} object.
     * @param newName a {@link java.lang.String} object.
     * @throws java.lang.Exception if any.
     */
    public void renameUser(final String oldName, final String newName) throws Exception {
        m_writeLock.lock();
        
        try {
            // Get the old data
            if (m_users.containsKey(oldName)) {
                final User data = m_users.get(oldName);
                if (data == null) {
                    m_users.remove(oldName);
                    throw new Exception("UserFactory:rename the data contained for old user " + oldName + " is null");
                } else {
                    // Rename the user in the user map.
                    m_users.remove(oldName);
                    data.setUserId(newName);
                    m_users.put(newName, data);
        
                    // Rename the user in the group.
                    m_groupManager.renameUser(oldName, newName);
        
                    // Rename the user in the view.
                    // viewFactory.renameUser(oldName, newName);
                }
            } else {
                throw new Exception("UserFactory:rename the old user name " + oldName + " is not found");
            }
        
            _saveCurrent();
        } finally {
            m_writeLock.unlock();
        }
    }

    /**
     * Sets the password for this user, assuming that the value passed in is
     * already encrypted properly
     *
     * @param userID
     *            the user ID to change the password for
     * @param aPassword
     *            the encrypted password
     * @throws java.lang.Exception if any.
     */
    public void setEncryptedPassword(final String userID, final String aPassword, final boolean salted) throws Exception {
        m_writeLock.lock();
        
        try {
            final User user = m_users.get(userID);
            if (user != null) {
                final Password pass = new Password();
                pass.setContent(aPassword);
                pass.setSalt(salted);
                user.setPassword(pass);
            }
        
            _saveCurrent();
        } finally {
            m_writeLock.unlock();
        }
    }

    /**
     * Sets the password for this user, first encrypting it
     *
     * @param userID
     *            the user ID to change the password for
     * @param aPassword
     *            the password
     * @throws java.lang.Exception if any.
     */
    public void setUnencryptedPassword(final String userID, final String aPassword) throws Exception {
        m_writeLock.lock();
        
        try {
            final User user =  m_users.get(userID);
            if (user != null) {
                final Password pass = new Password();
                pass.setContent(encryptedPassword(aPassword, true));
                pass.setSalt(true);
                user.setPassword(pass);
            }
        
            _saveCurrent();
        } finally {
            m_writeLock.unlock();
        }
    }

    /**
     * <p>encryptedPassword</p>
     *
     * @param aPassword a {@link java.lang.String} object.
     * @param useSalt TODO
     * @return a {@link java.lang.String} object.
     */
    public String encryptedPassword(final String aPassword, final boolean useSalt) {
        String encryptedPassword = null;

        if (useSalt) {
            encryptedPassword = m_passwordEncryptor.encryptPassword(aPassword);
        } else {
            // old crappy algorithm
            try {
                final MessageDigest digest = MessageDigest.getInstance("MD5");
        
                // build the digest, get the bytes, convert to hexadecimal string
                // and return
                encryptedPassword = hexToString(digest.digest(aPassword.getBytes()));
            } catch (final NoSuchAlgorithmException e) {
                throw new IllegalStateException(e.toString());
            }
        }

        return encryptedPassword;
    }

    /**
     * @param data
     * @return
     */
    private String hexToString(final byte[] data) {
        // check to see if the byte array has an even number of elements
        if ((data.length % 2) != 0) return null;
    
        // there will be two hexadecimal characters for each byte element
        final char[] buffer = new char[data.length * 2];
    
        for (int i = 0; i < data.length; i++) {
            final int low = (int) (data[i] & 0x0f);
            final int high = (int) ((data[i] & 0xf0) >> 4);
            buffer[i * 2] = HEX[high];
            buffer[i * 2 + 1] = HEX[low];
        }
    
        return new String(buffer);
    }

    /**
     * This method compares two encrypted strings for equality.
     *
     * @param userID
     *            the user ID to check against.
     * @param aPassword
     *            the password to check for equality
     * @return true if the two passwords are equal (after encryption), false
     *         otherwise
     */
    public boolean comparePasswords(final String userID, final String aPassword) {
        m_readLock.lock();
        
        try {
            final User user = m_users.get(userID);
            if (user == null) return false;

            final String password = user.getPassword().getContent().trim();
            final boolean isSalted = user.getPassword().getSalt();
            if (isSalted) {
                return checkSaltedPassword(aPassword, password);
            } else {
                return password.equals(encryptedPassword(aPassword, false));
            }
        } finally {
            m_readLock.unlock();
        }
    }

    public boolean checkSaltedPassword(final String raw, final String encrypted) {
        return m_passwordEncryptor.checkPassword(raw, encrypted);
    }
    
    /**
     * <p>update</p>
     *
     * @throws java.io.IOException if any.
     * @throws java.io.FileNotFoundException if any.
     * @throws org.exolab.castor.xml.MarshalException if any.
     * @throws org.exolab.castor.xml.ValidationException if any.
     */
    protected abstract void doUpdate() throws IOException, FileNotFoundException, MarshalException, ValidationException;

    public final void update() throws IOException, FileNotFoundException, MarshalException, ValidationException {
        m_writeLock.lock();
        try {
            doUpdate();
        } finally {
            m_writeLock.unlock();
        }
    }
    
    /**
     * <p>getUsersWithRole</p>
     *
     * @param roleid a {@link java.lang.String} object.
     * @return an array of {@link java.lang.String} objects.
     * @throws java.io.IOException if any.
     * @throws org.exolab.castor.xml.MarshalException if any.
     * @throws org.exolab.castor.xml.ValidationException if any.
     */
    public String[] getUsersWithRole(final String roleid) throws IOException, MarshalException, ValidationException {
        update();

        m_readLock.lock();
        try {
            return _getUsersWithRole(roleid);
        } finally {
            m_readLock.unlock();
        }
    }

    private String[] _getUsersWithRole(final String roleid) throws MarshalException, ValidationException, IOException {
        final List<String> usersWithRole = new ArrayList<String>();
   
        for (final User user : m_users.values()) {
            if (_userHasRole(user, roleid)) {
                usersWithRole.add(user.getUserId());
            }
        }
        
        return usersWithRole.toArray(new String[usersWithRole.size()]);
    }
    
    /**
     * <p>userHasRole</p>
     *
     * @param user a {@link org.opennms.netmgt.config.users.User} object.
     * @param roleid a {@link java.lang.String} object.
     * @return a boolean.
     * @throws java.io.FileNotFoundException if any.
     * @throws org.exolab.castor.xml.MarshalException if any.
     * @throws org.exolab.castor.xml.ValidationException if any.
     * @throws java.io.IOException if any.
     */
    public boolean userHasRole(final User user, final String roleid) throws FileNotFoundException, MarshalException, ValidationException, IOException {
        update();

        m_readLock.lock();
        try {
            return _userHasRole(user, roleid);
        } finally {
            m_readLock.unlock();
        }
    }

    private boolean _userHasRole(final User user, final String roleid) throws MarshalException, ValidationException, IOException {
        if (roleid == null) throw new NullPointerException("roleid is null");
        
        return m_groupManager.userHasRole(user.getUserId(), roleid);
    }
    
    /**
     * <p>isUserScheduledForRole</p>
     *
     * @param user a {@link org.opennms.netmgt.config.users.User} object.
     * @param roleid a {@link java.lang.String} object.
     * @param time a {@link java.util.Date} object.
     * @return a boolean.
     * @throws java.io.FileNotFoundException if any.
     * @throws org.exolab.castor.xml.MarshalException if any.
     * @throws org.exolab.castor.xml.ValidationException if any.
     * @throws java.io.IOException if any.
     */
    public boolean isUserScheduledForRole(final User user, final String roleid, final Date time) throws FileNotFoundException, MarshalException, ValidationException, IOException {
        update();
        
        m_readLock.lock();
        try {
            return _isUserScheduledForRole(user, roleid, time);
        } finally {
            m_readLock.unlock();
        }
    }

    private boolean _isUserScheduledForRole(final User user, final String roleid, final Date time) throws MarshalException, ValidationException, IOException {
        if (roleid == null) throw new NullPointerException("roleid is null");
        
        return m_groupManager.isUserScheduledForRole(user.getUserId(), roleid, time);
    }
    
    /**
     * <p>getUsersScheduledForRole</p>
     *
     * @param roleid a {@link java.lang.String} object.
     * @param time a {@link java.util.Date} object.
     * @return an array of {@link java.lang.String} objects.
     * @throws org.exolab.castor.xml.MarshalException if any.
     * @throws org.exolab.castor.xml.ValidationException if any.
     * @throws java.io.IOException if any.
     */
    public String[] getUsersScheduledForRole(final String roleid, final Date time) throws MarshalException, ValidationException, IOException {
        update();

        m_readLock.lock();
        try {
            final List<String> usersScheduledForRole = new ArrayList<String>();
            
            for (final User user : m_users.values()) {
                if (_isUserScheduledForRole(user, roleid, time)) {
                    usersScheduledForRole.add(user.getUserId());
                }
            }
            
            return usersScheduledForRole.toArray(new String[usersScheduledForRole.size()]);
        } finally {
            m_readLock.unlock();
        }
    }
    
    /**
     * <p>hasRole</p>
     *
     * @param roleid a {@link java.lang.String} object.
     * @return a boolean.
     * @throws org.exolab.castor.xml.MarshalException if any.
     * @throws org.exolab.castor.xml.ValidationException if any.
     * @throws java.io.IOException if any.
     */
    public boolean hasRole(final String roleid) throws MarshalException, ValidationException, IOException {
        m_readLock.lock();
        try {
            return m_groupManager.getRole(roleid) != null;
        } finally {
            m_readLock.unlock();
        }
    }
    
    /**
     * <p>countUsersWithRole</p>
     *
     * @param roleid a {@link java.lang.String} object.
     * @return a int.
     * @throws org.exolab.castor.xml.MarshalException if any.
     * @throws org.exolab.castor.xml.ValidationException if any.
     * @throws java.io.IOException if any.
     */
    public int countUsersWithRole(final String roleid) throws MarshalException, ValidationException, IOException {
        m_readLock.lock();
        try {
            final String[] users = _getUsersWithRole(roleid);
            if (users == null) return 0;
            return users.length;
        } finally {
            m_readLock.unlock();
        }
    }
    /**
     * <p>isUpdateNeeded</p>
     *
     * @return a boolean.
     */
    public abstract boolean isUpdateNeeded();

    public abstract long getLastModified();

}<|MERGE_RESOLUTION|>--- conflicted
+++ resolved
@@ -255,16 +255,12 @@
     
         update();
     
-<<<<<<< HEAD
-        return Collections.unmodifiableMap(m_users);
-=======
-        m_readLock.lock();
-        try {
-            return m_users;
-        } finally {
-            m_readLock.unlock();
-        }
->>>>>>> 16a1b61a
+        m_readLock.lock();
+        try {
+            return Collections.unmodifiableMap(m_users);
+        } finally {
+            m_readLock.unlock();
+        }
     }
 
     public OnmsUserList getOnmsUserList() throws MarshalException, ValidationException, IOException {
