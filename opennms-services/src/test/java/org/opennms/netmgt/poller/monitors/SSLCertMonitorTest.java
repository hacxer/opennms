/*******************************************************************************
 * This file is part of OpenNMS(R).
 *
 * Copyright (C) 2012 The OpenNMS Group, Inc.
 * OpenNMS(R) is Copyright (C) 1999-2012 The OpenNMS Group, Inc.
 *
 * OpenNMS(R) is a registered trademark of The OpenNMS Group, Inc.
 *
 * OpenNMS(R) is free software: you can redistribute it and/or modify
 * it under the terms of the GNU General Public License as published
 * by the Free Software Foundation, either version 3 of the License,
 * or (at your option) any later version.
 *
 * OpenNMS(R) is distributed in the hope that it will be useful,
 * but WITHOUT ANY WARRANTY; without even the implied warranty of
 * MERCHANTABILITY or FITNESS FOR A PARTICULAR PURPOSE.  See the
 * GNU General Public License for more details.
 *
 * You should have received a copy of the GNU General Public License
 * along with OpenNMS(R).  If not, see:
 *      http://www.gnu.org/licenses/
 *
 * For more information contact:
 *     OpenNMS(R) Licensing <license@opennms.org>
 *     http://www.opennms.org/
 *     http://www.opennms.com/
 *******************************************************************************/

package org.opennms.netmgt.poller.monitors;

import static org.junit.Assert.assertFalse;
import static org.junit.Assert.assertTrue;

import java.net.UnknownHostException;
import java.util.Calendar;
import java.util.GregorianCalendar;
import java.util.Map;
import java.util.concurrent.ConcurrentSkipListMap;

import org.junit.Before;
import org.junit.Ignore;
import org.junit.Test;
import org.junit.runner.RunWith;
import org.opennms.core.test.MockLogAppender;
import org.opennms.core.test.OpenNMSJUnit4ClassRunner;
import org.opennms.core.test.http.annotations.JUnitHttpServer;
import org.opennms.netmgt.model.PollStatus;
import org.opennms.netmgt.poller.MonitoredService;
import org.opennms.netmgt.poller.mock.MonitorTestUtils;
import org.opennms.test.JUnitConfigurationEnvironment;
import org.opennms.test.mock.MockUtil;
import org.springframework.test.context.ContextConfiguration;
import org.easymock.EasyMock;


@RunWith(OpenNMSJUnit4ClassRunner.class)
@ContextConfiguration(locations={"classpath:/META-INF/opennms/emptyContext.xml"})
@JUnitConfigurationEnvironment
public class SSLCertMonitorTest {

    @Before
    public void setUp() throws Exception {
        MockLogAppender.setupLogging();
    }

    @Test
    @JUnitHttpServer(port=10342, https=true)
    public void testNMS4142() throws UnknownHostException {
        SSLCertMonitor monitor = new SSLCertMonitor();
        Map<String, Object> parameters = new ConcurrentSkipListMap<String, Object>();
        parameters.put("port", "10342");
        parameters.put("retry", "0");
        parameters.put("timeout", "500");
        parameters.put("verbose", "true");
        parameters.put("days", "5");

        MonitoredService svc = MonitorTestUtils.getMonitoredService(3, "localhost", "SSLCert", false);
        PollStatus status = monitor.poll(svc, parameters);
        MockUtil.println("Reason: "+status.getReason());
        assertFalse(status.isAvailable());
    }


    /**
     * Test for a valid certificate within a specific time period.
     *
     * Test is disabled since the constructors were removed from SSLCertMonitor and the
     * m_calendar object we used to pass in the current time via setCalendar().
     */
    @Test
    @Ignore
    @JUnitHttpServer(port=10342, https=true)
    public void testValidDateForCertificate() throws UnknownHostException {
        /* The certificate JUnitHttpServer uses is valid from Fri Jan 15 17:25:10 CST 2010 to
         * Thu Apr 15 18:25:10 CDT 2010.
         */
        Calendar calExp = GregorianCalendar.getInstance();
        calExp.setTimeInMillis(1271373909000L - 86400000 * 5);
        Calendar cal = GregorianCalendar.getInstance();

        EasyMock.expect(GregorianCalendar.getInstance()).andReturn(cal);
        EasyMock.expect(GregorianCalendar.getInstance()).andReturn(calExp);
        SSLCertMonitor monitor = new SSLCertMonitor();
        Map<String, Object> parameters = new ConcurrentSkipListMap<String, Object>();
        parameters.put("port", "10342");
        parameters.put("retry", "0");
        parameters.put("timeout", "500");
        parameters.put("verbose", "true");
        parameters.put("days", "5");

<<<<<<< HEAD
        /* The certificate JUnitHttpServer uses is valid from Fri Jan 15 17:25:10 CST 2010 to
         * Thu Apr 15 18:25:10 CDT 2010.
         */
        Calendar cal = GregorianCalendar.getInstance();
        cal.setTimeInMillis(1271373909000L - 86400000 * 5);
        // monitor.setCalendar(cal);
=======
>>>>>>> 032fd5ff
        MonitoredService svc = MonitorTestUtils.getMonitoredService(3, "localhost", "SSLCert", false);
        PollStatus status = monitor.poll(svc, parameters);
        assertTrue(status.isAvailable());
    }

    @Test
    @Ignore
    public void testInternetWebsite() throws UnknownHostException {
        SSLCertMonitor monitor = new SSLCertMonitor();
        Map<String, Object> parameters = new ConcurrentSkipListMap<String, Object>();
        parameters.put("port", "443");
        parameters.put("retry", "0");
        parameters.put("timeout", "500");
        parameters.put("verbose", "true");
        parameters.put("days", "5");

        MonitoredService svc = MonitorTestUtils.getMonitoredService(3, "www.google.com", "SSLCert", false);
        PollStatus status = monitor.poll(svc, parameters);
        assertTrue(status.isAvailable());
    }
}<|MERGE_RESOLUTION|>--- conflicted
+++ resolved
@@ -108,15 +108,6 @@
         parameters.put("verbose", "true");
         parameters.put("days", "5");
 
-<<<<<<< HEAD
-        /* The certificate JUnitHttpServer uses is valid from Fri Jan 15 17:25:10 CST 2010 to
-         * Thu Apr 15 18:25:10 CDT 2010.
-         */
-        Calendar cal = GregorianCalendar.getInstance();
-        cal.setTimeInMillis(1271373909000L - 86400000 * 5);
-        // monitor.setCalendar(cal);
-=======
->>>>>>> 032fd5ff
         MonitoredService svc = MonitorTestUtils.getMonitoredService(3, "localhost", "SSLCert", false);
         PollStatus status = monitor.poll(svc, parameters);
         assertTrue(status.isAvailable());
