--- conflicted
+++ resolved
@@ -167,7 +167,6 @@
 		
 	}
 	
-<<<<<<< HEAD
 	public void testVirtualHostBadBehaviorForWordpressPlugin() throws Exception {
         m_params.put("page-sequence", "" +
                 "<?xml version=\"1.0\"?>" +
@@ -180,7 +179,7 @@
         assertTrue("Expected unavailable but was "+status+": reason = "+status.getReason(), status.isDown());
         
     }
-=======
+
     public void testLoginDynamicCredentials() throws Exception {
         m_params.put("page-sequence", "" +
                 "<?xml version=\"1.0\"?>" +
@@ -283,6 +282,5 @@
         status = m_monitor.poll(getHttpService("www.freemanco.com"), m_params);
         assertTrue("Expected available (second poll) but was "+status+": reason = "+status.getReason(), status.isAvailable());
     }
->>>>>>> 552b1727
 	
 }