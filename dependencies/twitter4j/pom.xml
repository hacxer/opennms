<?xml version="1.0" encoding="UTF-8"?><project xmlns="http://maven.apache.org/POM/4.0.0" xmlns:xsi="http://www.w3.org/2001/XMLSchema-instance" xsi:schemaLocation="http://maven.apache.org/POM/4.0.0 http://maven.apache.org/maven-v4_0_0.xsd">
  <parent>
    <groupId>org.opennms</groupId>
    <artifactId>dependencies</artifactId>
<<<<<<< HEAD
    <version>1.9.9-IPREFACTOR-SNAPSHOT</version>
=======
    <version>1.11.0-SNAPSHOT</version>
>>>>>>> 2ef9789d
  </parent>
  <modelVersion>4.0.0</modelVersion>
  <groupId>org.opennms.dependencies</groupId>
  <artifactId>twitter4j-dependencies</artifactId>
  <packaging>pom</packaging>
  <name>OpenNMS Twitter4J Dependencies</name>
  <description>
    This module is used to provide a single artifact that the opennms project
    can depend on to use Twitter4J
  </description>
  <properties>
    <twitter4jVersion>[2.0,)</twitter4jVersion>
  </properties>

  <dependencies>
    <dependency>
      <groupId>net.homeip.yusuke</groupId>
      <artifactId>twitter4j</artifactId>
      <version>${twitter4jVersion}</version>
    </dependency>
  </dependencies>
  <repositories>
    <repository>
      <snapshots><enabled>false</enabled><updatePolicy>${updatePolicy}</updatePolicy></snapshots>
      <releases><enabled>true</enabled><updatePolicy>${updatePolicy}</updatePolicy></releases>
      <id>maven-repo</id>
      <name>Maven Central</name>
      <url>http://maven.opennms.org/content/groups/maven.org-release2</url>
    </repository>
    <repository>
      <snapshots><enabled>false</enabled><updatePolicy>${updatePolicy}</updatePolicy></snapshots>
      <releases><enabled>true</enabled><updatePolicy>${updatePolicy}</updatePolicy></releases>
      <id>twitter4j.org</id>
      <name>twitter4j.org Repository</name>
      <url>http://maven.opennms.org/content/groups/twitter4j.org-release</url>
    </repository>
  </repositories>
</project><|MERGE_RESOLUTION|>--- conflicted
+++ resolved
@@ -2,11 +2,7 @@
   <parent>
     <groupId>org.opennms</groupId>
     <artifactId>dependencies</artifactId>
-<<<<<<< HEAD
-    <version>1.9.9-IPREFACTOR-SNAPSHOT</version>
-=======
-    <version>1.11.0-SNAPSHOT</version>
->>>>>>> 2ef9789d
+    <version>1.11.0-IPREFACTOR-SNAPSHOT</version>
   </parent>
   <modelVersion>4.0.0</modelVersion>
   <groupId>org.opennms.dependencies</groupId>
@@ -34,7 +30,7 @@
       <releases><enabled>true</enabled><updatePolicy>${updatePolicy}</updatePolicy></releases>
       <id>maven-repo</id>
       <name>Maven Central</name>
-      <url>http://maven.opennms.org/content/groups/maven.org-release2</url>
+      <url>http://repo1.maven.org/maven2</url>
     </repository>
     <repository>
       <snapshots><enabled>false</enabled><updatePolicy>${updatePolicy}</updatePolicy></snapshots>
