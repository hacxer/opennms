--- conflicted
+++ resolved
@@ -257,24 +257,6 @@
     protected void relax() {
 
         TrustManager[] trustAllCerts = new TrustManager[]{new X509TrustManager() {
-<<<<<<< HEAD
-            @Override
-            public java.security.cert.X509Certificate[] getAcceptedIssuers() {
-                return null;
-            }
-
-            @Override
-            public void checkServerTrusted(
-                    java.security.cert.X509Certificate[] certs, String authType)
-                    throws java.security.cert.CertificateException {
-                return;
-            }
-
-            @Override
-            public void checkClientTrusted(
-                    java.security.cert.X509Certificate[] certs, String authType)
-                    throws java.security.cert.CertificateException {
-=======
             public X509Certificate[] getAcceptedIssuers() {
                 return null;
             }
@@ -284,7 +266,6 @@
             }
 
             public void checkClientTrusted(X509Certificate[] certs, String authType) throws CertificateException {
->>>>>>> 445688de
                 return;
             }
         }};
