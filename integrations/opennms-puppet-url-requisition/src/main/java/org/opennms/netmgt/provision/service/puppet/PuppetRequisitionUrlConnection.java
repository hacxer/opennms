package org.opennms.netmgt.provision.service.puppet;

import org.apache.commons.io.IOExceptionWithCause;
import org.apache.commons.lang.StringUtils;
import org.opennms.core.utils.url.GenericURLConnection;
import org.opennms.core.xml.JaxbUtils;
import org.opennms.netmgt.provision.persist.requisition.Requisition;
import org.opennms.netmgt.provision.persist.requisition.RequisitionInterface;
import org.opennms.netmgt.provision.persist.requisition.RequisitionNode;
import org.slf4j.Logger;
import org.slf4j.LoggerFactory;

import javax.xml.bind.JAXBException;
import java.io.ByteArrayInputStream;
import java.io.IOException;
import java.io.InputStream;
import java.lang.reflect.InvocationTargetException;
import java.net.*;
import java.util.List;
import java.util.Map;
import java.util.logging.Level;
import org.opennms.netmgt.provision.service.puppet.tools.Map2BeanUtils;
import org.opennms.netmgt.provision.service.puppet.tools.RequisitionAssetUtils;
/**
 * <p>PuppetRequisitionUrlConnection class.</p>
 *
 * @author Ronny Trommer <ronny@opennms.org>
 * @version $Id: $
 * @since 1.10.1
 */
public class PuppetRequisitionUrlConnection extends GenericURLConnection {
    private Logger logger = LoggerFactory.getLogger(PuppetRequisitionUrlConnection.class);

    private static Map<String, String> m_args;

    private PuppetRestClient m_puppetRestClient;
    
    private String m_host;
    
    private Integer m_port;
    
    private URL m_puppetRestUrl;

    private String m_foreignSource;
    
    private String m_puppetEnvironment;

    protected PuppetRequisitionUrlConnection(URL url) throws MalformedURLException {
        super(url);
        
        m_host = url.getHost();
        
        m_port = url.getPort();

        m_args = getQueryArgs(url);
        
        m_puppetRestUrl = new URL("https://" + m_host + ":" + m_port);

        m_foreignSource = parseForeignSource(url);
        
        m_puppetEnvironment = parsePuppetEnvironment(url);

        try {
            // https://{puppetmaster}:8140
            m_puppetRestClient = new PuppetRestClient(m_puppetRestUrl);
        } catch (URISyntaxException e) {
            e.printStackTrace();  //To change body of catch statement use File | Settings | File Templates.
        }

        logger.debug("Initialized PuppetRequisitionUrlConnection with URL: '{}' and args: '{}'", url, m_args);
    }

    /**
     * We have to override this method, we do not really handle a URL connection. We use just the information to
     * make a puppet connection via ReST
     *
     * @throws IOException
     */
    @Override
    public void connect() throws IOException {
        // We do nothing here, cause we do not really open a connection
    }

    private Requisition buildPuppetRequisition() {
        Requisition requisition = new Requisition(m_foreignSource);
        List<String> puppetNodeList = m_puppetRestClient.getPuppetNodesByFactsSearch(m_puppetEnvironment,"facts.operatingsystem=Ubuntu");
        
        for (String node : puppetNodeList) {
            requisition.insertNode(createRequisitionNode(m_puppetEnvironment, node));
            logger.debug("Insert puppet requisition node '{}' from environment '{}'", node, m_puppetEnvironment);
        }
        
        return requisition;
    }

<<<<<<< HEAD
    private RequisitionNode createRequisitionNode(String puppetNodeRecord) {

        RequisitionNode requisitionNode = new RequisitionNode();

        RequisitionInterface requisitionInterface = new RequisitionInterface();
        //puppetNodeRecord -> Puppet node name: itchy.opennms-edu.net
        Map<String, String> factsByPuppetNode = m_puppetRestClient.getFactsByPuppetNode(puppetNodeRecord);
        PuppetModel puppetModel = new PuppetModel();
        try {
            puppetModel = (PuppetModel) Map2BeanUtils.fill(puppetModel, factsByPuppetNode);
            requisitionNode.setAssets(RequisitionAssetUtils.generateRequisitionAssets(puppetModel));
        } catch (IllegalArgumentException ex) {
            java.util.logging.Logger.getLogger(PuppetRequisitionUrlConnection.class.getName()).log(Level.SEVERE, null, ex);
        } catch (IllegalAccessException ex) {
            java.util.logging.Logger.getLogger(PuppetRequisitionUrlConnection.class.getName()).log(Level.SEVERE, null, ex);
        } catch (InvocationTargetException ex) {
            java.util.logging.Logger.getLogger(PuppetRequisitionUrlConnection.class.getName()).log(Level.SEVERE, null, ex);
        } catch (NoSuchMethodException ex) {
            java.util.logging.Logger.getLogger(PuppetRequisitionUrlConnection.class.getName()).log(Level.SEVERE, null, ex);
        }
        /*
         * node label: ip address: uuid operatingsystem:
         */
=======
    private RequisitionNode createRequisitionNode(String environment, String puppetNode) {
        logger.debug("Create requisition node for puppet node '{}'", puppetNode);
        RequisitionNode requisitionNode = new RequisitionNode();

        RequisitionInterface requisitionInterface = new RequisitionInterface();

        //environnment -> Puppet environment: production
        //puppetNode -> Puppet node name: itchy.opennms-edu.net
        Map<String,String> puppetNodeFacts = m_puppetRestClient.getFactsByPuppetNode(environment, puppetNode);
>>>>>>> ec4dc6b1

        // Setting the node label
        requisitionNode.setNodeLabel(puppetNodeFacts.get("name"));
        logger.debug("Set node label: '{}'", puppetNodeFacts.get("name"));

        // Foreign Id to map against uuid from puppetmaster
        requisitionNode.setForeignId("uniqueid");
        logger.debug("Set node foreign ID: '{}'", puppetNodeFacts.get("uniqueid"));

        try {
            InetAddress inetAddress = InetAddress.getByName(puppetNodeFacts.get("ipaddress"));
            requisitionInterface.setIpAddr(inetAddress.toString());
            requisitionInterface.setSnmpPrimary("P");
        } catch (UnknownHostException e) {
            e.printStackTrace();  //To change body of catch statement use File | Settings | File Templates.
        }
        requisitionInterface.setManaged(Boolean.TRUE);
        requisitionInterface.setStatus(Integer.valueOf(1));
        requisitionNode.putInterface(requisitionInterface);

        return new RequisitionNode();
        
    }

    /**
     * Foreign Source should be the second path entity, if it exists, otherwise it is
     * set to the value of the zone.
     *
     *   dns://<host>/<zone>[/<foreign source>][/<?expression=<regex>>
     *
     * @param url a {@link java.net.URL} object.
     * @return a {@link java.lang.String} object.
     */
    protected static String parseForeignSource(URL url) {

        String path = url.getPath();

        path = StringUtils.removeStart(path, "/");
        path = StringUtils.removeEnd(path, "/");

        String foreignSource = path;

        if (path != null && StringUtils.countMatches(path, "/") == 1) {
            String[] paths = path.split("/");
            foreignSource = paths[1];
        }

        return foreignSource;
    }

    /**
     * Puppet environment should be the first path entity
     *
     *   puppet://<host>/<puppet environment>[/<foreign source>][/<?expression=<regex>>
     *
     * @param url a {@link java.net.URL} object.
     * @return a {@link java.lang.String} object.
     */
    protected static String parsePuppetEnvironment(URL url) {

        String path = url.getPath();

        path = StringUtils.removeStart(path, "/");
        path = StringUtils.removeEnd(path, "/");

        String puppetEnvironment = path;

        if (path != null && StringUtils.countMatches(path, "/") == 1) {
            String[] paths = path.split("/");
            puppetEnvironment = paths[0];
        }

        return puppetEnvironment;
    }

    /**
     * {@inheritDoc}
     * <p/>
     * Creates a ByteArrayInputStream implementation of InputStream of the XML
     * marshaled version of the Requisition class. Calling close on this stream
     * is safe.
     */
    @Override
    public InputStream getInputStream() throws IOException {

        InputStream stream = null;

        try {
            Requisition r = buildPuppetRequisition();
            stream = new ByteArrayInputStream(jaxBMarshal(r).getBytes());
        } catch (Throwable e) {
            logger.warn("Problem getting input stream: '{}'", e);
            throw new IOExceptionWithCause("Problem getting input stream: " + e, e);
        }

        return stream;
    }

    /**
     * Utility to marshal the Requisition class into XML.
     *
     * @param r
     * @return a String of XML encoding the Requisition class
     * @throws javax.xml.bind.JAXBException
     */
    private String jaxBMarshal(Requisition r) throws JAXBException {
        return JaxbUtils.marshal(r);
    }
}<|MERGE_RESOLUTION|>--- conflicted
+++ resolved
@@ -93,17 +93,18 @@
         return requisition;
     }
 
-<<<<<<< HEAD
-    private RequisitionNode createRequisitionNode(String puppetNodeRecord) {
-
+    private RequisitionNode createRequisitionNode(String environment, String puppetNodeRecord) {
+        logger.debug("Create requisition node for puppet node '{}'", puppetNode);
         RequisitionNode requisitionNode = new RequisitionNode();
 
         RequisitionInterface requisitionInterface = new RequisitionInterface();
+
+        //environnment -> Puppet environment: production
         //puppetNodeRecord -> Puppet node name: itchy.opennms-edu.net
-        Map<String, String> factsByPuppetNode = m_puppetRestClient.getFactsByPuppetNode(puppetNodeRecord);
+        Map<String, String> puppetNodeFacts = m_puppetRestClient.getFactsByPuppetNode(environment, puppetNodeRecord);
         PuppetModel puppetModel = new PuppetModel();
         try {
-            puppetModel = (PuppetModel) Map2BeanUtils.fill(puppetModel, factsByPuppetNode);
+            puppetModel = (PuppetModel) Map2BeanUtils.fill(puppetModel, puppetNodeFacts);
             requisitionNode.setAssets(RequisitionAssetUtils.generateRequisitionAssets(puppetModel));
         } catch (IllegalArgumentException ex) {
             java.util.logging.Logger.getLogger(PuppetRequisitionUrlConnection.class.getName()).log(Level.SEVERE, null, ex);
@@ -117,17 +118,6 @@
         /*
          * node label: ip address: uuid operatingsystem:
          */
-=======
-    private RequisitionNode createRequisitionNode(String environment, String puppetNode) {
-        logger.debug("Create requisition node for puppet node '{}'", puppetNode);
-        RequisitionNode requisitionNode = new RequisitionNode();
-
-        RequisitionInterface requisitionInterface = new RequisitionInterface();
-
-        //environnment -> Puppet environment: production
-        //puppetNode -> Puppet node name: itchy.opennms-edu.net
-        Map<String,String> puppetNodeFacts = m_puppetRestClient.getFactsByPuppetNode(environment, puppetNode);
->>>>>>> ec4dc6b1
 
         // Setting the node label
         requisitionNode.setNodeLabel(puppetNodeFacts.get("name"));
