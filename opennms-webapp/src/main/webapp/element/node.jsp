--- conflicted
+++ resolved
@@ -342,11 +342,7 @@
   
 
   <!-- Asset box, if info available --> 
-<<<<<<< HEAD
-  <c:if test="${! empty model.asset && (! empty model.asset.description || ! empty model.asset.comments )}">
-=======
   <c:if test="${! empty model.asset && (! empty model.asset.description || ! empty model.asset.comments || ! empty model.asset.longitude || ! empty model.asset.latitude)}">
->>>>>>> ff7310ad
     <h3 class="o-box">Asset Information</h3>
     <table class="o-box">
       <tr>
