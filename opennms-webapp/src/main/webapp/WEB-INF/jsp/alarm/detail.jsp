<%--
/*******************************************************************************
 * This file is part of OpenNMS(R).
 *
 * Copyright (C) 2012 The OpenNMS Group, Inc.
 * OpenNMS(R) is Copyright (C) 1999-2012 The OpenNMS Group, Inc.
 *
 * OpenNMS(R) is a registered trademark of The OpenNMS Group, Inc.
 *
 * OpenNMS(R) is free software: you can redistribute it and/or modify
 * it under the terms of the GNU General Public License as published
 * by the Free Software Foundation, either version 3 of the License,
 * or (at your option) any later version.
 *
 * OpenNMS(R) is distributed in the hope that it will be useful,
 * but WITHOUT ANY WARRANTY; without even the implied warranty of
 * MERCHANTABILITY or FITNESS FOR A PARTICULAR PURPOSE.  See the
 * GNU General Public License for more details.
 *
 * You should have received a copy of the GNU General Public License
 * along with OpenNMS(R).  If not, see:
 *      http://www.gnu.org/licenses/
 *
 * For more information contact:
 *     OpenNMS(R) Licensing <license@opennms.org>
 *     http://www.opennms.org/
 *     http://www.opennms.com/
 *******************************************************************************/

--%>

<%@page language="java"
        contentType="text/html"
        session="true"
        import="java.util.*,
	org.opennms.core.resource.Vault,
	org.opennms.core.utils.InetAddressUtils,
	java.text.SimpleDateFormat,
	org.opennms.web.filter.Filter,
        org.opennms.core.utils.WebSecurityUtils,
        org.opennms.web.controller.alarm.*,
        org.opennms.web.alarm.*,
	org.opennms.web.event.SortStyle,
	org.opennms.web.event.Event,
	org.opennms.web.event.EventQueryParms,
	org.opennms.web.event.EventUtil,
	org.opennms.netmgt.EventConstants,
	org.opennms.web.event.AcknowledgeType,
        org.opennms.netmgt.model.OnmsAcknowledgment,
        org.opennms.netmgt.model.OnmsAlarm,
        org.opennms.netmgt.model.OnmsSeverity,
	org.opennms.web.servlet.XssRequestWrapper,
        org.opennms.web.springframework.security.Authentication"
        %>

<%@taglib uri="http://java.sun.com/jsp/jstl/core" prefix="c" %>
<%@taglib uri="http://java.sun.com/jsp/jstl/fmt" prefix="fmt" %>

<jsp:include page="/includes/header.jsp" flush="false" >
    <jsp:param name="title" value="Alarm Detail" />
    <jsp:param name="headTitle" value="Detail" />
    <jsp:param name="headTitle" value="Alarms" />
    <jsp:param name="breadcrumb" value="<a href='alarm/index.jsp'>Alarms</a>" />
    <jsp:param name="breadcrumb" value="Detail" />
</jsp:include>

<script type="text/javascript" src="<c:url value="/js/jquery/jquery.js"/>"></script>
<script type="text/javascript">
	function submitForm() {
		// Decide to which servlet we will submit
		document.alarm_action_form.action = "alarm/alarmExport";
		document.alarm_action_form.actionCode.value = "<%=AlarmReportController.EXPORT_ACTION%>";
		showPopup('Are you sure you want to export an alarm?');
	}
</script>
<%!
    public String alarmTicketLink(OnmsAlarm alarm) {
        String template = System.getProperty("opennms.alarmTroubleTicketLinkTemplate");
        if (template == null) {
            return alarm.getTTicketId();
        } else {
            return template.replaceAll("\\$\\{id\\}", alarm.getTTicketId());
        }
    }

%>

<%
    
    //Get the required attributes value
    XssRequestWrapper req = new XssRequestWrapper(request);
    
    String alarmIdString = req.getParameter( "id" );
    
    OnmsAlarm alarm = (OnmsAlarm) request.getAttribute("alarm");

    EventQueryParms parms = (EventQueryParms)req.getAttribute( "parms" );
    pageContext.setAttribute("parms", parms);
    
    Event[] events = (Event[])req.getAttribute("events");
    pageContext.setAttribute("events", events);

    int eventCount = req.getAttribute( "eventCount" ) == null ? -1 : (Integer)req.getAttribute( "eventCount" );

    HashMap<Integer, List<OnmsAcknowledgment>> alarmsAcknowledgments = (HashMap<Integer, List<OnmsAcknowledgment>>)req.getAttribute("alarmsAcknowledgments"); 
    pageContext.setAttribute("alarmsAcknowledgments", alarmsAcknowledgments);
    
    //Date format for an alarm events
    SimpleDateFormat formater = new SimpleDateFormat("MM/dd/yy hh:mm:ss aaa",Locale.ENGLISH);
		
    if(alarm == null){%>
	<h3>An alarm with this id [ <%=alarmIdString%> ] was not found in Database</h3>
    <%}else{
	    pageContext.setAttribute("alarm", alarm);

	    String action = null;
	    String ackButtonName = null;
	    boolean showEscalate = false;
	    boolean showClear = false;

    if (alarm.getAckTime() == null) {
        ackButtonName = "Acknowledge";
        action = AcknowledgeType.ACKNOWLEDGED.getShortName();
    } else {
        ackButtonName = "Unacknowledge";
        action = AcknowledgeType.UNACKNOWLEDGED.getShortName();
    }

	    String escalateAction = AlarmSeverityChangeController.ESCALATE_ACTION;
	    String clearAction = AlarmSeverityChangeController.CLEAR_ACTION;
	    if (alarm.getSeverity() == OnmsSeverity.CLEARED || (alarm.getSeverity().isGreaterThan(OnmsSeverity.NORMAL) && alarm.getSeverity().isLessThan(OnmsSeverity.CRITICAL))) {
		showEscalate = true;
	    }
	    if (alarm.getSeverity().isGreaterThanOrEqual(OnmsSeverity.NORMAL) && alarm.getSeverity().isLessThanOrEqual(OnmsSeverity.CRITICAL)) {
		showClear = true;
	    }
	    
	    List<OnmsAcknowledgment> acks = (List<OnmsAcknowledgment>) req.getAttribute("acknowledgments");
    %>
	<h3> Alarm <%=alarm .getId()%></h3>
	
	<!-- Table for Alarm Details -->
<table>
    <tr class="<%=alarm.getSeverity().getLabel()%>">
        <th width="100em">Severity</th>
        <td class="divider" width="28%"><%=alarm.getSeverity().getLabel()%></td>
        <th width="100em">Node</th>
        <td class="divider" width="28%">
            <% if (alarm.getNodeId() != null) {%>
            <c:url var="nodeLink" value="element/node.jsp">
                <c:param name="node" value="<%=String.valueOf(alarm.getNodeId())%>"/>
            </c:url>
            <a href="${nodeLink}"><c:out value="<%=alarm.getNodeLabel()%>"/></a>
            <% } else {%>
            &nbsp;
            <% }%>
        </td>
    </tr>
    <tr class="<%=alarm.getSeverity().getLabel()%>">
        <th>Last&nbsp;Event</th>
        <td><span title="Event <%= alarm.getLastEvent().getId()%>"><a href="event/detail.jsp?id=<%= alarm.getLastEvent().getId()%>"><fmt:formatDate value="<%=alarm.getLastEventTime()%>" type="BOTH" /></a></span></td>
        <th>Interface</th>
        <td>
            <% if (alarm.getIpAddr() != null) {%>
            <% if (alarm.getNodeId() != null) {%>
            <c:url var="interfaceLink" value="element/interface.jsp">
                <c:param name="node" value="<%=String.valueOf(alarm.getNodeId())%>"/>
                <c:param name="intf" value="<%=InetAddressUtils.str(alarm.getIpAddr())%>"/>
            </c:url>
            <a href="${interfaceLink}"><%=InetAddressUtils.str(alarm.getIpAddr())%></a>
            <% } else {%>
            <%=InetAddressUtils.str(alarm.getIpAddr())%>
            <% }%>
            <% } else {%>
            &nbsp;
            <% }%>
        </td>
    </tr>
    <tr class="<%=alarm.getSeverity().getLabel()%>">
        <th>First&nbsp;Event</th>
        <td><fmt:formatDate value="<%=alarm.getFirstEventTime()%>" type="BOTH" /></td>
        <th>Service</th>
        <td>
            <% if (alarm.getServiceType() != null) {%>
            <% if (alarm.getIpAddr() != null && alarm.getNodeId() != null) {%>
            <c:url var="serviceLink" value="element/service.jsp">
                <c:param name="node" value="<%=String.valueOf(alarm.getNodeId())%>"/>
                <c:param name="intf" value="<%=InetAddressUtils.str(alarm.getIpAddr())%>"/>
                <c:param name="service" value="<%=String.valueOf(alarm.getServiceType().getId())%>"/>
            </c:url>
            <a href="${serviceLink}"><c:out value="<%=alarm.getServiceType().getName()%>"/></a>
            <% } else {%>
            <c:out value="<%=alarm.getServiceType().getName()%>"/>
            <% }%>
            <% } else {%>
            &nbsp;
            <% }%>
        </td>
    </tr> 
    <tr class="<%=alarm.getSeverity().getLabel()%>">
        <th>Count</th>
        <td><%=alarm.getCounter()%></td>
        <th>UEI</th>
        <td>
            <% if (alarm.getUei() != null) {%>
            <%=alarm.getUei()%>
            <% } else {%>
            &nbsp;
            <% }%>
        </td>
    </tr>
    <tr class="<%=alarm.getSeverity().getLabel()%>">
        <th>Ticket&nbsp;ID</th>
        <td><% if (alarm.getTTicketId() == null) {%>
            &nbsp;
            <% } else {%>
            <%= alarmTicketLink(alarm)%> 
            <% }%>
        </td>
        <th>Ticket&nbsp;State</th>
        <td><% if (alarm.getTTicketState() == null) {%>
            &nbsp;
            <% } else {%>
            <%= alarm.getTTicketState()%> 
            <% }%>
        </td>
    </tr>
    <tr class="<%=alarm.getSeverity().getLabel()%>">
        <th>Reduct.&nbsp;Key</th>
        <td colspan="3">
            <% if (alarm.getReductionKey() != null) {%>
            <%=alarm.getReductionKey()%>
            <% } else {%>
            &nbsp;
            <% }%>
        </td>
    </tr>
</table>

	<!-- Table for Log Message  Details-->
<table>
    <tr class="<%=alarm.getSeverity().getLabel()%>">
        <th>Log&nbsp;Message</th>
    </tr>
    <tr class="<%=alarm.getSeverity().getLabel()%>">
        <td><%=alarm.getLogMsg()%></td>
    </tr>
</table>

	<!--  Table for Acknowledged Details-->
<% if (acks != null) {%>
<table>
    <tr class="<%=alarm.getSeverity().getLabel()%>">
        <th>Acknowledged&nbsp;By</th>
        <th>Acknowledged&nbsp;Type</th>
        <th>Time&nbsp;Acknowledged</th>
    </tr>
    <% for (OnmsAcknowledgment ack : acks) {%>
    <tr class="<%=alarm.getSeverity().getLabel()%>">
        <td><%=ack.getAckUser()%></td>
        <td><%=ack.getAckAction()%></td>
			<td><%=org.opennms.web.api.Util.formatDateToUIString(ack.getAckTime())%></td>
    </tr>
    <% }%>
</table>
<% }%>

	<!-- Table for Description details -->
<table>
    <tr class="<%=alarm.getSeverity().getLabel()%>">
        <th>Description</th>
    </tr>
    <tr class="<%=alarm.getSeverity().getLabel()%>">
        <td><%=alarm.getDescription()%></td>
    </tr>
</table>
	
	<!--  START : Table for Alarm events details -->
	<table>
		<tr>
			<th colspan="7">Alarm History</th>
		</tr>
		<%if(events.length>0){%>
		<tr>
			<th class="divider" width="50em">Event ID</th>
			<th class="divider" width="50em">Alarm ID</th>
			<th>Creation Time</th>
			<th class="divider" width="100em">Severity</th>
			<th>Operation Time</th>
			<th>User</th>
			<th>Operation</th>
		</tr>
		<% for( int i=0; i < events.length; i++ ) {
			
			//Get an event from eventList
			Event event = events[i];
			pageContext.setAttribute("event", event);
			
			//Get the alarm acknowledgment size
			int alarmAckSize = 0;
			int eventAlarmId = event.getAlarmId();
			List<OnmsAcknowledgment> currAlarmAcknowledgment = alarmsAcknowledgments.get(eventAlarmId);
			if(currAlarmAcknowledgment!=null){
				alarmAckSize = currAlarmAcknowledgment.size();
			}
		
			//Find the duplicate Alarm Id for the events
			boolean isAlarmsWithSameId = true;
			for(int j=0;j<i;j++){
				Event preEvent = events[j];
				int preEventAlarmId = preEvent.getAlarmId();
				if(eventAlarmId == preEventAlarmId){
					isAlarmsWithSameId = false;
				}
			}
			
			if(alarmAckSize>0){
				
				int rowSpanCount = 0;
				int firstRow = 0;
				Calendar eventCreatTime = this.getDateFormat(formater.parse(org.opennms.web.api.Util.formatDateToUIString(event.getCreateTime())));
				
				if(isAlarmsWithSameId){
				
					//Find the row span count to draw the row of table
					for (OnmsAcknowledgment ack : currAlarmAcknowledgment) {
						Calendar ackTime = this.getDateFormat(formater.parse(org.opennms.web.api.Util.formatDateToUIString(ack.getAckTime())));
						if((eventCreatTime.compareTo(ackTime)) < 0){
							rowSpanCount++;
						}
					}
					
					if(rowSpanCount == 0){%>
						<tr class="<%= event.getSeverity().getLabel() %>">
							<td class="divider">
							    <% if( event.getId() > 0 ) { %>
								<%=event.getId()%>
							    <% } else {%>
							      -
							    <% } %>
							</td>
							<td class="divider" >
								<% if( eventAlarmId > 0 ) { %>
									<%=eventAlarmId%>
								<% } else {%>
								-
								<% } %>
							</td>
							<td class="divider" ><%=org.opennms.web.api.Util.formatDateToUIString(event.getCreateTime())%></td>
							<td class="divider" ><%= event.getSeverity().getLabel() %></td>
							<td class="divider" > - </td>
							<td class="divider" > - </td>
							<td class="divider" > - </td>
						</tr>
					<%
					}else{
						for (int ackIterator=alarmAckSize-1; ackIterator >=0 ; ackIterator--)  {
						
							//Get the acknowledgment time
							OnmsAcknowledgment ack = currAlarmAcknowledgment.get(ackIterator);
							Calendar ackTime = this.getDateFormat(formater.parse(org.opennms.web.api.Util.formatDateToUIString(ack.getAckTime())));
						
							//Comparison of event creation time with acknowledgment time
							if((eventCreatTime.compareTo(ackTime)) < 0){
								if(firstRow == 0){
									firstRow++;
								%>
									<tr class="<%= event.getSeverity().getLabel() %>">
										<td rowspan="<%=rowSpanCount%>" class="divider">
										    <% if( event.getId() > 0 ) { %>
											<%=event.getId()%>
										    <% } else {%>
										      -
										    <% } %>
										</td>
										<td rowspan="<%=rowSpanCount%>" class="divider" >
											<% if( eventAlarmId > 0 ) { %>
												<%=eventAlarmId%>
											<% } else {%>
											-
											<% } %>
										</td>
										<td rowspan="<%=rowSpanCount%>" class="divider" ><%=org.opennms.web.api.Util.formatDateToUIString(event.getCreateTime())%></td>
										<td rowspan="<%=rowSpanCount%>" class="divider" ><%= event.getSeverity().getLabel() %></td>
										<td class="divider" ><%=org.opennms.web.api.Util.formatDateToUIString(ack.getAckTime())%></td>
										<td class="divider" ><%=ack.getAckUser()%></td>
										<td class="divider" ><%=ack.getAckAction()%></td>
									</tr>
								<%}else{%>
									<tr class="<%= event.getSeverity().getLabel() %>">
										<td class="divider" ><%=org.opennms.web.api.Util.formatDateToUIString(ack.getAckTime())%></td>
										<td class="divider" ><%=ack.getAckUser()%></td>
										<td class="divider" ><%=ack.getAckAction()%></td>
									</tr>
								<%}
							}
						}
					}%><%
				}else{
					
					//Get the previous event creation time
					Event previousEvent = events[i-1];
					Calendar preEventCreatTime = this.getDateFormat(formater.parse(org.opennms.web.api.Util.formatDateToUIString(previousEvent.getCreateTime())));
					
					//Find the row span count to draw the row of table
					for (OnmsAcknowledgment ack : currAlarmAcknowledgment) {
						Calendar ackTime = this.getDateFormat(formater.parse(org.opennms.web.api.Util.formatDateToUIString(ack.getAckTime())));
						if((((eventCreatTime.compareTo(ackTime)) < 0) && ((preEventCreatTime.compareTo(ackTime)) > 0))){
							rowSpanCount++;
						}
					}
					
					if(rowSpanCount == 0){%>
						<tr class="<%= event.getSeverity().getLabel() %>">
							<td class="divider">
							    <% if( event.getId() > 0 ) { %>
								<%=event.getId()%>
							    <% } else {%>
							      -
							    <% } %>
							</td>
							<td class="divider" >
								<% if( eventAlarmId > 0 ) { %>
									<%=eventAlarmId%>
								<% } else {%>
									-
								<% } %>
							</td>
							<td class="divider" ><%=org.opennms.web.api.Util.formatDateToUIString(event.getCreateTime())%></td>
							<td class="divider" ><%= event.getSeverity().getLabel() %></td>
							<td class="divider" > - </td>
							<td class="divider" > - </td>
							<td class="divider" > - </td>
						</tr>
					<%
					}else{
						for (int ackIterator=alarmAckSize-1; ackIterator >=0 ; ackIterator--)  {
							
							//Get the acknowledgment time
							OnmsAcknowledgment ack = currAlarmAcknowledgment.get(ackIterator);
							Calendar ackTime = this.getDateFormat(formater.parse(org.opennms.web.api.Util.formatDateToUIString(ack.getAckTime())));
							
							//Comparison of event creation time with acknowledgment time
							if((((eventCreatTime.compareTo(ackTime)) < 0) && ((preEventCreatTime.compareTo(ackTime)) > 0))){
								if(firstRow == 0){
									firstRow++;%>
									<tr class="<%= event.getSeverity().getLabel() %>">
										<td rowspan="<%=rowSpanCount%>" class="divider">
										    <% if( event.getId() > 0 ) { %>
											<%=event.getId()%>
										    <% } else {%>
										      -
										    <% } %>
										</td>
										<td rowspan="<%=rowSpanCount%>" class="divider" >
											<% if( eventAlarmId > 0 ) { %>
												<%=eventAlarmId%>
											<% } else {%>
											-
											<% } %>
										</td>
										<td rowspan="<%=rowSpanCount%>" class="divider" ><%=org.opennms.web.api.Util.formatDateToUIString(event.getCreateTime())%></td>
										<td rowspan="<%=rowSpanCount%>" class="divider" ><%= event.getSeverity().getLabel() %></td>
										<td class="divider" ><%=org.opennms.web.api.Util.formatDateToUIString(ack.getAckTime())%></td>
										<td class="divider" ><%=ack.getAckUser()%></td>
										<td class="divider" ><%=ack.getAckAction()%></td>
									</tr><%
								}else{%>
									<tr class="<%= event.getSeverity().getLabel() %>">
										<td class="divider" ><%=org.opennms.web.api.Util.formatDateToUIString(ack.getAckTime())%></td>
										<td class="divider" ><%=ack.getAckUser()%></td>
										<td class="divider" ><%=ack.getAckAction()%></td>
									</tr><%
								}
							}
						}
					}%><%
				}//isDuplicateAlarmId%><%
			}else{%>
				<tr class="<%= event.getSeverity().getLabel() %>">
					<td class="divider">
					    <% if( event.getId() > 0 ) { %>
						<%=event.getId()%>
					    <% } else {%>
					      -
					    <% } %>
					</td>
					<td class="divider" >
						<% if( eventAlarmId > 0 ) { %>
							<%=eventAlarmId%>
						<% } else {%>
							-
						<% } %>
					</td>
					<td class="divider" ><%=org.opennms.web.api.Util.formatDateToUIString(event.getCreateTime())%></td>
					<td class="divider" ><%= event.getSeverity().getLabel() %></td>
					<td class="divider" > - </td>
					<td class="divider" > - </td>
					<td class="divider" > - </td>
				</tr><%
			} //isAcknowledgmentAvailable%><%
		}%>
		<!-- PageNavigation Row-->
		<tr>
			<td colspan="7">
				<div>
					<div style="float:left;">
						<% 
							if( events.length > 0 ) { 
						%>
						      <% String baseUrl = this.makeLink(parms,alarm); %>
						      <% if ( eventCount == -1 ) { %>
							<jsp:include page="/includes/resultsIndexNoCount.jsp" flush="false" >
							  <jsp:param name="itemCount"    value="<%=events.length%>" />
							  <jsp:param name="baseurl"  value="<%=baseUrl%>"    />
							  <jsp:param name="limit"    value="<%=parms.limit%>"      />
							  <jsp:param name="multiple" value="<%=parms.multiple%>"   />
							</jsp:include>
						      <% } else { %>
							<jsp:include page="/includes/resultsIndex.jsp" flush="false" >
							  <jsp:param name="count"    value="<%=eventCount%>" />
							  <jsp:param name="baseurl"  value="<%=baseUrl%>"    />
							  <jsp:param name="limit"    value="<%=parms.limit%>"      />
							  <jsp:param name="multiple" value="<%=parms.multiple%>"   />
							</jsp:include>
						      <% } %>
						<% } %>  
					</div>
					<div style="float:right;"><p>Number of events  in this page : <%=events.length%></p></div>
				</div>
			</td>
		</tr><%
		}else{%>
		<tr class="<%=alarm.getSeverity().getLabel()%>">
			<td colspan="7">There is no events for this alarm</td>
		</tr>
		<%}%>
	</table>
	<!--  END : Table for Alarm events details -->
	
	<!-- Table for Sticky Memo Details -->
<table>
    <tr class="<%=alarm.getSeverity().getLabel()%>">
        <th colspan="3" width="50%">Sticky Memo</th>
        <th colspan="3" width="50%">Journal Memo</th>
    </tr>

    <tr class="<%=alarm.getSeverity().getLabel()%>">
        <td colspan="3">
            <form method="post" action="alarm/saveSticky.htm">        
<<<<<<< HEAD
                <textarea style="width:99%" name="stickyMemoBody" ><%=alarm.getStickyMemo() == null? "" : (alarm.getStickyMemo().getBody() != null ? alarm.getStickyMemo().getBody() : "")%></textarea>
=======
                <textarea style="width:99%" name="stickyMemoBody" ><%=(alarm.getStickyMemo() != null && alarm.getStickyMemo().getBody() != null) ? alarm.getStickyMemo().getBody() : ""%></textarea>
>>>>>>> 90e28f58
                <br/>
                <input type="hidden" name="alarmId" value="<%=alarm.getId()%>"/>
                <input type="submit" value="Save" />    
            </form>
            <form method="post" action="alarm/clearSticky.htm">
                 <input type="hidden" name="alarmId" value="<%=alarm.getId()%>"/>
                 <input type="submit" value="Clear" />
            </form>
        </td>

        <td colspan="3"> 
            <form method="post" action="alarm/saveJournal.htm">        
<<<<<<< HEAD
                <textarea style="width:99%" name="journalMemoBody" ><%=alarm.getReductionKeyMemo() == null? "" : (alarm.getReductionKeyMemo().getBody() != null ? alarm.getReductionKeyMemo().getBody() : "")%></textarea>
=======
                <textarea style="width:99%" name="journalMemoBody" ><%=(alarm.getReductionKeyMemo() != null && alarm.getReductionKeyMemo().getBody() != null) ? alarm.getReductionKeyMemo().getBody() : ""%></textarea>
>>>>>>> 90e28f58
                <br/>
                <input type="hidden" name="alarmId" value="<%=alarm.getId()%>"/>
                <input type="submit" value="Save" />    
            </form>
            <form method="post" action="alarm/clearJournal.htm">
                <input type="hidden" name="alarmId" value="<%=alarm.getId()%>"/>
                <input type="submit" value="Clear" />    
            </form>
        </td>
    </tr>
    <tr class="<%=alarm.getSeverity().getLabel()%>">
<<<<<<< HEAD
        <td><strong>Author:</strong>&nbsp;<%=alarm.getStickyMemo() == null? "" : (alarm.getStickyMemo().getAuthor() != null ? alarm.getStickyMemo().getAuthor() : "")%></td>
        <td><strong>Updated:</strong>&nbsp;<%if (alarm.getStickyMemo() != null) { %><fmt:formatDate value="<%=alarm.getStickyMemo().getUpdated()%>" type="BOTH" /><% } %></td>
        <td><strong>Created:</strong>&nbsp;<%if (alarm.getStickyMemo() != null) { %><fmt:formatDate value="<%=alarm.getStickyMemo().getCreated()%>" type="BOTH" /><% } %></td>
        
        <td><strong>Author:&nbsp;</strong><%=alarm.getReductionKeyMemo() == null? "" : (alarm.getReductionKeyMemo().getAuthor() != null ? alarm.getReductionKeyMemo().getAuthor() : "")%></td>
        <td><strong>Updated:</strong>&nbsp;<%if (alarm.getReductionKeyMemo() != null) { %><fmt:formatDate value="<%=alarm.getReductionKeyMemo().getUpdated()%>" type="BOTH" /><% } %></td>
        <td><strong>Created:</strong>&nbsp;<%if (alarm.getReductionKeyMemo() != null) { %><fmt:formatDate value="<%=alarm.getReductionKeyMemo().getCreated()%>" type="BOTH" /><% } %></td>
=======
        <td><strong>Author:</strong>&nbsp;<%=(alarm.getStickyMemo() != null && alarm.getStickyMemo().getAuthor() != null) ? alarm.getStickyMemo().getAuthor() : ""%></td>
        <td><strong>Updated:</strong>&nbsp;
        	<%if (alarm.getStickyMemo() != null) { %>
        		<fmt:formatDate value="<%=alarm.getStickyMemo().getUpdated()%>" type="BOTH" />
        	<%}%>
        </td>
        <td><strong>Created:</strong>&nbsp;
        	<%if (alarm.getStickyMemo() != null) { %>
        		<fmt:formatDate value="<%=alarm.getStickyMemo().getCreated()%>" type="BOTH" />
        	<%}%>
        </td>
        
        <td><strong>Author:&nbsp;</strong><%=(alarm.getReductionKeyMemo() != null && alarm.getReductionKeyMemo().getAuthor() != null) ? alarm.getReductionKeyMemo().getAuthor() : ""%></td>
        <td><strong>Updated:</strong>&nbsp;
        	<%if (alarm.getReductionKeyMemo() != null) {%>
        		<fmt:formatDate value="<%=alarm.getReductionKeyMemo().getUpdated()%>" type="BOTH" />
        	<%}%>
        </td>
        <td><strong>Created:</strong>&nbsp;
        	<%if (alarm.getReductionKeyMemo() != null) {%>
        		<fmt:formatDate value="<%=alarm.getReductionKeyMemo().getCreated()%>" type="BOTH" />
        	<%}%>
        </td>
>>>>>>> 90e28f58
    </tr>
</tr>

</table>

	<!-- Table for Operator Instructions Details-->
<table>
    <tr class="<%=alarm.getSeverity().getLabel()%>">
        <th>Operator&nbsp;Instructions</th>
    </tr>

    <tr class="<%=alarm.getSeverity().getLabel()%>">
        <td>
            <%if (alarm.getOperInstruct() == null) {%>
            No instructions available
            <% } else {%>
            <%=alarm.getOperInstruct()%>
            <% }%>
        </td>
    </tr>
</table>

	<!-- Table for Acknowledgment and Severity Actions Details -->
	<% if (req.isUserInRole(Authentication.ROLE_ADMIN) || !request.isUserInRole(Authentication.ROLE_READONLY)) {%>
<table>
    <tbody>
        <tr class="<%=alarm.getSeverity().getLabel()%>">
            <th colspan="2">Acknowledgment&nbsp;and&nbsp;Severity&nbsp;Actions</th>
        </tr>
        <tr class="<%=alarm.getSeverity().getLabel()%>">
            <td>
                <form method="post" action="alarm/acknowledge">
                    <input type="hidden" name="actionCode" value="<%=action%>" />
                    <input type="hidden" name="alarm" value="<%=alarm.getId()%>"/>
			    <input type="hidden" name="redirect" value="<%= this.getLink(alarm.getId(), parms.filters)%>" />
                    <input type="submit" value="<%=ackButtonName%>" />
                </form>
            </td>
            <td><%=ackButtonName%> this alarm</td>
        </tr>

        <%if (showEscalate || showClear) {%>
        <tr class="<%=alarm.getSeverity().getLabel()%>">
            <td>
                <form method="post" action="alarm/changeSeverity">
                    <input type="hidden" name="alarm" value="<%=alarm.getId()%>"/>
			    <input type="hidden" name="redirect" value="<%= this.getLink(alarm.getId(), parms.filters)%>" />
			    
                    <select name="actionCode">
                        <%if (showEscalate) {%>
                        <option value="<%=escalateAction%>">Escalate</option>
                        <% }%>
                        <%if (showClear) {%>
                        <option value="<%=clearAction%>">Clear</option>
                        <% }%>
                    </select>
                    <input type="submit" value="Go"/>
                </form>
            </td>
            <td>
                <%if (showEscalate) {%>
                Escalate
                <% }%>
                <%if (showEscalate && showClear) {%>
                or
                <% }%>
                <%if (showClear) {%>
                Clear
                <% }%>
                this alarm
            </td>
        </tr>
        <% } // showEscalate || showClear %>      
		<tr class="<%=alarm.getSeverity().getLabel()%>">
		    <td>
			<form method="post" name="alarm_action_form">
				<!-- Popup message box for alarm export action -->
				<div class="exportConfirmation" id="exportConfirmation" style="font-size:120%;display:none" >
					<center>
						<div id="alertText">&nbsp;</div><br>
						Select your file format : 
						<input type="radio" name="format" value="PDF" checked="checked">PDF
						<!-- <input type="radio" name="format" value="XLS">XLS -->
						<input type="radio" name="format" value="HTML">HTML
						<input type="radio" name="format" value="CSV">CSV<br><br>
						<input type="button" onclick="javascript:callExportAction();" value="Ok" />
						<input type="button" onclick="javascript:hideTransBackground();" value="Cancel"/>
					</center>
				</div>
				
				<!-- Hidden datas for alarm purge and export action-->
				<input type="hidden" name="nodeid" value="node=" />
				<input type="hidden" name="exactuei" value="exactUei=" />
				<input type="hidden" name="ipaddress" value="interface=" />
				<input type="hidden" name="reportId" value="local_alarm-report" />
				<div id="progressBar" class="jquery-ui-like"><div><center>Action in progress, Please wait...</center></div></div>
				<div id="backgroundPopup"></div><body/>
				<input type="hidden" name="actionCode"/>
				<input type="hidden" name="alarm" value="<%=alarm.getId()%>"/>
				<input type="button" value="Export" onClick="submitForm()"/>
			</form>
		    </td>
		    <td>Export this alarm</td>
		</tr>
    </tbody>
</table>

<br/>

<% if ("true".equalsIgnoreCase(Vault.getProperty("opennms.alarmTroubleTicketEnabled"))) {%>

<form method="post" action="alarm/ticket/create.htm">
    <input type="hidden" name="alarm" value="<%=alarm.getId()%>"/>
    <input type="hidden" name="redirect" value="<%="/alarm/detail.htm" + "?" + request.getQueryString()%>" />
    <input type="submit" value="Create Ticket" disabled="${(!empty alarm.troubleTicketState) && (alarm.troubleTicketState != 'CREATE_FAILED')}" />
</form>

<form method="post" action="alarm/ticket/update.htm">
    <input type="hidden" name="alarm" value="<%=alarm.getId()%>"/>
    <input type="hidden" name="redirect" value="<%="/alarm/detail.htm" + "?" + request.getQueryString()%>" />
    <input type="submit" value="Update Ticket" disabled="${(empty alarm.troubleTicket)}"/>
</form>

<form method="post" action="alarm/ticket/close.htm">
    <input type="hidden" name="alarm" value="<%=alarm.getId()%>"/>
    <input type="hidden" name="redirect" value="<%="/alarm/detail.htm" + "?" + request.getQueryString()%>" />
    <input type="submit" value="Close Ticket" disabled="${(empty alarm.troubleTicketState) || ((alarm.troubleTicketState != 'OPEN') && (alarm.troubleTicketState != 'CLOSE_FAILED')) }" />
</form>

<% } // alarmTroubleTicketEnabled %>
<% } // isUserInRole%><%
   }//isValidAlarmId%>
    
<jsp:include page="/includes/footer.jsp" flush="false" />

<%!
    String urlBase = "alarm/detail.htm";
    
    public String getFiltersAsString(List<Filter> filters ) {
    
        StringBuffer buffer = new StringBuffer();

        if( filters != null ) {
            for( int i=0; i < filters.size(); i++ ) {
                buffer.append( "&amp;filter=" );
                String filterString = EventUtil.getFilterString((Filter)filters.get(i));
                buffer.append( java.net.URLEncoder.encode(filterString) );
            }
        }      
    
        return( buffer.toString() );
    }
    
    public String makeLink( int alarm, List<Filter> filters) {
    
      StringBuffer buffer = new StringBuffer( this.urlBase );
      buffer.append( "?id=" );
      buffer.append( alarm );
      buffer.append( this.getFiltersAsString(filters) );
      
      return( buffer.toString() );
      
    }
    
    public String makeLink( EventQueryParms parms , OnmsAlarm alarm) {
      return( this.makeLink( alarm.getId(), parms.filters) );
    }
    
   public String getLink( int alarm, List<Filter> filters) {
    
      String urlDetail = "detail.htm";
      StringBuffer buffer = new StringBuffer( urlDetail );
      buffer.append( "?id=" );
      buffer.append( alarm );
      buffer.append( this.getFiltersAsString(filters) );
      
      return( buffer.toString() );
      
    }
    
    public Calendar getDateFormat(Date date){
    
	Calendar calendar = Calendar.getInstance();  
	calendar.setTime(date);
	
	Calendar calDate = new GregorianCalendar(calendar.get(Calendar.YEAR),calendar.get(Calendar.MONTH),calendar.get(Calendar.DAY_OF_MONTH),calendar.get(Calendar.HOUR_OF_DAY),calendar.get(Calendar.MINUTE),calendar.get(Calendar.SECOND));
	
	return calDate;
    }

%><|MERGE_RESOLUTION|>--- conflicted
+++ resolved
@@ -548,11 +548,7 @@
     <tr class="<%=alarm.getSeverity().getLabel()%>">
         <td colspan="3">
             <form method="post" action="alarm/saveSticky.htm">        
-<<<<<<< HEAD
                 <textarea style="width:99%" name="stickyMemoBody" ><%=alarm.getStickyMemo() == null? "" : (alarm.getStickyMemo().getBody() != null ? alarm.getStickyMemo().getBody() : "")%></textarea>
-=======
-                <textarea style="width:99%" name="stickyMemoBody" ><%=(alarm.getStickyMemo() != null && alarm.getStickyMemo().getBody() != null) ? alarm.getStickyMemo().getBody() : ""%></textarea>
->>>>>>> 90e28f58
                 <br/>
                 <input type="hidden" name="alarmId" value="<%=alarm.getId()%>"/>
                 <input type="submit" value="Save" />    
@@ -565,11 +561,8 @@
 
         <td colspan="3"> 
             <form method="post" action="alarm/saveJournal.htm">        
-<<<<<<< HEAD
                 <textarea style="width:99%" name="journalMemoBody" ><%=alarm.getReductionKeyMemo() == null? "" : (alarm.getReductionKeyMemo().getBody() != null ? alarm.getReductionKeyMemo().getBody() : "")%></textarea>
-=======
                 <textarea style="width:99%" name="journalMemoBody" ><%=(alarm.getReductionKeyMemo() != null && alarm.getReductionKeyMemo().getBody() != null) ? alarm.getReductionKeyMemo().getBody() : ""%></textarea>
->>>>>>> 90e28f58
                 <br/>
                 <input type="hidden" name="alarmId" value="<%=alarm.getId()%>"/>
                 <input type="submit" value="Save" />    
@@ -581,7 +574,6 @@
         </td>
     </tr>
     <tr class="<%=alarm.getSeverity().getLabel()%>">
-<<<<<<< HEAD
         <td><strong>Author:</strong>&nbsp;<%=alarm.getStickyMemo() == null? "" : (alarm.getStickyMemo().getAuthor() != null ? alarm.getStickyMemo().getAuthor() : "")%></td>
         <td><strong>Updated:</strong>&nbsp;<%if (alarm.getStickyMemo() != null) { %><fmt:formatDate value="<%=alarm.getStickyMemo().getUpdated()%>" type="BOTH" /><% } %></td>
         <td><strong>Created:</strong>&nbsp;<%if (alarm.getStickyMemo() != null) { %><fmt:formatDate value="<%=alarm.getStickyMemo().getCreated()%>" type="BOTH" /><% } %></td>
@@ -589,31 +581,6 @@
         <td><strong>Author:&nbsp;</strong><%=alarm.getReductionKeyMemo() == null? "" : (alarm.getReductionKeyMemo().getAuthor() != null ? alarm.getReductionKeyMemo().getAuthor() : "")%></td>
         <td><strong>Updated:</strong>&nbsp;<%if (alarm.getReductionKeyMemo() != null) { %><fmt:formatDate value="<%=alarm.getReductionKeyMemo().getUpdated()%>" type="BOTH" /><% } %></td>
         <td><strong>Created:</strong>&nbsp;<%if (alarm.getReductionKeyMemo() != null) { %><fmt:formatDate value="<%=alarm.getReductionKeyMemo().getCreated()%>" type="BOTH" /><% } %></td>
-=======
-        <td><strong>Author:</strong>&nbsp;<%=(alarm.getStickyMemo() != null && alarm.getStickyMemo().getAuthor() != null) ? alarm.getStickyMemo().getAuthor() : ""%></td>
-        <td><strong>Updated:</strong>&nbsp;
-        	<%if (alarm.getStickyMemo() != null) { %>
-        		<fmt:formatDate value="<%=alarm.getStickyMemo().getUpdated()%>" type="BOTH" />
-        	<%}%>
-        </td>
-        <td><strong>Created:</strong>&nbsp;
-        	<%if (alarm.getStickyMemo() != null) { %>
-        		<fmt:formatDate value="<%=alarm.getStickyMemo().getCreated()%>" type="BOTH" />
-        	<%}%>
-        </td>
-        
-        <td><strong>Author:&nbsp;</strong><%=(alarm.getReductionKeyMemo() != null && alarm.getReductionKeyMemo().getAuthor() != null) ? alarm.getReductionKeyMemo().getAuthor() : ""%></td>
-        <td><strong>Updated:</strong>&nbsp;
-        	<%if (alarm.getReductionKeyMemo() != null) {%>
-        		<fmt:formatDate value="<%=alarm.getReductionKeyMemo().getUpdated()%>" type="BOTH" />
-        	<%}%>
-        </td>
-        <td><strong>Created:</strong>&nbsp;
-        	<%if (alarm.getReductionKeyMemo() != null) {%>
-        		<fmt:formatDate value="<%=alarm.getReductionKeyMemo().getCreated()%>" type="BOTH" />
-        	<%}%>
-        </td>
->>>>>>> 90e28f58
     </tr>
 </tr>
 
