--- conflicted
+++ resolved
@@ -163,79 +163,44 @@
     @POST
     @Consumes(MediaType.APPLICATION_FORM_URLENCODED)
     @Transactional
-<<<<<<< HEAD
     public OnmsAcknowledgment acknowledge(MultivaluedMap<String, String> formParams) {
-        String alarmId = formParams.getFirst("alarmId");
-        String notifId = formParams.getFirst("notifId");
-        String action = formParams.getFirst("action");
-        if (action == null) {
-            action = "ack";
-        }
-    	OnmsAcknowledgment ack = null;
-    	if (alarmId == null && notifId == null) {
-    		throw new IllegalArgumentException("You must supply either an alarmId or notifId!");
-    	} else if (alarmId != null && notifId != null) {
-    		throw new IllegalArgumentException("You cannot supply both an alarmId and a notifId!");
-    	} else if (alarmId != null) {
-    		final OnmsAlarm alarm = m_alarmDao.get(Integer.valueOf(alarmId));
-            ack = new OnmsAcknowledgment(alarm);
-    	} else if (notifId != null) {
-    		final OnmsNotification notification = m_notificationDao.get(Integer.valueOf(notifId));
-    		ack = new OnmsAcknowledgment(notification);
+    	getWriteLock().lock();
+    	
+    	try {
+	        String alarmId = formParams.getFirst("alarmId");
+	        String notifId = formParams.getFirst("notifId");
+	        String action = formParams.getFirst("action");
+	        if (action == null) {
+	            action = "ack";
+	        }
+	    	OnmsAcknowledgment ack = null;
+	    	if (alarmId == null && notifId == null) {
+	    		throw new IllegalArgumentException("You must supply either an alarmId or notifId!");
+	    	} else if (alarmId != null && notifId != null) {
+	    		throw new IllegalArgumentException("You cannot supply both an alarmId and a notifId!");
+	    	} else if (alarmId != null) {
+	    		final OnmsAlarm alarm = m_alarmDao.get(Integer.valueOf(alarmId));
+	            ack = new OnmsAcknowledgment(alarm);
+	    	} else if (notifId != null) {
+	    		final OnmsNotification notification = m_notificationDao.get(Integer.valueOf(notifId));
+	    		ack = new OnmsAcknowledgment(notification);
+	    	}
+	        
+	        if ("ack".equals(action)) {
+	            ack.setAckAction(AckAction.ACKNOWLEDGE);
+	        } else if ("unack".equals(action)) {
+	            ack.setAckAction(AckAction.UNACKNOWLEDGE);
+	        } else if ("clear".equals(action)) {
+	            ack.setAckAction(AckAction.CLEAR);
+	        } else if ("esc".equals(action)) {
+	            ack.setAckAction(AckAction.ESCALATE);
+	        } else {
+	            throw new IllegalArgumentException(
+	            "Must supply the 'action' parameter, set to either 'ack, 'unack', 'clear', or 'esc'");
+	        }
+    	} finally {
+    		getWriteLock().unlock();
     	}
-        
-        if ("ack".equals(action)) {
-            ack.setAckAction(AckAction.ACKNOWLEDGE);
-        } else if ("unack".equals(action)) {
-            ack.setAckAction(AckAction.UNACKNOWLEDGE);
-        } else if ("clear".equals(action)) {
-            ack.setAckAction(AckAction.CLEAR);
-        } else if ("esc".equals(action)) {
-            ack.setAckAction(AckAction.ESCALATE);
-        } else {
-            throw new IllegalArgumentException(
-            "Must supply the 'action' parameter, set to either 'ack, 'unack', 'clear', or 'esc'");
-=======
-    public OnmsAcknowledgment acknowledge(@FormParam("alarmId") String alarmId, @FormParam("notifId") String notifId, @FormParam("action") String action) {
-        getWriteLock().lock();
-        
-        try {
-        	OnmsAcknowledgment ack = null;
-        	if (alarmId == null && notifId == null) {
-        		throw new IllegalArgumentException("You must supply either an alarmId or notifId!");
-        	} else if (alarmId != null && notifId != null) {
-        		throw new IllegalArgumentException("You cannot supply both an alarmId and a notifId!");
-        	} else if (alarmId != null) {
-        		final OnmsAlarm alarm = m_alarmDao.get(Integer.valueOf(alarmId));
-                ack = new OnmsAcknowledgment(alarm);
-        	} else if (notifId != null) {
-        		final OnmsNotification notification = m_notificationDao.get(Integer.valueOf(notifId));
-        		ack = new OnmsAcknowledgment(notification);
-        	}
-            
-            if (action == null) {
-                action = "ack";
-            }
-            
-            if ("ack".equals(action)) {
-                ack.setAckAction(AckAction.ACKNOWLEDGE);
-            } else if ("unack".equals(action)) {
-                ack.setAckAction(AckAction.UNACKNOWLEDGE);
-            } else if ("clear".equals(action)) {
-                ack.setAckAction(AckAction.CLEAR);
-            } else if ("esc".equals(action)) {
-                ack.setAckAction(AckAction.ESCALATE);
-            } else {
-                throw new IllegalArgumentException(
-                "Must supply the 'action' parameter, set to either 'ack, 'unack', 'clear', or 'esc'");
-            }
-            
-            m_ackSvc.processAck(ack);
-            return ack;
-        } finally {
-            getWriteLock().unlock();
->>>>>>> 2e37c64e
-        }
     }
 
     private CriteriaBuilder getQueryFilters(MultivaluedMap<String,String> params) {
