--- conflicted
+++ resolved
@@ -133,15 +133,20 @@
 	@Produces( { MediaType.APPLICATION_XML, MediaType.APPLICATION_JSON })
 	@Transactional
 	public OnmsEventCollection getEvents() throws ParseException {
-<<<<<<< HEAD
-	    final CriteriaBuilder builder = new CriteriaBuilder(OnmsEvent.class);
-	    applyQueryFilters(m_uriInfo.getQueryParameters(), builder);
-	    builder.orderBy("eventTime").asc();
-
-	    final OnmsEventCollection coll = new OnmsEventCollection(m_eventDao.findMatching(builder.toCriteria()));
-		coll.setTotalCount(m_eventDao.countMatching(builder.clearOrder().toCriteria()));
-		
-		return coll;
+		getReadLock().lock();
+
+		try {
+		    final CriteriaBuilder builder = new CriteriaBuilder(OnmsEvent.class);
+		    applyQueryFilters(m_uriInfo.getQueryParameters(), builder);
+		    builder.orderBy("eventTime").asc();
+	
+		    final OnmsEventCollection coll = new OnmsEventCollection(m_eventDao.findMatching(builder.toCriteria()));
+			coll.setTotalCount(m_eventDao.countMatching(builder.clearOrder().toCriteria()));
+			
+			return coll;
+		} finally {
+			getReadLock().unlock();
+		}
 	}
 
 	/**
@@ -155,66 +160,57 @@
 	@Path("between")
 	@Transactional
 	public OnmsEventCollection getEventsBetween() throws ParseException {
-	    final CriteriaBuilder builder = new CriteriaBuilder(OnmsEvent.class);
-	    final MultivaluedMap<String, String> params = m_uriInfo.getQueryParameters();
-	    
-	    final String column;
-	    if (params.containsKey("column")) {
-	    	column = params.getFirst("column");
-	    	params.remove("column");
-	    } else {
-	    	column = "eventTime";
-	    }
-	    Date begin;
-	    if (params.containsKey("begin")) {
-	    	try {
-		    	begin = ISO8601_FORMATTER.parseLocalDateTime(params.getFirst("begin")).toDate();
-	    	} catch (final Throwable t) {
-	    		begin = ISO8601_FORMATTER_MILLIS.parseDateTime(params.getFirst("begin")).toDate();
-	    	}
-	    	params.remove("begin");
-	    } else {
-	    	begin = new Date(0);
-	    }
-	    Date end;
-	    if (params.containsKey("end")) {
-	    	try {
-		    	end = ISO8601_FORMATTER.parseLocalDateTime(params.getFirst("end")).toDate();
-	    	} catch (final Throwable t) {
-		    	end = ISO8601_FORMATTER_MILLIS.parseLocalDateTime(params.getFirst("end")).toDate();
-	    	}
-	    	params.remove("end");
-	    } else {
-	    	end = new Date();
-	    }
-
-		applyQueryFilters(params, builder);
-	    builder.match("all");
+		getReadLock().lock();
+		
 		try {
-			builder.between(column, begin, end);
-		} catch (final Throwable t) {
-			throw new IllegalArgumentException("Unable to parse " + begin + " and " + end + " as dates!");
+		    final CriteriaBuilder builder = new CriteriaBuilder(OnmsEvent.class);
+		    final MultivaluedMap<String, String> params = m_uriInfo.getQueryParameters();
+		    
+		    final String column;
+		    if (params.containsKey("column")) {
+		    	column = params.getFirst("column");
+		    	params.remove("column");
+		    } else {
+		    	column = "eventTime";
+		    }
+		    Date begin;
+		    if (params.containsKey("begin")) {
+		    	try {
+			    	begin = ISO8601_FORMATTER.parseLocalDateTime(params.getFirst("begin")).toDate();
+		    	} catch (final Throwable t) {
+		    		begin = ISO8601_FORMATTER_MILLIS.parseDateTime(params.getFirst("begin")).toDate();
+		    	}
+		    	params.remove("begin");
+		    } else {
+		    	begin = new Date(0);
+		    }
+		    Date end;
+		    if (params.containsKey("end")) {
+		    	try {
+			    	end = ISO8601_FORMATTER.parseLocalDateTime(params.getFirst("end")).toDate();
+		    	} catch (final Throwable t) {
+			    	end = ISO8601_FORMATTER_MILLIS.parseLocalDateTime(params.getFirst("end")).toDate();
+		    	}
+		    	params.remove("end");
+		    } else {
+		    	end = new Date();
+		    }
+	
+			applyQueryFilters(params, builder);
+		    builder.match("all");
+			try {
+				builder.between(column, begin, end);
+			} catch (final Throwable t) {
+				throw new IllegalArgumentException("Unable to parse " + begin + " and " + end + " as dates!");
+			}
+	
+		    final OnmsEventCollection coll = new OnmsEventCollection(m_eventDao.findMatching(builder.toCriteria()));
+			coll.setTotalCount(m_eventDao.countMatching(builder.clearOrder().toCriteria()));
+			
+			return coll;
+		} finally {
+			getReadLock().unlock();
 		}
-
-	    final OnmsEventCollection coll = new OnmsEventCollection(m_eventDao.findMatching(builder.toCriteria()));
-		coll.setTotalCount(m_eventDao.countMatching(builder.clearOrder().toCriteria()));
-		
-		return coll;
-=======
-	    getReadLock().lock();
-	    
-	    try {
-    	    final CriteriaBuilder builder = new CriteriaBuilder(OnmsEvent.class);
-    	    applyQueryFilters(m_uriInfo.getQueryParameters(), builder);
-    
-    	    final OnmsEventCollection coll = new OnmsEventCollection(m_eventDao.findMatching(builder.toCriteria()));
-    		coll.setTotalCount(m_eventDao.countMatching(builder.clearOrder().toCriteria()));
-    		
-    		return coll;
-	    } finally {
-	        getReadLock().unlock();
-	    }
->>>>>>> 2e37c64e
 	}
 
 	/**
