--- conflicted
+++ resolved
@@ -435,16 +435,11 @@
         writeLock();
         try {
             ForeignSource fs = getActiveForeignSource(foreignSource);
-<<<<<<< HEAD
             LOG.debug("updateForeignSource: updating foreign source {}", foreignSource);
-            BeanWrapper wrapper = PropertyAccessorFactory.forBeanPropertyAccess(fs);
-=======
-            debug("updateForeignSource: updating foreign source %s", foreignSource);
             
             if (params.isEmpty()) return Response.seeOther(getRedirectUri(m_uriInfo)).build();
 
             final BeanWrapper wrapper = PropertyAccessorFactory.forBeanPropertyAccess(fs);
->>>>>>> 75f440c4
             wrapper.registerCustomEditor(Duration.class, new StringIntervalPropertyEditor());
             for(final String key : params.keySet()) {
                 if (wrapper.isWritableProperty(key)) {
@@ -454,12 +449,8 @@
                     wrapper.setPropertyValue(key, value);
                 }
             }
-<<<<<<< HEAD
             LOG.debug("updateForeignSource: foreign source {} updated", foreignSource);
-=======
-            debug("updateForeignSource: foreign source %s updated", foreignSource);
             fs.updateDateStamp();
->>>>>>> 75f440c4
             m_pendingForeignSourceRepository.save(fs);
             return Response.seeOther(getRedirectUri(m_uriInfo)).build();
         } finally {
