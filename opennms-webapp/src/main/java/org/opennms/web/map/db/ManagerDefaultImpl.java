//
// This file is part of the OpenNMS(R) Application.
//
// OpenNMS(R) is Copyright (C) 2006-2009 The OpenNMS Group, Inc. All rights
// reserved.
// OpenNMS(R) is a derivative work, containing both original code, included
// code and modified
// code that was published under the GNU General Public License. Copyrights
// for modified
// and included code are below.
//
// OpenNMS(R) is a registered trademark of The OpenNMS Group, Inc.
//
// Modifications:
//
// 2009 Apr: refactoring to support ACL DAO work
// 2007 Jul 24: Java 5 generics. - dj@opennms.org
//
// Original code base Copyright (C) 1999-2001 Oculan Corp. All rights
// reserved.
//
// This program is free software; you can redistribute it and/or modify
// it under the terms of the GNU General Public License as published by
// the Free Software Foundation; either version 2 of the License, or
// (at your option) any later version.
//
// This program is distributed in the hope that it will be useful,
// but WITHOUT ANY WARRANTY; without even the implied warranty of
// MERCHANTABILITY or FITNESS FOR A PARTICULAR PURPOSE. See the
// GNU General Public License for more details.
//
// You should have received a copy of the GNU General Public License
// along with this program; if not, write to the Free Software
// Foundation, Inc., 59 Temple Place - Suite 330, Boston, MA 02111-1307, USA.
//
// For more information contact:
// OpenNMS Licensing <license@opennms.org>
// http://www.opennms.org/
// http://www.opennms.com/
//

package org.opennms.web.map.db;

import java.io.FileNotFoundException;
import java.io.IOException;
import java.math.BigDecimal;

import java.util.ArrayList;
import java.util.Collection;
import java.util.Enumeration;
import java.util.HashMap;
import java.util.HashSet;
import java.util.Iterator;
import java.util.List;
import java.util.Map;
import java.util.Set;
import java.util.TreeSet;
import java.util.Vector;


import org.opennms.core.utils.ThreadCategory;

import org.opennms.netmgt.config.CatFactory;
import org.opennms.netmgt.config.CategoryFactory;
import org.opennms.netmgt.config.GroupDao;
import org.opennms.netmgt.config.categories.Categorygroup;
import org.opennms.netmgt.config.categories.Catinfo;
import org.opennms.netmgt.config.groups.Group;
import org.opennms.netmgt.model.OnmsSeverity;

import org.opennms.web.map.MapNotFoundException;
import org.opennms.web.map.MapsConstants;
import org.opennms.web.map.MapsException;
import org.opennms.web.map.MapsManagementException;
import org.opennms.web.map.config.MapPropertiesFactory;
import org.opennms.web.map.db.datasources.DataSourceInterface;

import org.opennms.web.map.view.Manager;
import org.opennms.web.map.view.VElement;
import org.opennms.web.map.view.VElementInfo;
import org.opennms.web.map.view.VLink;
import org.opennms.web.map.view.VMap;
import org.opennms.web.map.view.VMapInfo;
import org.opennms.web.map.view.VProperties;

/**
 * @author maurizio
 * @author <a href="mailto:antonio@opennms.it">Antonio Russo</a>
 */

public class ManagerDefaultImpl implements Manager {

    private class AlarmInfo {
        int status;
        float severity;

        public float getSeverity() {
            return severity;
        }

        public void setSeverity(float severity) {
            this.severity = severity;
        }

        public int getStatus() {
            return status;
        }

        public void setStatus(int status) {
            this.status = status;
        }

        AlarmInfo(int status, float severity) {
            super();
            this.status = status;
            this.severity = severity;
        }

    }

    org.opennms.web.map.db.Manager dbManager = null;

    MapPropertiesFactory mapsPropertiesFactory = null;

    DataSourceInterface dataSource = null;

    private GroupDao m_groupDao;

    String filter = null;

    VMap sessionMap = null;

    VMap searchMap = null;

    boolean adminMode = false;

<<<<<<< HEAD
    private Category log = null;
    
    private List<VElementInfo> elemInfo = new ArrayList<VElementInfo>();

    private List<VMapInfo> mapInfo = new ArrayList<VMapInfo>();
=======
    private ThreadCategory log = null;
>>>>>>> 47183a8a

    public String getFilter() {
        return filter;
    }

    public void setFilter(String filter) {
        this.filter = filter;
    }

    public DataSourceInterface getDataSource() {
        return dataSource;
    }

    public void setDataSource(DataSourceInterface dataSource) {
        this.dataSource = dataSource;
    }

    public org.opennms.web.map.db.Manager getDbManager() {
        return dbManager;
    }

    public void setDbManager(org.opennms.web.map.db.Manager dbManager) {
        this.dbManager = dbManager;
    }

    public org.opennms.web.map.config.MapPropertiesFactory getMapsPropertiesFactory() {
        return mapsPropertiesFactory;
    }

    public void setMapsPropertiesFactory(
            org.opennms.web.map.config.MapPropertiesFactory mapsPropertiesFactory) {
        this.mapsPropertiesFactory = mapsPropertiesFactory;
    }

    private List<String> getCategories() throws MapsException {
        List<String> categories = new ArrayList<String>();
        try {
            CategoryFactory.init();
        } catch (Exception e) {
            throw new MapsException("Error while getting categories.", e);
        }
        CatFactory cf = CategoryFactory.getInstance();
        Catinfo cinfo = cf.getConfig();
        Enumeration<Categorygroup> catGroupEnum = cinfo.enumerateCategorygroup();
        log.debug("Get categories:");
        while (catGroupEnum.hasMoreElements()) {
            Categorygroup cg = catGroupEnum.nextElement();
            Enumeration<org.opennms.netmgt.config.categories.Category> catEnum = cg.getCategories().enumerateCategory();
            while (catEnum.hasMoreElements()) {
                org.opennms.netmgt.config.categories.Category category = catEnum.nextElement();
                String categoryName = unescapeHtmlChars(category.getLabel());
                log.debug(categoryName);
                categories.add(categoryName);
            }
        }
        return categories;
    }

    /**
     * Manage Maps using default implementation of Factory and Manager
     */
    public ManagerDefaultImpl() throws MapsException {
        ThreadCategory.setPrefix(MapsConstants.LOG4J_CATEGORY);
        log = ThreadCategory.getInstance(this.getClass());
        if (log.isDebugEnabled()) {
            log.debug("Instantiating ManagerDefaultImpl");
        }
    }

    public VMap openMap() throws MapNotFoundException {
        if (sessionMap != null) {
            return sessionMap;
        }
        throw new MapNotFoundException();
    }

    public void clearMap() throws MapNotFoundException, MapsException {
        if (sessionMap == null) {
            throw new MapNotFoundException();
        }
        sessionMap.removeAllLinks();
        sessionMap.removeAllElements();
    }

    public void deleteMap() throws MapNotFoundException, MapsException {
        deleteMap(sessionMap.getId());
    }

    public void closeMap() {
        sessionMap = null;
    }

    public VMap openMap(int id, String user, boolean refreshElems)
            throws MapsManagementException, MapNotFoundException,
            MapsException {

        if (id == MapsConstants.SEARCH_MAP) {
            sessionMap = searchMap;
            return sessionMap;
        }
        List<VMapInfo> visibleMaps = getMapsMenuByuser(user);

        Iterator<VMapInfo> it = visibleMaps.iterator();
        while (it.hasNext()) {
            VMapInfo mapMenu = it.next();
            if (mapMenu.getId() == id) {
                sessionMap = open(id, refreshElems);
                return sessionMap;
            }
        }

        throw new MapNotFoundException();
    }

    /**
     * Create a new VMap and return it
     * 
     * @param name
     * @param accessMode
     * @param owner
     * @param userModifies
     * @param width
     * @param height
     * @return the new VMap
     */
    public VMap newMap(String owner,
            String userModifies, int width, int height) {
        VMap m = new VMap(MapsConstants.NEW_MAP_NAME);
        m.setOwner(owner);
        m.setUserLastModifies(userModifies);
        m.setWidth(width);
        m.setHeight(height);
        m.setId((MapsConstants.NEW_MAP));
        m.setBackground(mapsPropertiesFactory.getDefaultBackgroundColor());
        m.setAccessMode(MapsConstants.ACCESS_MODE_ADMIN);
        m.setType(MapsConstants.USER_GENERATED_MAP);
        sessionMap = m;
        return m;
    }

    /**
     * Take the map with id in input and return it in VMap form.
     * 
     * @param id
     * @param refreshElems
     *            says if refresh the map's elements
     * @return the VMap with identifier id
     * @throws MapsException
     */
    public VMap openMap(int id, boolean refreshElems)
            throws MapsManagementException, MapNotFoundException,
            MapsException {
        return open(id, refreshElems);
    }

    private VMap open(int id, boolean refreshElems)
            throws MapsManagementException, MapNotFoundException,
            MapsException {
        VMap retVMap = null;

        DbMap m = dbManager.getMap(id);
        if (m == null) {
            throw new MapNotFoundException("Map with id " + id
                    + " doesn't exist.");
        }
        retVMap = new VMap(id, m.getName(), m.getBackground(), m.getOwner(),
                           m.getAccessMode(), m.getUserLastModifies(),
                           m.getScale(), m.getOffsetX(), m.getOffsetY(),
                           m.getType(), m.getWidth(), m.getHeight());
        retVMap.setCreateTime(m.getCreateTime());
        retVMap.setLastModifiedTime(m.getLastModifiedTime());
        DbElement[] mapElems = dbManager.getElementsOfMap(id);
        VElement elem = null;
        if (mapElems != null) {
            for (DbElement mapElem : mapElems) {
                elem = new VElement(mapElem);
                elem.setSeverity(mapsPropertiesFactory.getIndeterminateSeverity().getId());
                elem.setStatus(mapsPropertiesFactory.getUnknownStatus().getId());
                elem.setAvail(mapsPropertiesFactory.getDisabledAvail().getMin());
                // here we must add all the stuff required
                log.debug("openMap: adding element to map with label: "
                        + elem.getLabel());
                retVMap.addElement(elem);
            }
        }

        if (refreshElems) {
            log.debug("Starting refreshing elems for map with id " + id);
            for (VElement changedElem : localRefreshElements(retVMap.getElements().values())) {
                retVMap.removeElement(changedElem.getId(),
                                      changedElem.getType());
                retVMap.addElement(changedElem);
            }
        }

        log.debug("Starting adding links for map with id " + id);
        retVMap.addLinks(getLinks(retVMap.getElements().values()));
        log.debug("Ending adding links for map with id " + id);
        sessionMap = retVMap;
        return retVMap;
    }

    private List<VElement> localRefreshElements(
            Collection<VElement> mapElements) throws MapsException {
        List<VElement> elems = new ArrayList<VElement>();
        Vector<Integer> deletedNodeids = dbManager.getDeletedNodes();
        java.util.Map<Integer, AlarmInfo> outagedNodes = getAlarmedNodes();
        java.util.Map<Integer, Double> avails = dbManager.getAvails(mapElements.toArray(new VElement[0]));
        Set<Integer> nodesBySource = new HashSet<Integer>();
        if (dataSource != null) {
            nodesBySource = dbManager.getNodeIdsBySource(filter);
        }

        for (VElement mapElement : mapElements) {
            elems.add(refresh(mapElement, nodesBySource, deletedNodeids,
                         outagedNodes, avails));
        }

        return elems;
    }

    public VMapInfo getMapMenu(int mapId) throws MapNotFoundException,
            MapsException {
        VMapInfo m = null;
        m = dbManager.getMapMenu(mapId);
        if (m == null) {
            throw new MapNotFoundException("No Maps found.");
        }
        return m;
    }

    /**
     * Take the maps with label like the pattern in input and return them in
     * VMap[] form.
     * 
     * @param label
     * @param refreshElems
     *            says if refresh map's elements
     * @return the VMaps array if any label matches the pattern in input, null
     *         otherwise
     * @throws MapsException
     */
    public VMap[] getMapsLike(String likeLabel, boolean refreshElems)
            throws MapsException {
        VMap[] retVMap = null;
        DbMap[] m = dbManager.getMapsLike(likeLabel);
        if (m == null) {
            throw new MapNotFoundException("Maps with label like "
                    + likeLabel + " don't exist.");
        }
        retVMap = new VMap[m.length];
        for (int i = 0; i < m.length; i++) {
            retVMap[i] = openMap(m[i].getId(), refreshElems);
        }
        return retVMap;
    }

    /**
     * Take the maps with name in input and return them in VMap[] form.
     * 
     * @param mapName
     * @param refhresElems
     *            says if refresh maps' elements
     * @return the VMaps array if any map has name in input, null otherwise
     * @throws MapsException
     */
    public VMap[] getMapsByName(String mapName, boolean refreshElems)
            throws MapNotFoundException, MapsException {
        VMap[] retVMap = null;
        DbMap[] m = dbManager.getMapsByName(mapName);
        if (m == null) {
            throw new MapNotFoundException("Maps with name " + mapName
                    + " don't exist.");
        }
        retVMap = new VMap[m.length];
        for (int i = 0; i < m.length; i++) {
            retVMap[i] = openMap(m[i].getId(), refreshElems);
        }
        return retVMap;
    }

    /**
     * Get all defined maps.
     * 
     * @param refreshElems
     *            says if refresh maps' elements
     * @return the VMaps array containing all maps defined
     * @throws MapsException
     */
    public VMap[] getAllMaps(boolean refreshElems)
            throws MapNotFoundException, MapsException {
        VMap[] retVMap = null;
        DbMap[] m = dbManager.getAllMaps();
        if (m == null) {
            throw new MapNotFoundException("No Maps found.");
        }
        retVMap = new VMap[m.length];
        for (int i = 0; i < m.length; i++) {
            retVMap[i] = openMap(m[i].getId(), refreshElems);
        }
        return retVMap;
    }

    /**
     * Get all defined maps.
     * 
     * @return the MapMenu array containing all maps defined
     * @throws MapsException
     */

    public VMapInfo[] getAllMapMenus() throws MapsException {
        VMapInfo[] m = null;
        m = dbManager.getAllMapMenus();
        return m;

    }

    /**
     * Take the maps with name in input and return them in MapMenu[] form.
     * 
     * @param mapName
     * @return the MapMenu array if any map has name in input, null otherwise
     * @throws MapsException
     */
    public VMapInfo[] getMapsMenuByName(String mapName)
            throws MapNotFoundException, MapsException {
        VMapInfo[] retVMap = null;
        retVMap = dbManager.getMapsMenuByName(mapName);
        if (retVMap == null) {
            throw new MapNotFoundException("Maps with name " + mapName
                    + " don't exist.");
        }
        return retVMap;
    }

    public VMapInfo getDefaultMapsMenu(String user) throws MapsException {

        Iterator<Group> ite = getGroupDao().findGroupsForUser(user).iterator();

        while (ite.hasNext()) {
            Group group = ite.next();
            log.debug("getDefaultMapsMenu: found group: " + group.getName()
                    + " for user:" + user);
            if (group.getDefaultMap() != null) {
                log.debug("getDefaultMapsMenu: found default map: "
                        + group.getDefaultMap() + " for group: "
                        + group.getName());
                VMapInfo[] vmapsinfo = dbManager.getMapsMenuByName(group.getDefaultMap());
                if (vmapsinfo != null) {
                    log.debug("getDefaultMapsMenu: found " + vmapsinfo.length
                            + " maps. Verify access ");
                    for (int i = 0; i < vmapsinfo.length; i++) {
                        if (vmapsinfo[i].getOwner().equals(user)) {
                            log.info("getDefaultMapsMenu: found! user: "
                                    + user + " owns the map");
                            return vmapsinfo[i];
                        } else {
                            DbMap map = dbManager.getMap(vmapsinfo[i].getId());
                            log.debug("getDefaultMapsMenu: map: "
                                    + map.getId() + " mapName: "
                                    + map.getName() + " Access: "
                                    + map.getAccessMode() + " Group: "
                                    + map.getGroup());
                            if (map.getAccessMode().trim().toUpperCase().equals(
                                                                                MapsConstants.ACCESS_MODE_ADMIN.toUpperCase())
                                    || map.getAccessMode().trim().toUpperCase().equals(
                                                                                       MapsConstants.ACCESS_MODE_USER.toUpperCase())
                                    || (map.getAccessMode().trim().toUpperCase().equals(
                                                                                        MapsConstants.ACCESS_MODE_GROUP.toUpperCase()) && map.getGroup().equals(
                                                                                                                                                      group.getName()))) {
                                log.info("getDefaultMapsMenu: found! user: "
                                        + user + " has access to map: "
                                        + map.getName() + " with id: "
                                        + map.getId());
                                return vmapsinfo[i];
                            } else {
                                log.info("getDefaultMapsMenu: access is denied for default map: "
                                        + group.getDefaultMap()
                                        + " to group: " + group.getName());
                            }
                        }
                    }
                } else {
                    log.info("getDefaultMapsMenu: no maps found for default map: "
                            + group.getDefaultMap()
                            + " for group: "
                            + group.getName());
                }
            }
        }
        return new VMapInfo(MapsConstants.NEW_MAP, "no default map found",
                            user);
    }

    /**
     * gets all visible maps for user and userRole in input
     * 
     * @param user
     * @param userRole
     * @return a List of MapMenu objects.
     * @throws MapsException
     */
    public List<VMapInfo> getVisibleMapsMenu(String user)
            throws MapsException {
        return getMapsMenuByuser(user);
    }

    private List<VMapInfo> getMapsMenuByuser(String user)
            throws MapsException {

        List<VMapInfo> maps = new ArrayList<VMapInfo>();
        List<Integer> mapsIds = new ArrayList<Integer>();

        VMapInfo[] mapsbyother = dbManager.getMapsMenuByOther();
        if (mapsbyother != null) {
            for (VMapInfo element : mapsbyother) {
                maps.add(element);
                mapsIds.add(element.getId());
            }
        }

        VMapInfo[] mapsbyowner = dbManager.getMapsMenuByOwner(user);
        if (mapsbyowner != null) {
            for (int i = 0; i < mapsbyowner.length; i++) {
                if (!mapsIds.contains(mapsbyowner[i].getId())) {
                    maps.add(mapsbyowner[i]);
                    mapsIds.add(mapsbyowner[i].getId());
                }
            }
        }

        Iterator<Group> ite = getGroupDao().findGroupsForUser(user).iterator();
        while (ite.hasNext()) {
            VMapInfo[] mapsbygroup = dbManager.getMapsMenuByGroup(ite.next().getName());
            if (mapsbygroup != null) {
                for (int i = 0; i < mapsbygroup.length; i++) {
                    if (!mapsIds.contains(mapsbygroup[i].getId())) {
                        maps.add(mapsbygroup[i]);
                        mapsIds.add(mapsbygroup[i].getId());
                    }
                }
            }
        }
        mapInfo = maps;
        return mapInfo;
    }

    /**
     * Take all the maps in the tree of maps considering the with name in
     * input as the root of the tree. If there are more maps with
     * <i>mapName</i> (case insensitive) all trees with these maps as root are
     * considered and returned.
     * 
     * @param mapName
     * @return a List with the MapMenu objects.
     * @throws MapsException
     */
    public List<VMapInfo> getMapsMenuTreeByName(String mapName)
            throws MapNotFoundException, MapsException {
        List<VMapInfo> mapsInTreesList = new ArrayList<VMapInfo>();
        //
        VMapInfo[] mapsMenu = null;
        try {
            mapsMenu = getMapsMenuByName(mapName);
        } catch (MapNotFoundException mnf) {
            // do nothing...
        }
        if (mapsMenu != null) {
            // find all accessible maps for the user,
            // for all maps (and theirs tree of maps) with name like mapName.
            for (VMapInfo element : mapsMenu) {
                // build a map in wich each entry is [mapparentid,
                // listofchildsids]
                java.util.Map<Integer, Set<Integer>> parent_child = dbManager.getMapsStructure();
                List<Integer> childList = new ArrayList<Integer>();

                preorderVisit(new Integer(element.getId()), childList,
                              parent_child);

                for (int i = 0; i < childList.size(); i++) {
                    preorderVisit(childList.get(i), childList, parent_child);
                }

                // adds all sub-tree of maps to the visible map list
                for (int i = 0; i < childList.size(); i++) {
                    mapsInTreesList.add(getMapMenu(childList.get(i).intValue()));
                }
            }
        }
        return mapsInTreesList;
    }

    private void preorderVisit(Integer rootElem, List<Integer> treeElems,
            java.util.Map<Integer, Set<Integer>> maps) {
        Set<Integer> childs = maps.get(rootElem);
        if (!treeElems.contains(rootElem)) {
            treeElems.add(rootElem);
        }

        if (childs != null) {
            Iterator<Integer> it = childs.iterator();
            while (it.hasNext()) {
                Integer child = it.next();
                if (!treeElems.contains(child)) {
                    treeElems.add(child);
                }
                preorderVisit(child, treeElems, maps);
            }
        }
    }

    /**
     * Create a new VElement with the identifier setted to id.
     * 
     * @param mapId
     * @param elementId
     * @param type
     *            the node type
     * @param x
     * @param y
     * @return the new VElement
     * @throws MapsException
     */
    public VElement newElement(int mapId, int elementId, String type, int x,
            int y) throws MapsException {

        VElement velem = newElement(mapId, elementId, type);
        velem.setX(x);
        velem.setY(y);
        return velem;
    }

    public VElement newElement(int elementId, String type, int x, int y)
            throws MapsException {
        if (sessionMap == null) {
            throw new MapNotFoundException("session map in null");
        }
        return newElement(sessionMap.getId(), elementId, type, x, y);
    }

    /**
     * Create a new element child of the map with mapId (this map must be the
     * sessionMap)
     * 
     * @param mapId
     * @param elementId
     * @param type
     *            the node type
     * @return the new VElement
     * @throws MapsException
     */
    public VElement newElement(int mapId, int elementId, String type)
            throws MapsException {
        VElement velem = new VElement(dbManager.newElement(elementId, mapId, type));
        
        if (velem.isNode())
            velem.setIcon(getIconBySysoid(velem.getSysoid()));
        else if (velem.isMap())
            velem.setIcon(mapsPropertiesFactory.getDefaultMapIcon());

        velem.setSeverity(mapsPropertiesFactory.getIndeterminateSeverity().getId());
        velem.setAvail(mapsPropertiesFactory.getUndefinedAvail().getMin());
        velem.setStatus(mapsPropertiesFactory.getUnknownStatus().getId());
        log.debug("Adding velement to map " + velem.toString());

        return velem;

    }

    private String getIconBySysoid(String sysoid) throws MapsException {
        try {
            java.util.Map<String, String> iconsBySysoid = mapsPropertiesFactory.getIconsBySysoid();
            if (iconsBySysoid != null) {
                log.debug("getIconBySysoid: sysoid = " + sysoid);
                for (String key : iconsBySysoid.keySet()) {
                    log.debug("getIconBySysoid: key = " + key);
                    if (key.equals(sysoid)) {
                        log.debug("getIconBySysoid: iconBySysoid = "
                                + iconsBySysoid.get(key));
                        return iconsBySysoid.get(key);
                    }
                }
            }
        } catch (Exception e) {
            log.error("Exception while getting icons by sysoid");
            throw new MapsException(e);
        }
        return mapsPropertiesFactory.getDefaultNodeIcon();
    }

    /**
     * Create a new element child of the map with mapId (this map must be the
     * sessionMap).
     * 
     * @param mapId
     * @param elementId
     * @param type
     *            the node type
     * @return the new VElement
     * @throws MapsException
     */
    public VElement newElement(int mapId, int elementId, String type,
            String iconname, int x, int y) throws MapsException {
        VElement velem = newElement(mapId, elementId, type);
        if (iconname == null ) {
            if (type == MapsConstants.MAP_TYPE)
                iconname = mapsPropertiesFactory.getDefaultMapIcon();
            else 
                iconname = mapsPropertiesFactory.getDefaultNodeIcon();
        }
        velem.setIcon(iconname);
        velem.setX(x);
        velem.setY(y);
        return velem;

    }

    /**
     * Create a new (not child) empty Submap with the identifier setted to id.
     * 
     * @param mapId
     * @param elementId
     * @param type
     *            the node type
     * @return the new VElement
     * @throws MapsException
     */
    public VElement newElement(int mapId, int elementId, String type,
            String iconname) throws MapsException {
        VElement elem = newElement(mapId, elementId, type);
        elem.setIcon(iconname);
        return elem;
    }

    /**
     * delete the map in input
     * 
     * @param map
     *            to delete
     * @throws MapsException
     *             if an error occour deleting map, MapNotFoundException if
     *             the map to delete doesn't exist.
     */
    synchronized public void deleteMap(VMap map) throws MapsException,
            MapNotFoundException {
        deleteMap(map.getId());
    }

    /**
     * delete the map with identifier id
     * 
     * @param id
     *            of the map to delete
     * @throws MapsException
     */
    synchronized public void deleteMap(int mapId) throws MapsException {
        if (sessionMap == null) {
            throw new MapNotFoundException("session map in null");
        }
        if (sessionMap.getId() != mapId) {
            throw new MapsException(
                                    "No current session map: cannot delete map with id "
                                            + mapId);
        }
        if (dbManager.deleteMap(mapId) == 0) {
            throw new MapNotFoundException("Map with id " + mapId
                    + " doesn't exist or is automatic map");
        }
        sessionMap = null;
    }

    /**
     * delete the maps in input
     * 
     * @param maps
     *            to delete
     * @throws MapsException
     */
    synchronized public void deleteMaps(VMap[] maps) throws MapsException {
        for (VMap map : maps) {
            deleteMap(map);
        }
    }

    /**
     * delete the maps with the identifiers in input
     * 
     * @param identifiers
     *            of the maps to delete
     * @throws MapsException
     */
    synchronized public void deleteMaps(int[] maps) throws MapsException {
        for (int map : maps) {
            deleteMap(map);
        }
    }

    /**
     * save the map in input
     * 
     * @param map
     *            to save
     * @throws MapsException
     */
    synchronized public int save(VMap map) throws MapsException {
        Collection<DbElement> dbe = new ArrayList<DbElement>();
        for (VElement velem : map.getElements().values()) {
            dbe.add(new DbElement(velem));
        }
        return dbManager.saveMap(map, dbe);

    }

    /**
     * delete all defined node elements in existent maps
     * 
     * @throws MapsException
     */
    synchronized public void deleteAllNodeElements() throws MapsException {
        dbManager.deleteNodeTypeElementsFromAllMaps();
    }

    /**
     * delete all defined sub maps in existent maps
     * 
     * @throws MapsException
     */
    synchronized public void deleteAllMapElements() throws MapsException {
        dbManager.deleteMapTypeElementsFromAllMaps();
    }

    /**
     * Reloads elements of map and theirs avail,severity and status
     * 
     * @param map
     * @return the map refreshed
     */
    public VMap reloadMap(VMap map) throws MapsException {

        DbElement[] elems = dbManager.getElementsOfMap(map.getId());
        List<VElement> velems = new ArrayList<VElement>(elems.length);
        for (int i = 0; i < elems.length; i++) {
            velems.add(new VElement(elems[i]));
        }
        velems = localRefreshElements(velems);
        map.removeAllLinks();
        map.removeAllElements();
        map.addElements(velems);
        map.addLinks(getLinks(map.getElements().values()));
        return map;
    }

    public VMap refreshMap(VMap map) throws MapsException {
        
        if (map == null) {
            throw new MapNotFoundException("map is null");
        }

        Collection<VElement> velems = map.getElements().values();
        velems = localRefreshElements(velems);
        for (VElement mapElement : velems) {
            map.addElement(mapElement);
        }
        
        map.removeAllLinks();
        map.addLinks(getLinks(map.getElements().values()));

        return map;
    }

    public boolean foundLoopOnMaps(VMap parentMap, int mapId)
            throws MapsException {

        ThreadCategory.setPrefix(MapsConstants.LOG4J_CATEGORY);
        ThreadCategory log = ThreadCategory.getInstance(this.getClass());

        java.util.Map<Integer, Set<Integer>> maps = dbManager.getMapsStructure();
        Set<Integer> childSet = new TreeSet<Integer>();
        for (VElement elem : parentMap.getElements().values()) {
            if (elem.getType().equals(MapsConstants.MAP_TYPE)) {
                childSet.add(new Integer(elem.getId()));
            }
        }

        log.debug("List of sub-maps before preorder visit "
                + childSet.toString());

        maps.put(new Integer(parentMap.getId()), childSet);

        while (childSet.size() > 0) {
            childSet = preorderVisit(childSet, maps);

            log.debug("List of sub-maps  " + childSet.toString());

            if (childSet.contains(new Integer(mapId))) {
                return true;
            }
        }
        return false;

    }

    private Set<Integer> preorderVisit(Set<Integer> treeElems,
            java.util.Map<Integer, Set<Integer>> maps) {
        Set<Integer> childset = new TreeSet<Integer>();
        Iterator<Integer> it = treeElems.iterator();
        while (it.hasNext()) {
            Set<Integer> curset = maps.get(it.next());
            if (curset != null) {
                childset.addAll(curset);
            }
        }
        return childset;
    }

    /**
     * recursively gets all nodes contained by elem and its submaps (if elem
     * is a map)
     */
    public Set<Integer> getNodeidsOnElement(VElement velem)
            throws MapsException {
        DbElement elem = new DbElement(velem);
        return dbManager.getNodeidsOnElement(elem);
    }

    public List<VElementInfo> getElementInfo() throws MapsException {
        elemInfo=  dbManager.getAllElementInfo();
        return elemInfo;
    }

    public org.opennms.web.map.db.Manager getDataAccessManager() {
        return dbManager;
    }

    private String getSeverityLabel(int severity) throws MapsException {
        return OnmsSeverity.get(severity).getLabel();
    }

    private VElement refresh(VElement mapElement, Set<Integer> nodesBySource,
            Vector<Integer> deletedNodeids,
            java.util.Map<Integer, AlarmInfo> outagedNodes,
            java.util.Map<Integer, Double> avails) throws MapsException {
        VElement ve = mapElement.clone();
        if (log.isDebugEnabled()) {
            log.debug("refresh: parsing VElement ID " + ve.getId()
                    + ve.getType() + ", label:" + ve.getLabel()
                    + " with node by sources: " + nodesBySource.toString()
                    + " deletedNodeids: " + deletedNodeids.toString()
                    + " outagedNode: " + outagedNodes.keySet().toString());
        }

        double elementAvail = mapsPropertiesFactory.getDisabledAvail().getMin();
        int elementStatus = mapsPropertiesFactory.getDefaultStatus().getId();
        float elementSeverity = mapsPropertiesFactory.getDefaultSeverity().getId();
        String calculateSeverityAs = mapsPropertiesFactory.getSeverityMapAs();

        // get status, severity and availability: for each node, look for
        // alternative data
        // sources; if no source is found or if the data is not retrieved, use
        // opennms.
        if (dbManager.isElementNotDeleted(ve.getId(), ve.getType())) {
            elementAvail = mapsPropertiesFactory.getUndefinedAvail().getMin();
            elementStatus = mapsPropertiesFactory.getUnknownStatus().getId();
            elementSeverity = mapsPropertiesFactory.getIndeterminateSeverity().getId();
            log.warn("The element type: " + ve.getType() + " with id="
                    + ve.getId() + " was deleted");
        } else if (ve.isNode()) {
            if (deletedNodeids.contains(new Integer(ve.getId()))) {
                elementAvail = mapsPropertiesFactory.getUndefinedAvail().getMin();
                elementStatus = mapsPropertiesFactory.getUnknownStatus().getId();
                elementSeverity = mapsPropertiesFactory.getIndeterminateSeverity().getId();
            } else { // if the node isn't deleted
                if (nodesBySource.contains(new Integer(ve.getId()))) {
                    Object id = new Integer(ve.getId());
                    log.debug("getting status from alternative source "
                            + dataSource.getClass().getName());
                    int status = mapsPropertiesFactory.getStatus(dataSource.getStatus(id));
                    if (status >= 0) {
                        elementStatus = status;
                        log.debug("got status from alternative source. Value is "
                                + elementStatus);
                    }

                    int sev = mapsPropertiesFactory.getSeverity(dataSource.getSeverity(id));
                    if (sev >= 0) {
                        elementSeverity = sev;
                        log.debug("got severity from alternative source. Value is "
                                + sev);
                    }
                    if (mapsPropertiesFactory.isAvailEnabled()) {
                        double avail = dataSource.getAvailability(id);
                        if (avail >= 0) {
                            elementAvail = avail;
                            log.debug("got availability from alternative source. Value is "
                                    + avail);
                        }
                    }
                } else {
                    AlarmInfo oi = outagedNodes.get(new Integer(ve.getId()));
                    if (oi != null) {
                        elementStatus = oi.getStatus();
                        elementSeverity = oi.getSeverity();
                    }
                    if (mapsPropertiesFactory.isAvailEnabled()
                            && (new Integer(ve.getId()) != null)
                            && (avails.get(new Integer(ve.getId())) != null)) {
                        elementAvail = avails.get(new Integer(ve.getId())).doubleValue();
                    }

                }
            } // end of nodes deleted
        } else { // the element is a Map
            log.debug("Calculating severity for submap Element " + ve.getId()
                    + " using '" + calculateSeverityAs + "' mode.");
            Set<Integer> nodesonve = getNodeidsOnElement(ve);
            if (nodesonve != null && nodesonve.size() > 0) {
                log.debug("found nodes on Map element :"
                        + nodesonve.toString());
                elementAvail = mapsPropertiesFactory.getDisabledAvail().getMin();
                float sev = 0;
                if (calculateSeverityAs.equalsIgnoreCase("worst")
                        || calculateSeverityAs.equalsIgnoreCase("best")) {
                    sev = mapsPropertiesFactory.getDefaultSeverity().getId();
                }
                Iterator<Integer> ite = nodesonve.iterator();
                while (ite.hasNext()) {
                    Integer nextNodeId = ite.next();
                    if (deletedNodeids.contains(nextNodeId)) {
                        elementAvail += mapsPropertiesFactory.getUndefinedAvail().getMin();
                        elementStatus = mapsPropertiesFactory.getUnknownStatus().getId();
                        elementSeverity = mapsPropertiesFactory.getIndeterminateSeverity().getId();
                    } else { // if the node isn't deleted
                        if (nodesBySource.contains(nextNodeId)) {
                            int st = mapsPropertiesFactory.getStatus(dataSource.getStatus(nextNodeId));
                            if (st >= 0) {
                                if (st < elementStatus) {
                                    elementStatus = st;
                                }
                                log.debug("got status from alternative source. Value is "
                                        + st);
                            }

                            int tempSeverity = mapsPropertiesFactory.getSeverity(dataSource.getSeverity(nextNodeId));
                            if (tempSeverity >= 0) {
                                log.debug("got severity from alternative source. Value is "
                                        + tempSeverity);
                                if (calculateSeverityAs.equalsIgnoreCase("avg")) {
                                    sev += tempSeverity;
                                } else if (calculateSeverityAs.equalsIgnoreCase("worst")) {
                                    if (sev > tempSeverity) {
                                        sev = tempSeverity;
                                    }
                                } else if (calculateSeverityAs.equalsIgnoreCase("best")) {
                                    if (sev < tempSeverity) {
                                        sev = tempSeverity;
                                    }
                                }
                            }
                            if (mapsPropertiesFactory.isAvailEnabled()) {
                                double avail = dataSource.getAvailability(nextNodeId);
                                if (avail >= 0) {
                                    elementAvail += avail;
                                    log.debug("got availability from alternative source. Value is "
                                            + avail);
                                }
                            }
                        } else {
                            AlarmInfo oi = outagedNodes.get(nextNodeId);
                            if (oi != null) {
                                elementStatus = oi.getStatus();
                                float tempSeverity = oi.getSeverity();
                                if (tempSeverity >= 0) {
                                    if (calculateSeverityAs.equalsIgnoreCase("avg")) {
                                        sev += tempSeverity;
                                    } else if (calculateSeverityAs.equalsIgnoreCase("worst")) {
                                        if (sev > tempSeverity) {
                                            sev = tempSeverity;
                                        }
                                    } else if (calculateSeverityAs.equalsIgnoreCase("best")) {
                                        if (sev < tempSeverity) {
                                            sev = tempSeverity;
                                        }
                                    }
                                }
                            }
                            if (mapsPropertiesFactory.isAvailEnabled()
                                    && (nextNodeId != null)
                                    && (avails.get(nextNodeId) != null)) {
                                elementAvail += avails.get(nextNodeId).doubleValue();
                            }

                        }
                    }
                }
                if (calculateSeverityAs.equalsIgnoreCase("avg")) {
                    elementSeverity = sev / nodesonve.size();
                } else {
                    elementSeverity = sev;
                }
                // calculate availability as average of all nodes on element
                if (elementAvail > 0) {
                    elementAvail = elementAvail / nodesonve.size();
                }

            } else {
                log.debug("no nodes on Map element found");
            }
        }

        if (log.isDebugEnabled()) {
            log.debug("refreshElement: element avail/status/severity "
                    + elementAvail + "/" + elementStatus + "/"
                    + elementSeverity);
        }

        ve.setAvail(elementAvail);
        ve.setStatus(elementStatus);
        ve.setSeverity(new BigDecimal(elementSeverity + 1 / 2).intValue());
        return ve;
    }

    private java.util.Map<Integer, AlarmInfo> getAlarmedNodes()
            throws MapsException {

        java.util.Map<Integer, AlarmInfo> alarmedNodes = new HashMap<Integer, AlarmInfo>();
        log.debug("Getting alarmed elems.");
        Iterator<VElementInfo> ite = dbManager.getAlarmedElements().iterator();
        log.debug("Alarmed elems obtained.");
        while (ite.hasNext()) {
            VElementInfo veleminfo = ite.next();
            int alarmStatus = mapsPropertiesFactory.getStatus(veleminfo.getUei());
            int alarmSeverity = mapsPropertiesFactory.getSeverity(getSeverityLabel(veleminfo.getSeverity()));

            if (log.isInfoEnabled()) {
                log.info("parsing alarmed node with nodeid: "
                        + veleminfo.getId() + " severity: "
                        + veleminfo.getSeverity() + " severity label: "
                        + getSeverityLabel(veleminfo.getSeverity()));
            }

            if (log.isInfoEnabled()) {
                log.info("parsing alarmed node with nodeid: "
                        + veleminfo.getId() + " status: "
                        + veleminfo.getUei() + " severity label: "
                        + getSeverityLabel(veleminfo.getSeverity()));
            }

            if (log.isDebugEnabled()) {
                log.debug("local alarmed node status/severity " + alarmStatus
                        + "/" + alarmSeverity);
            }

            AlarmInfo alarminfo = alarmedNodes.get(new Integer(
                                                               veleminfo.getId()));

            if (alarminfo != null) {
                if (alarminfo.getStatus() > alarmStatus) {
                    alarminfo.setStatus(alarmStatus);
                    alarminfo.setSeverity(alarmSeverity);
                }
            } else {
                int curStatus = alarmStatus;
                float curSeverity = alarmSeverity;
                alarminfo = new AlarmInfo(curStatus, curSeverity);
            }
            alarmedNodes.put(new Integer(veleminfo.getId()), alarminfo);
            if (log.isDebugEnabled()) {
                log.debug("global element node status/severity "
                        + alarmStatus + "/" + alarmSeverity);
            }
        }
        return alarmedNodes;
    }

    /**
     * gets the id corresponding to the link defined in configuration file.
     * The match is performed first by snmptype, then by speed (if more are
     * defined). If there is no match, the default link id is returned.
     * 
     * @param linkinfo
     * @return the id corresponding to the link defined in configuration file.
     *         If there is no match, the default link id is returned.
     */
    private int getLinkTypeId(LinkInfo linkinfo) {
        if (linkinfo.linktypeid > 0)
            return linkinfo.linktypeid;
        else
            return mapsPropertiesFactory.getLinkTypeId(linkinfo.snmpiftype,
                                                       linkinfo.snmpifspeed);
    }

    private List<VLink> getLinks(Collection<VElement> elems) throws MapsException {
        if (elems == null)
            return null;
        String multilinkStatus = mapsPropertiesFactory.getMultilinkStatus();
        List<VLink> links = new ArrayList<VLink>();

        java.util.Map<Integer, Set<VElement>> node2Element = new HashMap<Integer, Set<VElement>>();

        HashSet<Integer> allNodes = new HashSet<Integer>();

        for (VElement ve : elems) {
            for (Integer nodeid : getNodeidsOnElement(ve)) {
                allNodes.add(nodeid);
                Set<VElement> elements = node2Element.get(nodeid);
                if (elements == null) {
                    elements = new java.util.HashSet<VElement>();
                }
                elements.add(ve);
                node2Element.put(nodeid, elements);
            }
        }

        for (LinkInfo linfo : dbManager.getLinksOnElements(allNodes)) {
            log.debug("Found link: node1:" + linfo.nodeid + " node2: "
                    + linfo.nodeparentid);
            log.debug("Getting linkinfo for nodeid " + linfo.nodeid);
            
            for (VElement first : node2Element.get(linfo.nodeid)) {
                log.debug("Getting linkinfo for nodeid " + linfo.nodeparentid);
                for (VElement second : node2Element.get(linfo.nodeparentid)) {
                    if (first.hasSameIdentifier(second)) {
                        continue;
                    }
                    
                    VLink vlink = new VLink(first.getId(), first.getType(),
                                            second.getId(), second.getType(), getLinkTypeId(linfo));
                    int status=getLinkStatus(linfo);
                    String statusString = getLinkStatusString(status);
                    int index = links.indexOf(vlink);
                    
                    if (index != -1) {
                        VLink alreadyIn = links.get(index);
                        int numberOfLinks = alreadyIn.increaseLinks();
                        log.debug("Updated " + numberOfLinks + " on Link: " + alreadyIn.getId());
                        int numberOfLinkwithStatus = alreadyIn.increaseStatusMapLinks(statusString);
                        log.debug("Updated Status Map: found: "+ numberOfLinkwithStatus + " links with Status: " +statusString );
                        if ( ( multilinkStatus.equals(MapPropertiesFactory.MULTILINK_BEST_STATUS) 
                               && status < getLinkStatusInt(alreadyIn.getLinkStatusString())
                             ) 
                          || ( multilinkStatus.equals(MapPropertiesFactory.MULTILINK_WORST_STATUS) 
                               && status > getLinkStatusInt(alreadyIn.getLinkStatusString())
                             )
                            ) {
                            log.debug("Upgrading with Link info becouse multilink.status=" + multilinkStatus);
                            log.debug("updating existing the link "
                                  + alreadyIn.toString()
                                  + " with status "
                                  + alreadyIn.getLinkStatusString());

                            log.debug("setting link properties: "
                                  + vlink.toString()
                                  + " with new found status "
                                  + vlink.getLinkStatusString());
                            alreadyIn.setLinkStatusString(statusString);
                            alreadyIn.setFirstNodeid(linfo.nodeid);
                            alreadyIn.setSecondNodeid(linfo.nodeparentid);
                        }
                        links.set(index,alreadyIn);
                    } else {
                        log.debug("adding new link: " + vlink.getId() );
                        vlink.setLinkStatusString(statusString);
                        vlink.increaseStatusMapLinks(statusString);
                        vlink.setFirstNodeid(linfo.nodeid);
                        vlink.setSecondNodeid(linfo.nodeparentid);
                        links.add(vlink);
                    }
                } // end second element for
            } //end first element for
        } // end linkinfo for
        return links;
    }

    private String getLinkStatusString(int linkStatus) {
        if (linkStatus == 0 ) return "up";
        else if (linkStatus == 1 ) return "down";
        else if (linkStatus == 2 ) return "admindown";
        else if (linkStatus == 3 ) return "testing";
        else if (linkStatus == -100 ) return "good";
        else if (linkStatus == 1000 ) return "bad";
        else if (linkStatus == 1004 ) return "unknown";
        else return "unknown";
    }

    private int getLinkStatusInt(String linkStatus) {
        if (linkStatus.equals("up") ) return 0;
        else if (linkStatus.equals("down")) return 1;
        else if (linkStatus.equals("admindown")) return 2;
        else if (linkStatus.equals("testing") ) return 3;
        else if (linkStatus.equals("good") ) return -100;
        else if (linkStatus.equals("bad") ) return 1000;
        else return 1004;
    }

    private int getLinkStatus(LinkInfo linfo) {
        if (linfo.status.equalsIgnoreCase("G"))
            return -100;
        if (linfo.status.equalsIgnoreCase("B"))
            return 1000;
        if (linfo.status.equalsIgnoreCase("X"))
            return 2;
        if (linfo.status.equalsIgnoreCase("U"))
            return 1004;
        if (linfo.snmpifoperstatus == 1 && linfo.snmpifadminstatus == 1)
            return 0;
        if (linfo.snmpifoperstatus == 2 && linfo.snmpifadminstatus == 1)
            return 1;
        return linfo.snmpifadminstatus;
    }

    private String unescapeHtmlChars(String input) {
        return (input == null ? null
                             : input.replaceAll("&amp;", "&").replaceAll(
                                                                         "&lt;",
                                                                         "<").replaceAll(
                                                                                         "&gt;",
                                                                                         ">"));
    }

    public GroupDao getGroupDao() {
        return m_groupDao;
    }

    public void setGroupDao(GroupDao groupDao) {
        m_groupDao = groupDao;
    }

    private VElement getElement(int mapId, int elementId, String type)
            throws MapsException {
        return new VElement(dbManager.getElement(elementId, mapId, type));
    }

    public VMap searchMap(String owner,String userModifies, int width, int height, List<VElement> elems) throws MapsException {
        VMap m = new VMap(MapsConstants.SEARCH_MAP_NAME);
        m.setOwner(owner);
        m.setUserLastModifies(userModifies);
        m.setWidth(width);
        m.setHeight(height);
        m.setId((MapsConstants.SEARCH_MAP));
        m.setBackground(mapsPropertiesFactory.getDefaultBackgroundColor());
        m.setAccessMode(MapsConstants.ACCESS_MODE_ADMIN);
        m.setType(MapsConstants.USER_GENERATED_MAP);
        
        m.addElements(elems);
        m.addLinks(getLinks(elems));
        
        sessionMap = m;
        searchMap = m;
        return m;    
    }

    public java.util.Map<String, Set<Integer>> getNodeLabelToMaps(String user)
            throws MapsException {
        Map<Integer,String> maps = new HashMap<Integer,String>();
        for (VMapInfo mapinfo :mapInfo) {
            maps.put(new Integer(mapinfo.getId()),mapinfo.getName());
        }
        Map<Integer,String> elemInfoMap = new HashMap<Integer,String>();
        for (VElementInfo elem: elemInfo) {
            elemInfoMap.put(elem.getId(), elem.getLabel());
        }
        DbElement[] elems = dbManager.getAllElements();
        java.util.Map<String, Set<Integer>> nodelabelMap = new HashMap<String, Set<Integer>>();
        for (int i = 0; i < elems.length; i++) {
            DbElement elem = elems[i];
            Integer mapId = new Integer(elem.getMapId());
            if (!maps.containsKey(mapId))
                continue;

            String label = elem.getLabel();
            log.debug("getNodeLabelToMaps: found element with label: "
                    + label);
            Set<Integer> mapids = null;
            if (nodelabelMap.containsKey(label)) {
                mapids = nodelabelMap.get(label);
            } else {
                mapids = new TreeSet<Integer>();
            }
            mapids.add(mapId);
            nodelabelMap.put(label, mapids);
            // Adding the MapName if is a map
            if (elem.isMap()) {
                String mapName=maps.get(elem.getId());
                if (mapName.equals(label))
                    continue;
                else
                    label=mapName;
                log.debug("getNodeLabelToMaps: found map with name: "
                          + label);
            } else {
                String nodename=elemInfoMap.get(elem.getId());
                if (nodename.equals(label))
                    continue;
                else
                    label=nodename;
                log.debug("getNodeLabelToMaps: found node with name: "
                          + label);
            }
            if (nodelabelMap.containsKey(label)) {
                mapids = nodelabelMap.get(label);
            } else {
                mapids = new TreeSet<Integer>();
            }
            mapids.add(mapId);
            nodelabelMap.put(label, mapids);
        }
        return nodelabelMap;
    }

    public VProperties getProperties(boolean isUserAdmin)
            throws MapsException {
        VProperties inObj = new VProperties();
        inObj.setAvailEnabled(mapsPropertiesFactory.isAvailEnabled());
        inObj.setDoubleClickEnabled(mapsPropertiesFactory.isDoubleClickEnabled());
        inObj.setContextMenuEnabled(mapsPropertiesFactory.isContextMenuEnabled());
        inObj.setReload(mapsPropertiesFactory.isReload());
        inObj.setContextMenu(mapsPropertiesFactory.getContextMenu());
        inObj.setLinks(mapsPropertiesFactory.getLinks());
        inObj.setLinkStatuses(mapsPropertiesFactory.getLinkStatuses());
        inObj.setStatuses(mapsPropertiesFactory.getStatuses());
        inObj.setSeverities(mapsPropertiesFactory.getSeverities());
        inObj.setAvails(mapsPropertiesFactory.getAvails());
        inObj.setIcons(mapsPropertiesFactory.getIcons());
        inObj.setBackgroundImages(mapsPropertiesFactory.getBackgroundImages());
        inObj.setMapElementDimensions(mapsPropertiesFactory.getMapElementDimensions());
        inObj.setDefaultNodeIcon(mapsPropertiesFactory.getDefaultNodeIcon());
        inObj.setDefaultMapIcon(mapsPropertiesFactory.getDefaultMapIcon());
        inObj.setDefaultBackgroundColor(mapsPropertiesFactory.getDefaultBackgroundColor());
        inObj.setUserAdmin(isUserAdmin);
        inObj.setCategories(getCategories());
        inObj.setUnknownstatusid(mapsPropertiesFactory.getUnknownStatusId());
        inObj.setDefaultMapElementDimension(mapsPropertiesFactory.getDefaultMapElementDimension());
        inObj.setMaxLinks(mapsPropertiesFactory.getMaxLinks());
        inObj.setSummaryLink(mapsPropertiesFactory.getSummaryLink());
        inObj.setSummaryLinkColor(mapsPropertiesFactory.getSummaryLinkColor());
        inObj.setUseSemaphore(mapsPropertiesFactory.isUseSemaphore());
        return inObj;
    }

    public VMap addElements(VMap map, List<VElement> velems) throws MapsException {
        map.removeAllLinks();
        for (VElement ve: velems) {
            log.debug("adding map element to map with id: " +ve.getId()+ve.getType());
            try {
                String type = MapsConstants.NODE_HIDE_TYPE;
                if (ve.isMap()) type =MapsConstants.MAP_HIDE_TYPE;
                VElement hve = getElement(map.getId(), ve.getId(), type);
                if (hve.getLabel() != null) {
                    ve.setLabel(hve.getLabel());
                    log.debug("preserving label map is hidden: label found: " + hve.getLabel());
                }
            } catch (Exception e) {
               log.debug("No Hidden Element found for id: " +ve.getId()+ve.getType()); 
            }
            map.addElement(ve);
        }            
        map.addLinks(getLinks(map.getElements().values()));
        return map;
    }

    public void reloadConfig() throws MapsException {
        try {
            mapsPropertiesFactory.reload(true);
        } catch (FileNotFoundException e) {
            throw new MapsException(e);
        } catch (IOException e) {
            throw new MapsException(e);
        }
    }
}<|MERGE_RESOLUTION|>--- conflicted
+++ resolved
@@ -134,15 +134,11 @@
 
     boolean adminMode = false;
 
-<<<<<<< HEAD
-    private Category log = null;
+    private ThreadCategory log = null;
     
     private List<VElementInfo> elemInfo = new ArrayList<VElementInfo>();
 
     private List<VMapInfo> mapInfo = new ArrayList<VMapInfo>();
-=======
-    private ThreadCategory log = null;
->>>>>>> 47183a8a
 
     public String getFilter() {
         return filter;
