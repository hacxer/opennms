/*******************************************************************************
 * This file is part of OpenNMS(R).
 *
 * Copyright (C) 2006-2011 The OpenNMS Group, Inc.
 * OpenNMS(R) is Copyright (C) 1999-2011 The OpenNMS Group, Inc.
 *
 * OpenNMS(R) is a registered trademark of The OpenNMS Group, Inc.
 *
 * OpenNMS(R) is free software: you can redistribute it and/or modify
 * it under the terms of the GNU General Public License as published
 * by the Free Software Foundation, either version 3 of the License,
 * or (at your option) any later version.
 *
 * OpenNMS(R) is distributed in the hope that it will be useful,
 * but WITHOUT ANY WARRANTY; without even the implied warranty of
 * MERCHANTABILITY or FITNESS FOR A PARTICULAR PURPOSE.  See the
 * GNU General Public License for more details.
 *
 * You should have received a copy of the GNU General Public License
 * along with OpenNMS(R).  If not, see:
 *      http://www.gnu.org/licenses/
 *
 * For more information contact:
 *     OpenNMS(R) Licensing <license@opennms.org>
 *     http://www.opennms.org/
 *     http://www.opennms.com/
 *******************************************************************************/

package org.opennms.web.alarm;

import org.apache.commons.lang.builder.ToStringBuilder;
import org.opennms.netmgt.model.OnmsSeverity;
import org.opennms.netmgt.model.TroubleTicketState;

import java.util.Date;

/**
 * A JavaBean implementation to hold information about a network alarm as
 * defined by OpenNMS.
 *
 * @author <A HREF="mailto:tarus@opennms.org">Tarus Balog </A>
 * @author <A HREF="http://www.opennms.org/">OpenNMS </A>
 * @version $Id: $
 * @since 1.8.1
 */
<<<<<<< HEAD
public class Alarm extends Object {
    /**
     * Constant <code>PROBLEM_TYPE=1</code>
     */
=======
public class Alarm {
    /** Constant <code>PROBLEM_TYPE=1</code> */
>>>>>>> 84e146f2
    public static final int PROBLEM_TYPE = 1;

    /**
     * Constant <code>RESOLUTION_TYPE=2</code>
     */
    public static final int RESOLUTION_TYPE = 2;

    /**
     * Unique identifier for the alarm, cannot be null
     */
    protected int id;

    /**
     * Universal Event Identifer (UEI) for this alarm, cannot be null
     */
    protected String uei;

    /**
     * The dpName of the Dist Poller which received the alarm, cannot be null.
     */
    protected String dpName;

    /**
     * Unique integer identifier for node, can be null
     */
    protected Integer nodeID;

    /**
     * IP Address of node's interface
     */
    protected String ipAddr;

    /**
     * Unique integer identifier of service/poller package, can be null
     */
    protected Integer serviceID;

    /**
     * Reduction key for this alarm, cannot be null
     */
    protected String reductionKey;

    /**
     * Reduction count for the alarm, cannot be null
     */
    protected int count;

    /**
     * Severity the of alarm.
     * <p/>
     * <pre>
     *
     *   1  = Indeterminate
     *   2 = Cleared (unimplemented at this time)
     *   3 = Warning
     *   4 = Minor
     *   5 = Major
     *   6 = Critical
     *
     * </pre>
     */
    protected OnmsSeverity severity;

    /**
     * The last event to be reduced by this alarm
     */
    protected int lastEventID;

    /**
     * The first time an event was reduced by this alarm
     */
    protected Date firsteventtime;

    /**
     * The last time an event was reduced by this alarm
     */
    protected Date lasteventtime;

    /**
     * Free-form textual description of the alarm
     */
    protected String description;

    /**
     * Formatted display text to control how the alarm will appear in the
     * browser. This field may contain variables that are populated by field
     * values of the message.
     */
    protected String logMessage;

    /**
     * Operator instruction for event.
     */
    protected String operatorInstruction;

    /**
     * Trouble ticket id.  This represents the id as returned from a trouble ticketing system
     * or null if not trouble ticket exists.
     */
    protected String troubleTicket;

    /**
     * State of the trouble ticket. Trouble ticket on/off boolean 1=on, 0=off.
     * Can be null.
     */
    protected TroubleTicketState troubleTicketState;

    /**
     * Mouse over text. Text to be displayed on MouseOver event, if the event is
     * displayed in the browser and the operator needs additional info.
     */
    protected String mouseOverText;

    /**
     * The time that suppression will end for this alarm.
     */
    protected Date suppressedUntil;

    /**
     * The name of the user who suppressed this alarm.
     */
    protected String suppressedUser;

    /**
     * The time this alarm was suppressed.
     */
    protected Date suppressedTime;

    /**
     * The name of the user who acknowledged this alarm.
     */
    protected String acknowledgeUser;

    /**
     * The time this alarm was acknowledged.
     */
    protected Date acknowledgeTime;

    /**
     * The &lt;parms&gt; element for this alarm.
     */
    protected String parms;

    /**
     * Human-readable name of the service
     */
    protected String serviceName;

    /**
     * The human-readable name of the node of this alarm. Can be null.
     */
    protected String nodeLabel;
<<<<<<< HEAD

    /**
     * Sticky note message
     */
    protected String stickyNote = "";

    /**
     * Create date
     */
    protected Date stickyNoteCreate;

    /**
     * Update date
     */
    protected Date stickyNoteUpdate;

    /**
     * User account
     */
    protected String stickyNoteUser = "";

=======
    
    protected Memo stickyMemo;
    
    protected ReductionKeyMemo reductionKeyMemo;
    
>>>>>>> 84e146f2
    /**
     * Empty constructor to create an empty <code>Alarm</code> instance. All
     * fields will hold the default values.
     */
    public Alarm() {
    }

    /**
     * Create an alarm that represents a real network alarm with only the
     * required parameters.
     *
     * @param id             a int.
     * @param uei            a {@link java.lang.String} object.
     * @param dpName         a {@link java.lang.String} object.
     * @param lasteventtime  a {@link java.util.Date} object.
     * @param firsteventtime a {@link java.util.Date} object.
     * @param count          a int.
     * @param severityId     a int.
     */
    public Alarm(int id, String uei, String dpName, Date lasteventtime, Date firsteventtime, int count, int severityId) {
        if (uei == null || dpName == null || lasteventtime == null || firsteventtime == null) {
            throw new IllegalArgumentException("Cannot take null parameters.");
        }

        this.id = id;
        this.uei = uei;
        this.dpName = dpName;
        this.lasteventtime = lasteventtime;
        this.firsteventtime = firsteventtime;
        this.count = count;
        this.severity = OnmsSeverity.get(severityId);
    }

    /**
     * Create an alarm that represents a real network alarm with all the
     * parameters.
     *
     * @param id                  a int.
     * @param uei                 a {@link java.lang.String} object.
     * @param dpName              a {@link java.lang.String} object.
     * @param nodeID              a {@link java.lang.Integer} object.
     * @param ipAddr              a {@link java.lang.String} object.
     * @param serviceID           a {@link java.lang.Integer} object.
     * @param reductionKey        a {@link java.lang.String} object.
     * @param count               a int.
     * @param severity            a int.
     * @param lastEventID         a int.
     * @param firsteventtime      a {@link java.util.Date} object.
     * @param lasteventtime       a {@link java.util.Date} object.
     * @param description         a {@link java.lang.String} object.
     * @param logMessage          a {@link java.lang.String} object.
     * @param operatorInstruction a {@link java.lang.String} object.
     * @param troubleTicket       a {@link java.lang.String} object.
     * @param troubleTicketState  a {@link org.opennms.netmgt.model.TroubleTicketState} object.
     * @param mouseOverText       a {@link java.lang.String} object.
     * @param suppressedUntil     a {@link java.util.Date} object.
     * @param suppressedUser      a {@link java.lang.String} object.
     * @param suppressedTime      a {@link java.util.Date} object.
     * @param acknowledgeUser     a {@link java.lang.String} object.
     * @param acknowledgeTime     a {@link java.util.Date} object.
     * @param parms               a {@link java.lang.String} object.
     */
    public Alarm(int id, String uei, String dpName, Integer nodeID, String ipAddr, Integer serviceID, String reductionKey, int count, int severity, int lastEventID, Date firsteventtime, Date lasteventtime, String description, String logMessage, String operatorInstruction, String troubleTicket, TroubleTicketState troubleTicketState, String mouseOverText, Date suppressedUntil, String suppressedUser, Date suppressedTime, String acknowledgeUser, Date acknowledgeTime, String parms) {
        this(id, uei, dpName, nodeID, ipAddr, serviceID, reductionKey, count, severity, lastEventID, firsteventtime, lasteventtime, description, logMessage, operatorInstruction, troubleTicket, troubleTicketState, mouseOverText, suppressedUntil, suppressedUser, suppressedTime, acknowledgeUser, acknowledgeTime, parms, null, null);
    }

    /**
     * Create an alarm that represents a real network alarm with all the
     * parameters.
     *
     * @param id                  a int.
     * @param uei                 a {@link java.lang.String} object.
     * @param dpName              a {@link java.lang.String} object.
     * @param nodeID              a {@link java.lang.Integer} object.
     * @param ipAddr              a {@link java.lang.String} object.
     * @param serviceID           a {@link java.lang.Integer} object.
     * @param reductionKey        a {@link java.lang.String} object.
     * @param count               a int.
     * @param severityId          a int.
     * @param lastEventID         a int.
     * @param firsteventtime      a {@link java.util.Date} object.
     * @param lasteventtime       a {@link java.util.Date} object.
     * @param description         a {@link java.lang.String} object.
     * @param logMessage          a {@link java.lang.String} object.
     * @param operatorInstruction a {@link java.lang.String} object.
     * @param troubleTicket       a {@link java.lang.String} object.
     * @param troubleTicketState  a {@link org.opennms.netmgt.model.TroubleTicketState} object.
     * @param mouseOverText       a {@link java.lang.String} object.
     * @param suppressedUntil     a {@link java.util.Date} object.
     * @param suppressedUser      a {@link java.lang.String} object.
     * @param suppressedTime      a {@link java.util.Date} object.
     * @param acknowledgeUser     a {@link java.lang.String} object.
     * @param acknowledgeTime     a {@link java.util.Date} object.
     * @param parms               a {@link java.lang.String} object.
     * @param nodeLabel           a {@link java.lang.String} object.
     * @param serviceName         a {@link java.lang.String} object.
     */
    public Alarm(int id, String uei, String dpName, Integer nodeID, String ipAddr, Integer serviceID, String reductionKey, int count, int severityId, int lastEventID, Date firsteventtime, Date lasteventtime, String description, String logMessage, String operatorInstruction, String troubleTicket, TroubleTicketState troubleTicketState, String mouseOverText, Date suppressedUntil, String suppressedUser, Date suppressedTime, String acknowledgeUser, Date acknowledgeTime, String parms, String nodeLabel, String serviceName) {

        if (uei == null || dpName == null || lasteventtime == null || firsteventtime == null) {
            throw new IllegalArgumentException("Cannot take null values for the following parameters: uei, dpName, firsteventtime, lasteventtime.");
        }

        // required fields
        this.id = id;
        this.uei = uei;
        this.dpName = dpName;
        this.lasteventtime = lasteventtime;
        this.firsteventtime = firsteventtime;
        this.count = count;
        this.severity = OnmsSeverity.get(severityId);

        // optional fields
        this.nodeID = nodeID;
        this.ipAddr = ipAddr;
        this.serviceID = serviceID;
        this.reductionKey = reductionKey;
        this.lastEventID = lastEventID;
        this.description = description;
        this.logMessage = logMessage;
        this.operatorInstruction = operatorInstruction;
        this.troubleTicket = troubleTicket;
        this.troubleTicketState = troubleTicketState;
        this.mouseOverText = mouseOverText;
        this.suppressedUntil = suppressedUntil;
        this.suppressedUser = suppressedUser;
        this.suppressedTime = suppressedTime;
        this.acknowledgeUser = acknowledgeUser;
        this.acknowledgeTime = acknowledgeTime;
        this.parms = parms;
        this.nodeLabel = nodeLabel;
        this.serviceName = serviceName;

    }

    /**
     * <p>Getter for the field <code>id</code>.</p>
     *
     * @return a int.
     */
    public int getId() {
        return (this.id);
    }

    /**
     * <p>Getter for the field <code>uei</code>.</p>
     *
     * @return a {@link java.lang.String} object.
     */
    public String getUei() {
        return (this.uei);
    }

    /**
     * <p>Getter for the field <code>dpName</code>.</p>
     *
     * @return a {@link java.lang.String} object.
     */
    public String getDpName() {
        return (this.dpName);
    }

    /**
     * <p>getLastEventTime</p>
     *
     * @return a {@link java.util.Date} object.
     */
    public Date getLastEventTime() {
        return (lasteventtime);
    }

    /**
     * <p>getFirstEventTime</p>
     *
     * @return a {@link java.util.Date} object.
     */
    public Date getFirstEventTime() {
        return (firsteventtime);
    }

    /**
     * <p>Getter for the field <code>count</code>.</p>
     *
     * @return a int.
     */
    public int getCount() {
        return (this.count);
    }

    /**
     * <p>Getter for the field <code>severity</code>.</p>
     *
     * @return a {@link org.opennms.netmgt.model.OnmsSeverity} object.
     */
    public OnmsSeverity getSeverity() {
        return severity;
    }

    /**
     * <p>getNodeId</p>
     *
     * @return a int.
     */
    public int getNodeId() {
        return (this.nodeID.intValue());
    }

    /**
     * <p>getIpAddress</p>
     *
     * @return a {@link java.lang.String} object.
     */
    public String getIpAddress() {
        return (this.ipAddr);
    }

    /**
     * <p>getServiceId</p>
     *
     * @return a int.
     */
    public int getServiceId() {
        return (this.serviceID.intValue());
    }

    /**
     * <p>Getter for the field <code>reductionKey</code>.</p>
     *
     * @return a {@link java.lang.String} object.
     */
    public String getReductionKey() {
        return (this.reductionKey);
    }

    /**
     * <p>Getter for the field <code>lastEventID</code>.</p>
     *
     * @return a int.
     */
    public int getLastEventID() {
        return (this.lastEventID);
    }

    /**
     * <p>Getter for the field <code>description</code>.</p>
     *
     * @return a {@link java.lang.String} object.
     */
    public String getDescription() {
        return (this.description);
    }

    /**
     * <p>Getter for the field <code>logMessage</code>.</p>
     *
     * @return a {@link java.lang.String} object.
     */
    public String getLogMessage() {
        return (this.logMessage);
    }

    /**
     * <p>Getter for the field <code>operatorInstruction</code>.</p>
     *
     * @return a {@link java.lang.String} object.
     */
    public String getOperatorInstruction() {
        return (this.operatorInstruction);
    }

    /**
     * <p>Getter for the field <code>troubleTicket</code>.</p>
     *
     * @return a {@link java.lang.String} object.
     */
    public String getTroubleTicket() {
        return (this.troubleTicket);
    }

    /**
     * <p>Getter for the field <code>troubleTicketState</code>.</p>
     *
     * @return a {@link org.opennms.netmgt.model.TroubleTicketState} object.
     */
    public TroubleTicketState getTroubleTicketState() {
        return (this.troubleTicketState);
    }

    /**
     * <p>Getter for the field <code>mouseOverText</code>.</p>
     *
     * @return a {@link java.lang.String} object.
     */
    public String getMouseOverText() {
        return (this.mouseOverText);
    }

    /**
     * <p>Getter for the field <code>suppressedUntil</code>.</p>
     *
     * @return a {@link java.util.Date} object.
     */
    public Date getSuppressedUntil() {
        return (this.suppressedUntil);
    }

    /**
     * <p>Getter for the field <code>suppressedUser</code>.</p>
     *
     * @return a {@link java.lang.String} object.
     */
    public String getSuppressedUser() {
        return (this.suppressedUser);
    }

    /**
     * <p>Getter for the field <code>suppressedTime</code>.</p>
     *
     * @return a {@link java.util.Date} object.
     */
    public Date getSuppressedTime() {
        return (this.suppressedTime);
    }

    /**
     * <p>Getter for the field <code>acknowledgeUser</code>.</p>
     *
     * @return a {@link java.lang.String} object.
     */
    public String getAcknowledgeUser() {
        return (this.acknowledgeUser);
    }

    /**
     * <p>Getter for the field <code>acknowledgeTime</code>.</p>
     *
     * @return a {@link java.util.Date} object.
     */
    public Date getAcknowledgeTime() {
        return (this.acknowledgeTime);
    }

    /**
     * <p>isAcknowledged</p>
     *
     * @return a boolean.
     */
    public boolean isAcknowledged() {
        return (this.acknowledgeUser != null);
    }

    /**
     * <p>Getter for the field <code>parms</code>.</p>
     *
     * @return a {@link java.lang.String} object.
     */
    public String getParms() {
        return (this.parms);
    }

    /**
     * <p>Getter for the field <code>nodeLabel</code>.</p>
     *
     * @return a {@link java.lang.String} object.
     */
    public String getNodeLabel() {
        return (this.nodeLabel);
    }

    /**
     * <p>Getter for the field <code>serviceName</code>.</p>
     *
     * @return a {@link java.lang.String} object.
     */
    public String getServiceName() {
        return (this.serviceName);
    }

<<<<<<< HEAD
    /**
     * <p>Getter for the field <code>stickyNode</code></p>
     *
     * @return a {@link java.lang.String} object.
     */
    public String getStickyNote() {
        return stickyNote;
    }

    /**
     * <p>Setter for the field <code>stickyNode</code></p>
     *
     * @param stickyNote a {@link java.lang.String} object.
     */
    public void setStickyNote(String stickyNote) {
        this.stickyNote = stickyNote;
    }

    /**
     * <p>Getter for the sticky note create date</p>
     *
     * @return a {@link java.util.Date} object.
     */
    public Date getStickyNoteCreate() {
        return stickyNoteCreate;
    }

    /**
     * <p>Setter for the sticky note create date</p>
     *
     * @param stickyNoteCreate a {@link java.util.Date} object.
     */
    public void setStickyNoteCreate(Date stickyNoteCreate) {
        this.stickyNoteCreate = stickyNoteCreate;
    }

    /**
     * <p>Getter for the sticky note update date</p>
     *
     * @return a {@link java.util.Date} object.
     */
    public Date getStickyNoteUpdate() {
        return stickyNoteUpdate;
    }

    /**
     * <p>Setter for the sticky note update date</p>
     *
     * @param stickyNoteUpdate a {@link java.util.Date} object.
     */
    public void setStickyNoteUpdate(Date stickyNoteUpdate) {
        this.stickyNoteUpdate = stickyNoteUpdate;
    }

    /**
     * <p>Getter for the sticky note user</p>
     *
     * @return a {@link java.lang.String} object.
     */
    public String getStickyNoteUser() {
        return stickyNoteUser;
    }

    /**
     * <p>Setter for the sticky note user</p>
     *
     * @param stickyNoteUser a {@link java.lang.String} object.
     */
    public void setStickyNoteUser(String stickyNoteUser) {
        this.stickyNoteUser = stickyNoteUser;
=======
    public ReductionKeyMemo getReductionKeyMemo() {
        return reductionKeyMemo;
    }

    public Memo getStickyMemo() {
        return stickyMemo;
>>>>>>> 84e146f2
    }

    /**
     * <p>toString</p>
     *
     * @return a {@link java.lang.String} object.
     */
    @Override
    public String toString() {
        return new ToStringBuilder(this)
<<<<<<< HEAD
                .append("id", id)
                .append("UEI", uei)
                .append("distPoller", dpName)
                .append("nodeID", nodeID)
                .append("nodeLabel", nodeLabel)
                .append("ipAddress", ipAddr)
                .append("serviceID", serviceID)
                .append("reductionKey", reductionKey)
                .append("count", count)
                .append("severity", severity)
                .append("serviceName", serviceName)
                .append("lastEventID", lastEventID)
                .append("lastEventTime", lasteventtime)
                .append("description", description)
                .append("logMessage", logMessage)
                .append("operatorInstruction", operatorInstruction)
                .append("troubleTicket", troubleTicket)
                .append("troubleTicketState", troubleTicketState)
                .append("mouseOverText", mouseOverText)
                .append("suppressedUntil", suppressedUntil)
                .append("suppressedUser", suppressedUser)
                .append("suppressedTime", suppressedTime)
                .append("acknowledgedUser", acknowledgeUser)
                .append("acknowledgedTime", acknowledgeTime)
                .append("stickyNote", stickyNote)
                .append("stickyNoteCreate", stickyNoteCreate)
                .append("stickyNoteUpdate", stickyNoteUpdate)
                .append("stickyNoteUser", stickyNoteUser)
                .append("parms", parms)
                .toString();
=======
            .append("id", id)
            .append("UEI", uei)
            .append("distPoller", dpName)
            .append("nodeID", nodeID)
            .append("nodeLabel", nodeLabel)
            .append("ipAddress", ipAddr)
            .append("serviceID", serviceID)
            .append("reductionKey", reductionKey)
            .append("count", count)
            .append("severity", severity)
            .append("serviceName", serviceName)
            .append("lastEventID", lastEventID)
            .append("lastEventTime", lasteventtime)
            .append("description", description)
            .append("logMessage", logMessage)
            .append("operatorInstruction", operatorInstruction)
            .append("troubleTicket", troubleTicket)
            .append("troubleTicketState", troubleTicketState)
            .append("mouseOverText", mouseOverText)
            .append("suppressedUntil", suppressedUntil)
            .append("suppressedUser", suppressedUser)
            .append("suppressedTime", suppressedTime)
            .append("acknowledgedUser", acknowledgeUser)
            .append("acknowledgedTime", acknowledgeTime)
            .append("parms", parms)
            .append("stickyMemo", stickyMemo)
            .append("reductionKeyMemo", reductionKeyMemo)    
            .toString();
>>>>>>> 84e146f2
    }
}<|MERGE_RESOLUTION|>--- conflicted
+++ resolved
@@ -28,11 +28,11 @@
 
 package org.opennms.web.alarm;
 
+import java.util.Date;
+
 import org.apache.commons.lang.builder.ToStringBuilder;
 import org.opennms.netmgt.model.OnmsSeverity;
 import org.opennms.netmgt.model.TroubleTicketState;
-
-import java.util.Date;
 
 /**
  * A JavaBean implementation to hold information about a network alarm as
@@ -43,81 +43,54 @@
  * @version $Id: $
  * @since 1.8.1
  */
-<<<<<<< HEAD
-public class Alarm extends Object {
-    /**
-     * Constant <code>PROBLEM_TYPE=1</code>
-     */
-=======
 public class Alarm {
     /** Constant <code>PROBLEM_TYPE=1</code> */
->>>>>>> 84e146f2
     public static final int PROBLEM_TYPE = 1;
-
-    /**
-     * Constant <code>RESOLUTION_TYPE=2</code>
-     */
+    
+    /** Constant <code>RESOLUTION_TYPE=2</code> */
     public static final int RESOLUTION_TYPE = 2;
 
-    /**
-     * Unique identifier for the alarm, cannot be null
-     */
+    /** Unique identifier for the alarm, cannot be null */
     protected int id;
 
-    /**
-     * Universal Event Identifer (UEI) for this alarm, cannot be null
-     */
+    /** Universal Event Identifer (UEI) for this alarm, cannot be null */
     protected String uei;
 
-    /**
-     * The dpName of the Dist Poller which received the alarm, cannot be null.
-     */
+    /** The dpName of the Dist Poller which received the alarm, cannot be null. */
     protected String dpName;
 
-    /**
-     * Unique integer identifier for node, can be null
-     */
+    /** Unique integer identifier for node, can be null */
     protected Integer nodeID;
 
-    /**
-     * IP Address of node's interface
-     */
+    /** IP Address of node's interface */
     protected String ipAddr;
 
-    /**
-     * Unique integer identifier of service/poller package, can be null
-     */
+    /** Unique integer identifier of service/poller package, can be null */
     protected Integer serviceID;
 
-    /**
-     * Reduction key for this alarm, cannot be null
-     */
+    /** Reduction key for this alarm, cannot be null */
     protected String reductionKey;
 
-    /**
-     * Reduction count for the alarm, cannot be null
-     */
+    /** Reduction count for the alarm, cannot be null */
     protected int count;
 
     /**
      * Severity the of alarm.
-     * <p/>
+     * 
      * <pre>
-     *
+     * 
      *   1  = Indeterminate
      *   2 = Cleared (unimplemented at this time)
      *   3 = Warning
      *   4 = Minor
      *   5 = Major
      *   6 = Critical
-     *
+     *  
      * </pre>
      */
     protected OnmsSeverity severity;
 
-    /**
-     * The last event to be reduced by this alarm
-     */
+    /** The last event to be reduced by this alarm */
     protected int lastEventID;
 
     /**
@@ -130,9 +103,7 @@
      */
     protected Date lasteventtime;
 
-    /**
-     * Free-form textual description of the alarm
-     */
+    /** Free-form textual description of the alarm */
     protected String description;
 
     /**
@@ -142,9 +113,7 @@
      */
     protected String logMessage;
 
-    /**
-     * Operator instruction for event.
-     */
+    /** Operator instruction for event. */
     protected String operatorInstruction;
 
     /**
@@ -165,74 +134,34 @@
      */
     protected String mouseOverText;
 
-    /**
-     * The time that suppression will end for this alarm.
-     */
+    /** The time that suppression will end for this alarm. */
     protected Date suppressedUntil;
 
-    /**
-     * The name of the user who suppressed this alarm.
-     */
+    /** The name of the user who suppressed this alarm. */
     protected String suppressedUser;
 
-    /**
-     * The time this alarm was suppressed.
-     */
+    /** The time this alarm was suppressed. */
     protected Date suppressedTime;
 
-    /**
-     * The name of the user who acknowledged this alarm.
-     */
+    /** The name of the user who acknowledged this alarm. */
     protected String acknowledgeUser;
 
-    /**
-     * The time this alarm was acknowledged.
-     */
+    /** The time this alarm was acknowledged. */
     protected Date acknowledgeTime;
 
-    /**
-     * The &lt;parms&gt; element for this alarm.
-     */
+    /** The &lt;parms&gt; element for this alarm.*/
     protected String parms;
 
-    /**
-     * Human-readable name of the service
-     */
+    /** Human-readable name of the service */
     protected String serviceName;
 
-    /**
-     * The human-readable name of the node of this alarm. Can be null.
-     */
+    /** The human-readable name of the node of this alarm. Can be null. */
     protected String nodeLabel;
-<<<<<<< HEAD
-
-    /**
-     * Sticky note message
-     */
-    protected String stickyNote = "";
-
-    /**
-     * Create date
-     */
-    protected Date stickyNoteCreate;
-
-    /**
-     * Update date
-     */
-    protected Date stickyNoteUpdate;
-
-    /**
-     * User account
-     */
-    protected String stickyNoteUser = "";
-
-=======
     
     protected Memo stickyMemo;
     
     protected ReductionKeyMemo reductionKeyMemo;
     
->>>>>>> 84e146f2
     /**
      * Empty constructor to create an empty <code>Alarm</code> instance. All
      * fields will hold the default values.
@@ -244,16 +173,16 @@
      * Create an alarm that represents a real network alarm with only the
      * required parameters.
      *
-     * @param id             a int.
-     * @param uei            a {@link java.lang.String} object.
-     * @param dpName         a {@link java.lang.String} object.
-     * @param lasteventtime  a {@link java.util.Date} object.
+     * @param id a int.
+     * @param uei a {@link java.lang.String} object.
+     * @param dpName a {@link java.lang.String} object.
+     * @param lasteventtime a {@link java.util.Date} object.
      * @param firsteventtime a {@link java.util.Date} object.
-     * @param count          a int.
-     * @param severityId     a int.
+     * @param count a int.
+     * @param severityId a int.
      */
     public Alarm(int id, String uei, String dpName, Date lasteventtime, Date firsteventtime, int count, int severityId) {
-        if (uei == null || dpName == null || lasteventtime == null || firsteventtime == null) {
+        if (uei == null || dpName == null || lasteventtime == null || firsteventtime == null ) {
             throw new IllegalArgumentException("Cannot take null parameters.");
         }
 
@@ -270,69 +199,69 @@
      * Create an alarm that represents a real network alarm with all the
      * parameters.
      *
-     * @param id                  a int.
-     * @param uei                 a {@link java.lang.String} object.
-     * @param dpName              a {@link java.lang.String} object.
-     * @param nodeID              a {@link java.lang.Integer} object.
-     * @param ipAddr              a {@link java.lang.String} object.
-     * @param serviceID           a {@link java.lang.Integer} object.
-     * @param reductionKey        a {@link java.lang.String} object.
-     * @param count               a int.
-     * @param severity            a int.
-     * @param lastEventID         a int.
-     * @param firsteventtime      a {@link java.util.Date} object.
-     * @param lasteventtime       a {@link java.util.Date} object.
-     * @param description         a {@link java.lang.String} object.
-     * @param logMessage          a {@link java.lang.String} object.
+     * @param id a int.
+     * @param uei a {@link java.lang.String} object.
+     * @param dpName a {@link java.lang.String} object.
+     * @param nodeID a {@link java.lang.Integer} object.
+     * @param ipAddr a {@link java.lang.String} object.
+     * @param serviceID a {@link java.lang.Integer} object.
+     * @param reductionKey a {@link java.lang.String} object.
+     * @param count a int.
+     * @param severity a int.
+     * @param lastEventID a int.
+     * @param firsteventtime a {@link java.util.Date} object.
+     * @param lasteventtime a {@link java.util.Date} object.
+     * @param description a {@link java.lang.String} object.
+     * @param logMessage a {@link java.lang.String} object.
      * @param operatorInstruction a {@link java.lang.String} object.
-     * @param troubleTicket       a {@link java.lang.String} object.
-     * @param troubleTicketState  a {@link org.opennms.netmgt.model.TroubleTicketState} object.
-     * @param mouseOverText       a {@link java.lang.String} object.
-     * @param suppressedUntil     a {@link java.util.Date} object.
-     * @param suppressedUser      a {@link java.lang.String} object.
-     * @param suppressedTime      a {@link java.util.Date} object.
-     * @param acknowledgeUser     a {@link java.lang.String} object.
-     * @param acknowledgeTime     a {@link java.util.Date} object.
-     * @param parms               a {@link java.lang.String} object.
+     * @param troubleTicket a {@link java.lang.String} object.
+     * @param troubleTicketState a {@link org.opennms.netmgt.model.TroubleTicketState} object.
+     * @param mouseOverText a {@link java.lang.String} object.
+     * @param suppressedUntil a {@link java.util.Date} object.
+     * @param suppressedUser a {@link java.lang.String} object.
+     * @param suppressedTime a {@link java.util.Date} object.
+     * @param acknowledgeUser a {@link java.lang.String} object.
+     * @param acknowledgeTime a {@link java.util.Date} object.
+     * @param parms a {@link java.lang.String} object.
      */
     public Alarm(int id, String uei, String dpName, Integer nodeID, String ipAddr, Integer serviceID, String reductionKey, int count, int severity, int lastEventID, Date firsteventtime, Date lasteventtime, String description, String logMessage, String operatorInstruction, String troubleTicket, TroubleTicketState troubleTicketState, String mouseOverText, Date suppressedUntil, String suppressedUser, Date suppressedTime, String acknowledgeUser, Date acknowledgeTime, String parms) {
-        this(id, uei, dpName, nodeID, ipAddr, serviceID, reductionKey, count, severity, lastEventID, firsteventtime, lasteventtime, description, logMessage, operatorInstruction, troubleTicket, troubleTicketState, mouseOverText, suppressedUntil, suppressedUser, suppressedTime, acknowledgeUser, acknowledgeTime, parms, null, null);
+    	this(id, uei, dpName, nodeID, ipAddr, serviceID, reductionKey, count, severity, lastEventID, firsteventtime, lasteventtime, description, logMessage, operatorInstruction, troubleTicket, troubleTicketState, mouseOverText, suppressedUntil, suppressedUser, suppressedTime, acknowledgeUser, acknowledgeTime, parms, null, null);
     }
 
     /**
      * Create an alarm that represents a real network alarm with all the
      * parameters.
      *
-     * @param id                  a int.
-     * @param uei                 a {@link java.lang.String} object.
-     * @param dpName              a {@link java.lang.String} object.
-     * @param nodeID              a {@link java.lang.Integer} object.
-     * @param ipAddr              a {@link java.lang.String} object.
-     * @param serviceID           a {@link java.lang.Integer} object.
-     * @param reductionKey        a {@link java.lang.String} object.
-     * @param count               a int.
-     * @param severityId          a int.
-     * @param lastEventID         a int.
-     * @param firsteventtime      a {@link java.util.Date} object.
-     * @param lasteventtime       a {@link java.util.Date} object.
-     * @param description         a {@link java.lang.String} object.
-     * @param logMessage          a {@link java.lang.String} object.
+     * @param id a int.
+     * @param uei a {@link java.lang.String} object.
+     * @param dpName a {@link java.lang.String} object.
+     * @param nodeID a {@link java.lang.Integer} object.
+     * @param ipAddr a {@link java.lang.String} object.
+     * @param serviceID a {@link java.lang.Integer} object.
+     * @param reductionKey a {@link java.lang.String} object.
+     * @param count a int.
+     * @param severityId a int.
+     * @param lastEventID a int.
+     * @param firsteventtime a {@link java.util.Date} object.
+     * @param lasteventtime a {@link java.util.Date} object.
+     * @param description a {@link java.lang.String} object.
+     * @param logMessage a {@link java.lang.String} object.
      * @param operatorInstruction a {@link java.lang.String} object.
-     * @param troubleTicket       a {@link java.lang.String} object.
-     * @param troubleTicketState  a {@link org.opennms.netmgt.model.TroubleTicketState} object.
-     * @param mouseOverText       a {@link java.lang.String} object.
-     * @param suppressedUntil     a {@link java.util.Date} object.
-     * @param suppressedUser      a {@link java.lang.String} object.
-     * @param suppressedTime      a {@link java.util.Date} object.
-     * @param acknowledgeUser     a {@link java.lang.String} object.
-     * @param acknowledgeTime     a {@link java.util.Date} object.
-     * @param parms               a {@link java.lang.String} object.
-     * @param nodeLabel           a {@link java.lang.String} object.
-     * @param serviceName         a {@link java.lang.String} object.
+     * @param troubleTicket a {@link java.lang.String} object.
+     * @param troubleTicketState a {@link org.opennms.netmgt.model.TroubleTicketState} object.
+     * @param mouseOverText a {@link java.lang.String} object.
+     * @param suppressedUntil a {@link java.util.Date} object.
+     * @param suppressedUser a {@link java.lang.String} object.
+     * @param suppressedTime a {@link java.util.Date} object.
+     * @param acknowledgeUser a {@link java.lang.String} object.
+     * @param acknowledgeTime a {@link java.util.Date} object.
+     * @param parms a {@link java.lang.String} object.
+     * @param nodeLabel a {@link java.lang.String} object.
+     * @param serviceName a {@link java.lang.String} object.
      */
     public Alarm(int id, String uei, String dpName, Integer nodeID, String ipAddr, Integer serviceID, String reductionKey, int count, int severityId, int lastEventID, Date firsteventtime, Date lasteventtime, String description, String logMessage, String operatorInstruction, String troubleTicket, TroubleTicketState troubleTicketState, String mouseOverText, Date suppressedUntil, String suppressedUser, Date suppressedTime, String acknowledgeUser, Date acknowledgeTime, String parms, String nodeLabel, String serviceName) {
 
-        if (uei == null || dpName == null || lasteventtime == null || firsteventtime == null) {
+        if (uei == null || dpName == null || lasteventtime == null || firsteventtime == null ) {
             throw new IllegalArgumentException("Cannot take null values for the following parameters: uei, dpName, firsteventtime, lasteventtime.");
         }
 
@@ -342,26 +271,26 @@
         this.dpName = dpName;
         this.lasteventtime = lasteventtime;
         this.firsteventtime = firsteventtime;
-        this.count = count;
+	this.count = count;
         this.severity = OnmsSeverity.get(severityId);
 
         // optional fields
-        this.nodeID = nodeID;
-        this.ipAddr = ipAddr;
-        this.serviceID = serviceID;
-        this.reductionKey = reductionKey;
-        this.lastEventID = lastEventID;
-        this.description = description;
-        this.logMessage = logMessage;
-        this.operatorInstruction = operatorInstruction;
-        this.troubleTicket = troubleTicket;
-        this.troubleTicketState = troubleTicketState;
-        this.mouseOverText = mouseOverText;
-        this.suppressedUntil = suppressedUntil;
-        this.suppressedUser = suppressedUser;
-        this.suppressedTime = suppressedTime;
-        this.acknowledgeUser = acknowledgeUser;
-        this.acknowledgeTime = acknowledgeTime;
+    	this.nodeID = nodeID;
+	this.ipAddr = ipAddr;
+	this.serviceID = serviceID;
+	this.reductionKey = reductionKey;
+	this.lastEventID = lastEventID;
+	this.description = description;
+	this.logMessage = logMessage;
+	this.operatorInstruction = operatorInstruction;
+	this.troubleTicket = troubleTicket;
+	this.troubleTicketState = troubleTicketState;
+	this.mouseOverText = mouseOverText;
+	this.suppressedUntil = suppressedUntil;
+	this.suppressedUser = suppressedUser;
+	this.suppressedTime = suppressedTime;
+	this.acknowledgeUser = acknowledgeUser;
+	this.acknowledgeTime = acknowledgeTime;
         this.parms = parms;
         this.nodeLabel = nodeLabel;
         this.serviceName = serviceName;
@@ -430,7 +359,7 @@
     public OnmsSeverity getSeverity() {
         return severity;
     }
-
+    
     /**
      * <p>getNodeId</p>
      *
@@ -611,127 +540,17 @@
         return (this.serviceName);
     }
 
-<<<<<<< HEAD
-    /**
-     * <p>Getter for the field <code>stickyNode</code></p>
-     *
-     * @return a {@link java.lang.String} object.
-     */
-    public String getStickyNote() {
-        return stickyNote;
-    }
-
-    /**
-     * <p>Setter for the field <code>stickyNode</code></p>
-     *
-     * @param stickyNote a {@link java.lang.String} object.
-     */
-    public void setStickyNote(String stickyNote) {
-        this.stickyNote = stickyNote;
-    }
-
-    /**
-     * <p>Getter for the sticky note create date</p>
-     *
-     * @return a {@link java.util.Date} object.
-     */
-    public Date getStickyNoteCreate() {
-        return stickyNoteCreate;
-    }
-
-    /**
-     * <p>Setter for the sticky note create date</p>
-     *
-     * @param stickyNoteCreate a {@link java.util.Date} object.
-     */
-    public void setStickyNoteCreate(Date stickyNoteCreate) {
-        this.stickyNoteCreate = stickyNoteCreate;
-    }
-
-    /**
-     * <p>Getter for the sticky note update date</p>
-     *
-     * @return a {@link java.util.Date} object.
-     */
-    public Date getStickyNoteUpdate() {
-        return stickyNoteUpdate;
-    }
-
-    /**
-     * <p>Setter for the sticky note update date</p>
-     *
-     * @param stickyNoteUpdate a {@link java.util.Date} object.
-     */
-    public void setStickyNoteUpdate(Date stickyNoteUpdate) {
-        this.stickyNoteUpdate = stickyNoteUpdate;
-    }
-
-    /**
-     * <p>Getter for the sticky note user</p>
-     *
-     * @return a {@link java.lang.String} object.
-     */
-    public String getStickyNoteUser() {
-        return stickyNoteUser;
-    }
-
-    /**
-     * <p>Setter for the sticky note user</p>
-     *
-     * @param stickyNoteUser a {@link java.lang.String} object.
-     */
-    public void setStickyNoteUser(String stickyNoteUser) {
-        this.stickyNoteUser = stickyNoteUser;
-=======
     public ReductionKeyMemo getReductionKeyMemo() {
         return reductionKeyMemo;
     }
 
     public Memo getStickyMemo() {
         return stickyMemo;
->>>>>>> 84e146f2
-    }
-
-    /**
-     * <p>toString</p>
-     *
-     * @return a {@link java.lang.String} object.
-     */
+    }
+    
     @Override
     public String toString() {
         return new ToStringBuilder(this)
-<<<<<<< HEAD
-                .append("id", id)
-                .append("UEI", uei)
-                .append("distPoller", dpName)
-                .append("nodeID", nodeID)
-                .append("nodeLabel", nodeLabel)
-                .append("ipAddress", ipAddr)
-                .append("serviceID", serviceID)
-                .append("reductionKey", reductionKey)
-                .append("count", count)
-                .append("severity", severity)
-                .append("serviceName", serviceName)
-                .append("lastEventID", lastEventID)
-                .append("lastEventTime", lasteventtime)
-                .append("description", description)
-                .append("logMessage", logMessage)
-                .append("operatorInstruction", operatorInstruction)
-                .append("troubleTicket", troubleTicket)
-                .append("troubleTicketState", troubleTicketState)
-                .append("mouseOverText", mouseOverText)
-                .append("suppressedUntil", suppressedUntil)
-                .append("suppressedUser", suppressedUser)
-                .append("suppressedTime", suppressedTime)
-                .append("acknowledgedUser", acknowledgeUser)
-                .append("acknowledgedTime", acknowledgeTime)
-                .append("stickyNote", stickyNote)
-                .append("stickyNoteCreate", stickyNoteCreate)
-                .append("stickyNoteUpdate", stickyNoteUpdate)
-                .append("stickyNoteUser", stickyNoteUser)
-                .append("parms", parms)
-                .toString();
-=======
             .append("id", id)
             .append("UEI", uei)
             .append("distPoller", dpName)
@@ -760,6 +579,5 @@
             .append("stickyMemo", stickyMemo)
             .append("reductionKeyMemo", reductionKeyMemo)    
             .toString();
->>>>>>> 84e146f2
     }
 }