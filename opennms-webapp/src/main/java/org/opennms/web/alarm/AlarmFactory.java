/*******************************************************************************
 * This file is part of OpenNMS(R).
 *
 * Copyright (C) 2006-2011 The OpenNMS Group, Inc.
 * OpenNMS(R) is Copyright (C) 1999-2011 The OpenNMS Group, Inc.
 *
 * OpenNMS(R) is a registered trademark of The OpenNMS Group, Inc.
 *
 * OpenNMS(R) is free software: you can redistribute it and/or modify
 * it under the terms of the GNU General Public License as published
 * by the Free Software Foundation, either version 3 of the License,
 * or (at your option) any later version.
 *
 * OpenNMS(R) is distributed in the hope that it will be useful,
 * but WITHOUT ANY WARRANTY; without even the implied warranty of
 * MERCHANTABILITY or FITNESS FOR A PARTICULAR PURPOSE.  See the
 * GNU General Public License for more details.
 *
 * You should have received a copy of the GNU General Public License
 * along with OpenNMS(R).  If not, see:
 *      http://www.gnu.org/licenses/
 *
 * For more information contact:
 *     OpenNMS(R) Licensing <license@opennms.org>
 *     http://www.opennms.org/
 *     http://www.opennms.com/
 *******************************************************************************/

package org.opennms.web.alarm;

import java.sql.Connection;
import java.sql.PreparedStatement;
import java.sql.ResultSet;
import java.sql.SQLException;
import java.sql.Timestamp;
import java.util.Date;
import java.util.Vector;

import javax.servlet.ServletContext;

import org.opennms.core.resource.Vault;
import org.opennms.core.utils.DBUtils;
import org.opennms.core.utils.ThreadCategory;
import org.opennms.netmgt.model.OnmsSeverity;
import org.opennms.netmgt.model.TroubleTicketState;
import org.opennms.web.alarm.filter.InterfaceFilter;
import org.opennms.web.alarm.filter.NodeFilter;
import org.opennms.web.alarm.filter.ServiceFilter;
import org.opennms.web.alarm.filter.SeverityFilter;
import org.opennms.web.filter.Filter;

/**
 * Encapsulates all querying functionality for alarms.
 *
 * @author <A HREF="mailto:tarus@opennms.org">Tarus Balog </A>
 * @author <A HREF="mailto:larry@opennms.org">Lawrence Karnowski </A>
 * @author <A HREF="http://www.opennms.org/">OpenNMS </A>
 * @author <A HREF="mailto:tarus@opennms.org">Tarus Balog </A>
 * @author <A HREF="mailto:larry@opennms.org">Lawrence Karnowski </A>
 * @author <A HREF="http://www.opennms.org/">OpenNMS </A>
 * @author <A HREF="mailto:tarus@opennms.org">Tarus Balog </A>
 * @author <A HREF="mailto:larry@opennms.org">Lawrence Karnowski </A>
 * @author <A HREF="http://www.opennms.org/">OpenNMS </A>
 * @version $Id: $
 * @since 1.8.1
 */
public class AlarmFactory extends Object {
    
    /** Private constructor so this class cannot be instantiated. */
    private AlarmFactory() {
    }
    
    private static ThreadCategory log() {
    	return ThreadCategory.getInstance();
    }

    /**
     * Count all outstanding (unacknowledged) alarms.
     *
     * @return a int.
     * @throws java.sql.SQLException if any.
     */
    public static int getAlarmCount() throws SQLException {
        return getAlarmCount(AcknowledgeType.UNACKNOWLEDGED, new Filter[0]);
    }
    
    /**
     * Count the number of alarms for a given acknowledgement type.
     *
     * @param ackType a {@link org.opennms.web.alarm.AcknowledgeType} object.
     * @param filters an array of org$opennms$web$filter$Filter objects.
     * @return a int.
     * @throws java.sql.SQLException if any.
     */
    public static int getAlarmCount(AcknowledgeType ackType, Filter[] filters) throws SQLException {
        if (ackType == null || filters == null) {
            throw new IllegalArgumentException("Cannot take null parameters.");
        }

        int alarmCount = 0;

        final DBUtils d = new DBUtils(AlarmFactory.class);
        try {
            Connection conn = Vault.getDbConnection();
            d.watch(conn);
            StringBuffer select = new StringBuffer("SELECT COUNT(ALARMID) AS ALARMCOUNT FROM ALARMS LEFT OUTER JOIN NODE USING (NODEID) LEFT OUTER JOIN SERVICE USING (SERVICEID) WHERE ");
            select.append(ackType.getAcknowledgeTypeClause());

            for (int i = 0; i < filters.length; i++) {
                select.append(" AND ");
                select.append(filters[i].getParamSql());
            }

//            select.append(" AND ALARMDISPLAY='Y' ");

            PreparedStatement stmt = conn.prepareStatement(select.toString());
            d.watch(stmt);
            
            int parameterIndex = 1;
            for (int i = 0; i < filters.length; i++) {
            	parameterIndex += filters[i].bindParam(stmt, parameterIndex);
            }
            
            ResultSet rs = stmt.executeQuery();
            d.watch(rs);

            if (rs.next()) {
                alarmCount = rs.getInt("ALARMCOUNT");
            }
        } finally {
            d.cleanUp();
        }

        return alarmCount;
    }

    /**
     * Count the number of alarms for a given acknowledgement type.
     *
     * @return An array of event counts. Each index of the array corresponds to
     *         the event severity for the counts (indeterminate is 1, critical
     *         is 7, etc).
     * @param ackType a {@link org.opennms.web.alarm.AcknowledgeType} object.
     * @param filters an array of org$opennms$web$filter$Filter objects.
     * @throws java.sql.SQLException if any.
     */
    public static int[] getAlarmCountBySeverity(AcknowledgeType ackType, Filter[] filters) throws SQLException {
        if (ackType == null || filters == null) {
            throw new IllegalArgumentException("Cannot take null parameters.");
        }

        int[] alarmCounts = new int[8];

        final DBUtils d = new DBUtils(AlarmFactory.class);
        try {
            Connection conn = Vault.getDbConnection();
            d.watch(conn);
            StringBuffer select = new StringBuffer("SELECT SEVERITY, COUNT(ALARMID) AS ALARMCOUNT FROM ALARMS LEFT OUTER JOIN NODE USING (NODEID) LEFT OUTER JOIN SERVICE USING (SERVICEID) WHERE ");
            select.append(ackType.getAcknowledgeTypeClause());

            for (int i = 0; i < filters.length; i++) {
                select.append(" AND ");
                select.append(filters[i].getParamSql());
            }

//            select.append(" AND EVENTDISPLAY='Y'");
            select.append(" GROUP BY SEVERITY");

            PreparedStatement stmt = conn.prepareStatement(select.toString());
            d.watch(stmt);
            
            int parameterIndex = 1;
            for (int i = 1; i < filters.length; i++) {
            	parameterIndex += filters[i].bindParam(stmt, parameterIndex);
            }
            
            ResultSet rs = stmt.executeQuery();
            d.watch(rs);

            while (rs.next()) {
                int severity = rs.getInt("SEVERITY");
                int alarmCount = rs.getInt("ALARMCOUNT");

                alarmCounts[severity] = alarmCount;
            }
        } finally {
            d.cleanUp();
        }

        return alarmCounts;
    }

    /**
     * Return a specific alarm.
     *
     * @param alarmId a int.
     * @return a {@link org.opennms.web.alarm.Alarm} object.
     * @throws java.sql.SQLException if any.
     */
    public static Alarm getAlarms(int alarmId) throws SQLException {
        Alarm alarm = null;

        final DBUtils d = new DBUtils(AlarmFactory.class);
        try {
            Connection conn = Vault.getDbConnection();
            d.watch(conn);
            PreparedStatement stmt = conn.prepareStatement("SELECT ALARMS.*, NODE.NODELABEL, SERVICE.SERVICENAME FROM ALARMS LEFT OUTER JOIN NODE USING (NODEID) LEFT OUTER JOIN SERVICE USING (SERVICEID) WHERE ALARMID=? ");
            d.watch(stmt);
            stmt.setInt(1, alarmId);
            ResultSet rs = stmt.executeQuery();
            d.watch(rs);

            Alarm[] alarms = rs2Alarms(rs);

            // what do I do if this actually returns more than one service?
            if (alarms.length > 0) {
                alarm = alarms[0];
            }
        } finally {
            d.cleanUp();
        }

        return alarm;
    }

    /**
     * Return all unacknowledged alarms sorted by time.
     *
     * @return an array of {@link org.opennms.web.alarm.Alarm} objects.
     * @throws java.sql.SQLException if any.
     */
    public static Alarm[] getAlarms() throws SQLException {
        return (AlarmFactory.getAlarms(SortStyle.LASTEVENTTIME, AcknowledgeType.UNACKNOWLEDGED));
    }

    /**
     * Return all unacknowledged or acknowledged alarms sorted by time.
     *
     * @param ackType a {@link org.opennms.web.alarm.AcknowledgeType} object.
     * @return an array of {@link org.opennms.web.alarm.Alarm} objects.
     * @throws java.sql.SQLException if any.
     */
    public static Alarm[] getAlarms(AcknowledgeType ackType) throws SQLException {
        return (AlarmFactory.getAlarms(SortStyle.LASTEVENTTIME, ackType));
    }

    /**
     * Return all unacknowledged alarms sorted by the given sort style.
     *
     * @param sortStyle a {@link org.opennms.web.alarm.SortStyle} object.
     * @return an array of {@link org.opennms.web.alarm.Alarm} objects.
     * @throws java.sql.SQLException if any.
     */
    public static Alarm[] getAlarms(SortStyle sortStyle) throws SQLException {
        return (AlarmFactory.getAlarms(sortStyle, AcknowledgeType.UNACKNOWLEDGED));
    }

    /**
     * Return all alarms (optionally only unacknowledged alarms) sorted by the
     * given sort style.
     *
     * @param sortStyle a {@link org.opennms.web.alarm.SortStyle} object.
     * @param includeAcknowledged a boolean.
     * @return an array of {@link org.opennms.web.alarm.Alarm} objects.
     * @throws java.sql.SQLException if any.
     */
    public static Alarm[] getAlarms(SortStyle sortStyle, boolean includeAcknowledged) throws SQLException {
        AcknowledgeType ackType = (includeAcknowledged) ? AcknowledgeType.BOTH : AcknowledgeType.UNACKNOWLEDGED;
        return (AlarmFactory.getAlarms(sortStyle, ackType));
    }

    /**
     * Return all alarms (optionally only unacknowledged alarms) sorted by the
     * given sort style.
     *
     * @param sortStyle a {@link org.opennms.web.alarm.SortStyle} object.
     * @param ackType a {@link org.opennms.web.alarm.AcknowledgeType} object.
     * @return an array of {@link org.opennms.web.alarm.Alarm} objects.
     * @throws java.sql.SQLException if any.
     */
    public static Alarm[] getAlarms(SortStyle sortStyle, AcknowledgeType ackType) throws SQLException {
        return (AlarmFactory.getAlarms(sortStyle, ackType, new Filter[0]));
    }

    /**
     * Return all alarms (optionally only unacknowledged alarms) sorted by the
     * given sort style.
     *
     * @param sortStyle a {@link org.opennms.web.alarm.SortStyle} object.
     * @param ackType a {@link org.opennms.web.alarm.AcknowledgeType} object.
     * @param filters an array of org$opennms$web$filter$Filter objects.
     * @return an array of {@link org.opennms.web.alarm.Alarm} objects.
     * @throws java.sql.SQLException if any.
     */
    public static Alarm[] getAlarms(SortStyle sortStyle, AcknowledgeType ackType, Filter[] filters) throws SQLException {
        return (AlarmFactory.getAlarms(sortStyle, ackType, filters, -1, -1));
    }

    /**
     * Return all alarms (optionally only unacknowledged alarms) sorted by the
     * given sort style.
     *
     * <p>
     * <strong>Note: </strong> This limit/offset code is <em>Postgres
     * specific!</em>
     * Per <a href="mailto:shaneo@opennms.org">Shane </a>, this is okay for now
     * until we can come up with an Oracle alternative too.
     * </p>
     *
     * @param limit
     *            if -1 or zero, no limit or offset is used
     * @param offset
     *            if -1, no limit or offset if used
     * @param sortStyle a {@link org.opennms.web.alarm.SortStyle} object.
     * @param ackType a {@link org.opennms.web.alarm.AcknowledgeType} object.
     * @param filters an array of org$opennms$web$filter$Filter objects.
     * @return an array of {@link org.opennms.web.alarm.Alarm} objects.
     * @throws java.sql.SQLException if any.
     */
    public static Alarm[] getAlarms(SortStyle sortStyle, AcknowledgeType ackType, Filter[] filters, int limit, int offset) throws SQLException {
        if (sortStyle == null || ackType == null || filters == null) {
            throw new IllegalArgumentException("Cannot take null parameters.");
        }

        boolean useLimits = false;
        if (limit > 0 && offset > -1) {
            useLimits = true;
        }

        Alarm[] alarms = null;

        final DBUtils d = new DBUtils(AlarmFactory.class);
        try {
            Connection conn = Vault.getDbConnection();
            d.watch(conn);
            StringBuffer select = new StringBuffer("SELECT ALARMS.*, NODE.NODELABEL, SERVICE.SERVICENAME FROM ALARMS LEFT OUTER JOIN NODE USING(NODEID) LEFT OUTER JOIN SERVICE USING(SERVICEID) WHERE");
            select.append(ackType.getAcknowledgeTypeClause());

            for (int i = 0; i < filters.length; i++) {
                select.append(" AND ");
                select.append(filters[i].getParamSql());
            }

//            select.append(" AND ALARMDISPLAY='Y' ");
            select.append(sortStyle.getOrderByClause());

            if (useLimits) {
                select.append(" LIMIT ");
                select.append(limit);
                select.append(" OFFSET ");
                select.append(offset);
            }

            PreparedStatement stmt = conn.prepareStatement(select.toString());
            d.watch(stmt);
            
            int parameterIndex = 1;
            for (int i = 0; i < filters.length; i++) {
            	parameterIndex += filters[i].bindParam(stmt, parameterIndex);
            }
            
            ResultSet rs = stmt.executeQuery();
            d.watch(rs);

            alarms = rs2Alarms(rs);
        } finally {
            d.cleanUp();
        }

        return alarms;
    }

    /*
     * ****************************************************************************
     * N O D E M E T H O D S
     * ****************************************************************************
     */

    /**
     * Return all unacknowledged alarms sorted by alarm ID for the given node.
     *
     * @param nodeId a int.
     * @return an array of {@link org.opennms.web.alarm.Alarm} objects.
     * @throws java.sql.SQLException if any.
     */
    public static Alarm[] getAlarmsForNode(int nodeId, ServletContext servletContext) throws SQLException {
        return (getAlarmsForNode(nodeId, SortStyle.ID, AcknowledgeType.UNACKNOWLEDGED, -1, -1, servletContext));
    }

    /**
     * Return all alarms (optionally only unacknowledged alarms) sorted by the
     * given sort style for the given node.
     *
     * @param nodeId a int.
     * @param sortStyle a {@link org.opennms.web.alarm.SortStyle} object.
     * @param ackType a {@link org.opennms.web.alarm.AcknowledgeType} object.
     * @return an array of {@link org.opennms.web.alarm.Alarm} objects.
     * @throws java.sql.SQLException if any.
     */
    public static Alarm[] getAlarmsForNode(int nodeId, SortStyle sortStyle, AcknowledgeType ackType, ServletContext servletContext) throws SQLException {
        return (getAlarmsForNode(nodeId, sortStyle, ackType, -1, -1, servletContext));
    }

    /**
     * Return some maximum number of alarms or less (optionally only
     * unacknowledged alarms) sorted by the given sort style for the given node.
     *
     * @param throttle
     *            a value less than one means no throttling
     * @param nodeId a int.
     * @param sortStyle a {@link org.opennms.web.alarm.SortStyle} object.
     * @param ackType a {@link org.opennms.web.alarm.AcknowledgeType} object.
     * @param offset a int.
     * @return an array of {@link org.opennms.web.alarm.Alarm} objects.
     * @throws java.sql.SQLException if any.
     */
    public static Alarm[] getAlarmsForNode(int nodeId, SortStyle sortStyle, AcknowledgeType ackType, int throttle, int offset, ServletContext servletContext) throws SQLException {
        if (sortStyle == null || ackType == null) {
            throw new IllegalArgumentException("Cannot take null parameters.");
        }

        Filter[] filters = new Filter[] { new NodeFilter(nodeId, servletContext) };
        return (AlarmFactory.getAlarms(sortStyle, ackType, filters, throttle, offset));
    }

    /**
     * Return the number of alarms for this node and the given acknowledgement
     * type.
     *
     * @param nodeId a int.
     * @param ackType a {@link org.opennms.web.alarm.AcknowledgeType} object.
     * @return a int.
     * @throws java.sql.SQLException if any.
     */
    public static int getAlarmCountForNode(int nodeId, AcknowledgeType ackType, ServletContext servletContext) throws SQLException {
        if (ackType == null) {
            throw new IllegalArgumentException("Cannot take null parameters.");
        }

        Filter[] filters = new Filter[] { new NodeFilter(nodeId, servletContext) };
        return (getAlarmCount(ackType, filters));
    }

    /*
     * ****************************************************************************
     * I N T E R F A C E M E T H O D S
     * ****************************************************************************
     */

    /**
     * Return all unacknowledged alarms sorted by event ID for the given
     * interface.
     *
     * @param nodeId a int.
     * @param ipAddress a {@link java.lang.String} object.
     * @return an array of {@link org.opennms.web.alarm.Alarm} objects.
     * @throws java.sql.SQLException if any.
     */
    public static Alarm[] getAlarmsForInterface(int nodeId, String ipAddress, ServletContext servletContext) throws SQLException {
        return (getAlarmsForInterface(nodeId, ipAddress, SortStyle.ID, AcknowledgeType.UNACKNOWLEDGED, -1, -1, servletContext));
    }

    /**
     * Return some maximum number of alarms or less (optionally only
     * unacknowledged alarms) sorted by the given sort style for the given node
     * and IP address.
     *
     * @param throttle
     *            a value less than one means no throttling
     * @param offset
     *            which row to start on in the result list
     * @param nodeId a int.
     * @param ipAddress a {@link java.lang.String} object.
     * @param sortStyle a {@link org.opennms.web.alarm.SortStyle} object.
     * @param ackType a {@link org.opennms.web.alarm.AcknowledgeType} object.
     * @return an array of {@link org.opennms.web.alarm.Alarm} objects.
     * @throws java.sql.SQLException if any.
     */
    public static Alarm[] getAlarmsForInterface(int nodeId, String ipAddress, SortStyle sortStyle, AcknowledgeType ackType, int throttle, int offset, ServletContext servletContext) throws SQLException {
        if (ipAddress == null || sortStyle == null || ackType == null) {
            throw new IllegalArgumentException("Cannot take null parameters.");
        }

        Filter[] filters = new Filter[] { new NodeFilter(nodeId, servletContext), new InterfaceFilter(ipAddress) };
        return (AlarmFactory.getAlarms(sortStyle, ackType, filters, throttle, offset));
    }

    /**
     * Return all unacknowledged alarms sorted by time for that have the given
     * IP address, regardless of what node they belong to.
     *
     * @param ipAddress a {@link java.lang.String} object.
     * @return an array of {@link org.opennms.web.alarm.Alarm} objects.
     * @throws java.sql.SQLException if any.
     */
    public static Alarm[] getAlarmsForInterface(String ipAddress) throws SQLException {
        return (getAlarmsForInterface(ipAddress, SortStyle.ID, AcknowledgeType.UNACKNOWLEDGED, -1, -1));
    }

    /**
     * Return all alarms (optionally only unacknowledged alarms) sorted by time
     * that have the given IP address, regardless of what node they belong to.
     *
     * @deprecated Replaced by
     *             {@link " #getEventsForInterface(String,SortStyle,AcknowledgeType) getEventsForInterface( String, SortStyle, AcknowledgeType )"}
     * @param ipAddress a {@link java.lang.String} object.
     * @param includeAcknowledged a boolean.
     * @return an array of {@link org.opennms.web.alarm.Alarm} objects.
     * @throws java.sql.SQLException if any.
     */
    public static Alarm[] getAlarmsForInterface(String ipAddress, boolean includeAcknowledged) throws SQLException {
        AcknowledgeType ackType = (includeAcknowledged) ? AcknowledgeType.BOTH : AcknowledgeType.UNACKNOWLEDGED;
        return (getAlarmsForInterface(ipAddress, SortStyle.ID, ackType, -1, -1));
    }

    /**
     * Return some maximum number of alarms or less (optionally only
     * unacknowledged alarms) sorted by the given sort style for the given IP
     * address.
     *
     * @param throttle
     *            a value less than one means no throttling
     * @param offset
     *            which row to start on in the result list
     * @param ipAddress a {@link java.lang.String} object.
     * @param sortStyle a {@link org.opennms.web.alarm.SortStyle} object.
     * @param ackType a {@link org.opennms.web.alarm.AcknowledgeType} object.
     * @return an array of {@link org.opennms.web.alarm.Alarm} objects.
     * @throws java.sql.SQLException if any.
     */
    public static Alarm[] getAlarmsForInterface(String ipAddress, SortStyle sortStyle, AcknowledgeType ackType, int throttle, int offset) throws SQLException {
        if (ipAddress == null || sortStyle == null || ackType == null) {
            throw new IllegalArgumentException("Cannot take null parameters.");
        }

        Filter[] filters = new Filter[] { new InterfaceFilter(ipAddress) };
        return (AlarmFactory.getAlarms(sortStyle, ackType, filters, throttle, offset));
    }

    /**
     * Return the number of alarms for this node ID, IP address, and the given
     * acknowledgement type.
     *
     * @param nodeId a int.
     * @param ipAddress a {@link java.lang.String} object.
     * @param ackType a {@link org.opennms.web.alarm.AcknowledgeType} object.
     * @return a int.
     * @throws java.sql.SQLException if any.
     */
    public static int getAlarmCountForInterface(int nodeId, String ipAddress, AcknowledgeType ackType, ServletContext servletContext) throws SQLException {
        if (ipAddress == null || ackType == null) {
            throw new IllegalArgumentException("Cannot take null parameters.");
        }

        Filter[] filters = new Filter[] { new NodeFilter(nodeId, servletContext), new InterfaceFilter(ipAddress) };
        return (getAlarmCount(ackType, filters));
    }

    /**
     * Return the number of alarms for this IP address and the given
     * acknowledgement type.
     *
     * @param ipAddress a {@link java.lang.String} object.
     * @param ackType a {@link org.opennms.web.alarm.AcknowledgeType} object.
     * @return a int.
     * @throws java.sql.SQLException if any.
     */
    public static int getAlarmCountForInterface(String ipAddress, AcknowledgeType ackType) throws SQLException {
        if (ipAddress == null || ackType == null) {
            throw new IllegalArgumentException("Cannot take null parameters.");
        }

        Filter[] filters = new Filter[] { new InterfaceFilter(ipAddress) };
        return (getAlarmCount(ackType, filters));
    }

    /*
     * ****************************************************************************
     * S E R V I C E M E T H O D S
     * ****************************************************************************
     */

    /**
     * Return all unacknowledged alarms sorted by time for the given service.
     *
     * @param nodeId a int.
     * @param ipAddress a {@link java.lang.String} object.
     * @param serviceId a int.
     * @return an array of {@link org.opennms.web.alarm.Alarm} objects.
     * @throws java.sql.SQLException if any.
     */
    public static Alarm[] getAlarmsForService(int nodeId, String ipAddress, int serviceId, ServletContext servletContext) throws SQLException {
        return (getAlarmsForService(nodeId, ipAddress, serviceId, SortStyle.ID, AcknowledgeType.UNACKNOWLEDGED, -1, -1, servletContext));
    }

    /**
     * Return some maximum number of alarms or less (optionally only
     * unacknowledged alarms) sorted by the given sort style for the given node,
     * IP address, and service ID.
     *
     * @param throttle
     *            a value less than one means no throttling
     * @param offset
     *            which row to start on in the result list
     * @param nodeId a int.
     * @param ipAddress a {@link java.lang.String} object.
     * @param serviceId a int.
     * @param sortStyle a {@link org.opennms.web.alarm.SortStyle} object.
     * @param ackType a {@link org.opennms.web.alarm.AcknowledgeType} object.
     * @return an array of {@link org.opennms.web.alarm.Alarm} objects.
     * @throws java.sql.SQLException if any.
     */
    public static Alarm[] getAlarmsForService(int nodeId, String ipAddress, int serviceId, SortStyle sortStyle, AcknowledgeType ackType, int throttle, int offset, ServletContext servletContext) throws SQLException {
        if (ipAddress == null || sortStyle == null || ackType == null) {
            throw new IllegalArgumentException("Cannot take null parameters.");
        }

        Filter[] filters = new Filter[] { new NodeFilter(nodeId, servletContext), new InterfaceFilter(ipAddress), new ServiceFilter(serviceId) };
        return (AlarmFactory.getAlarms(sortStyle, ackType, filters, throttle, offset));
    }

    /**
     * Return all unacknowledged alarms sorted by time for the given service
     * type, regardless of what node or interface they belong to.
     *
     * @param serviceId a int.
     * @return an array of {@link org.opennms.web.alarm.Alarm} objects.
     * @throws java.sql.SQLException if any.
     */
    public static Alarm[] getAlarmsForService(int serviceId) throws SQLException {
        return (getAlarmsForService(serviceId, SortStyle.ID, AcknowledgeType.UNACKNOWLEDGED, -1, -1));
    }

    /**
     * Return all alarms (optionally only unacknowledged alarms) sorted by time
     * for the given service type, regardless of what node or interface they
     * belong to.
     *
     * @param serviceId a int.
     * @param includeAcknowledged a boolean.
     * @return an array of {@link org.opennms.web.alarm.Alarm} objects.
     * @throws java.sql.SQLException if any.
     */
    public static Alarm[] getAlarmsForService(int serviceId, boolean includeAcknowledged) throws SQLException {
        AcknowledgeType ackType = (includeAcknowledged) ? AcknowledgeType.BOTH : AcknowledgeType.UNACKNOWLEDGED;
        return (getAlarmsForService(serviceId, SortStyle.ID, ackType, -1, -1));
    }

    /**
     * Return some maximum number of alarms or less (optionally only
     * unacknowledged alarms) sorted by the given sort style for the given
     * service ID.
     *
     * @param throttle
     *            a value less than one means no throttling
     * @param offset
     *            which row to start on in the result list
     * @param serviceId a int.
     * @param sortStyle a {@link org.opennms.web.alarm.SortStyle} object.
     * @param ackType a {@link org.opennms.web.alarm.AcknowledgeType} object.
     * @return an array of {@link org.opennms.web.alarm.Alarm} objects.
     * @throws java.sql.SQLException if any.
     */
    public static Alarm[] getAlarmsForService(int serviceId, SortStyle sortStyle, AcknowledgeType ackType, int throttle, int offset) throws SQLException {
        if (sortStyle == null || ackType == null) {
            throw new IllegalArgumentException("Cannot take null parameters.");
        }

        Filter[] filters = new Filter[] { new ServiceFilter(serviceId) };
        return (AlarmFactory.getAlarms(sortStyle, ackType, filters, throttle, offset));
    }

    /**
     * Return the number of alarms for this node ID, IP address, service ID, and
     * the given acknowledgement type.
     *
     * @param nodeId a int.
     * @param ipAddress a {@link java.lang.String} object.
     * @param serviceId a int.
     * @param ackType a {@link org.opennms.web.alarm.AcknowledgeType} object.
     * @return a int.
     * @throws java.sql.SQLException if any.
     */
    public static int getAlarmCountForService(int nodeId, String ipAddress, int serviceId, AcknowledgeType ackType, ServletContext servletContext) throws SQLException {
        if (ipAddress == null || ackType == null) {
            throw new IllegalArgumentException("Cannot take null parameters.");
        }

        Filter[] filters = new Filter[] { new NodeFilter(nodeId, servletContext), new InterfaceFilter(ipAddress), new ServiceFilter(serviceId) };
        return (getAlarmCount(ackType, filters));
    }

    /**
     * Return the number of alarms for this node ID, IP address, service ID, and
     * the given acknowledgement type.
     *
     * @param serviceId a int.
     * @param ackType a {@link org.opennms.web.alarm.AcknowledgeType} object.
     * @return a int.
     * @throws java.sql.SQLException if any.
     */
    public static int getAlarmCountForService(int serviceId, AcknowledgeType ackType) throws SQLException {
        if (ackType == null) {
            throw new IllegalArgumentException("Cannot take null parameters.");
        }

        Filter[] filters = new Filter[] { new ServiceFilter(serviceId) };
        return (getAlarmCount(ackType, filters));
    }

    /**
     * Return all unacknowledged alarms sorted by time for the given severity.
     *
     * @param severity a int.
     * @return an array of {@link org.opennms.web.alarm.Alarm} objects.
     * @throws java.sql.SQLException if any.
     */
    public static Alarm[] getAlarmsForSeverity(int severity) throws SQLException {
        return (AlarmFactory.getAlarmsForSeverity(severity, SortStyle.ID, AcknowledgeType.UNACKNOWLEDGED));
    }

    /**
     * <p>getAlarmsForSeverity</p>
     *
     * @param severity a int.
     * @param sortStyle a {@link org.opennms.web.alarm.SortStyle} object.
     * @param ackType a {@link org.opennms.web.alarm.AcknowledgeType} object.
     * @return an array of {@link org.opennms.web.alarm.Alarm} objects.
     * @throws java.sql.SQLException if any.
     */
    public static Alarm[] getAlarmsForSeverity(int severity, SortStyle sortStyle, AcknowledgeType ackType) throws SQLException {
        return (AlarmFactory.getAlarms(sortStyle, ackType, new Filter[] { new SeverityFilter(OnmsSeverity.get(severity)) }));
    }

    /**
     * Return all unacknowledged alarms sorted by time for that have the given
     * distributed poller.
     *
     * @param poller a {@link java.lang.String} object.
     * @return an array of {@link org.opennms.web.alarm.Alarm} objects.
     * @throws java.sql.SQLException if any.
     */
    public static Alarm[] getAlarmsForPoller(String poller) throws SQLException {
        return (getAlarmsForPoller(poller, false));
    }

    /**
     * Return all alarms (optionally only unacknowledged alarms) sorted by time
     * that have the given distributed poller.
     *
     * @param poller a {@link java.lang.String} object.
     * @param includeAcknowledged a boolean.
     * @return an array of {@link org.opennms.web.alarm.Alarm} objects.
     * @throws java.sql.SQLException if any.
     */
    public static Alarm[] getAlarmsForPoller(String poller, boolean includeAcknowledged) throws SQLException {
        if (poller == null) {
            throw new IllegalArgumentException("Cannot take null parameters.");
        }

        Alarm[] alarms = null;

        final DBUtils d = new DBUtils(AlarmFactory.class);
        try {
            Connection conn = Vault.getDbConnection();
            d.watch(conn);
            StringBuffer select = new StringBuffer("SELECT * FROM ALARMS WHERE DPNAME=?");

            if (!includeAcknowledged) {
                select.append(" AND ALARMACKUSER IS NULL");
            }

            select.append(" AND ALARMDISPLAY='Y' ");
            select.append(" ORDER BY ALARMID DESC");

            PreparedStatement stmt = conn.prepareStatement(select.toString());
            d.watch(stmt);
            stmt.setString(1, poller);
            ResultSet rs = stmt.executeQuery();
            d.watch(rs);

            alarms = rs2Alarms(rs);
        } finally {
            d.cleanUp();
        }

        return alarms;
    }

    /**
     * Acknowledge a list of alarms with the given username and the current
     * time.
     *
     * @param alarms an array of {@link org.opennms.web.alarm.Alarm} objects.
     * @param user a {@link java.lang.String} object.
     * @throws java.sql.SQLException if any.
     */
    public static void acknowledge(Alarm[] alarms, String user) throws SQLException {
        acknowledge(alarms, user, new Date());
    }

    /**
     * Acknowledge a list of alarms with the given username and the given time.
     *
     * @param alarms an array of {@link org.opennms.web.alarm.Alarm} objects.
     * @param user a {@link java.lang.String} object.
     * @param time a java$util$Date object.
     * @throws java.sql.SQLException if any.
     */
    public static void acknowledge(Alarm[] alarms, String user, Date time) throws SQLException {
        if (alarms == null) {
            throw new IllegalArgumentException("Cannot take null parameters.");
        }

        int[] ids = new int[alarms.length];

        for (int i = 0; i < ids.length; i++) {
            ids[i] = alarms[i].getId();
        }

        acknowledge(ids, user, time);
    }

    /**
     * Acknowledge a list of alarms with the given username and the current
     * time.
     *
     * @param alarmIds an array of int.
     * @param user a {@link java.lang.String} object.
     * @throws java.sql.SQLException if any.
     */
    public static void acknowledge(int[] alarmIds, String user) throws SQLException {
        acknowledge(alarmIds, user, new Date());
    }

    /**
     * Acknowledge a list of alarms with the given username and the given time.
     *
     * @param alarmIds an array of int.
     * @param user a {@link java.lang.String} object.
     * @param time a java$util$Date object.
     * @throws java.sql.SQLException if any.
     */
    public static void acknowledge(int[] alarmIds, String user, Date time) throws SQLException {
        if (alarmIds == null || user == null || time == null) {
            throw new IllegalArgumentException("Cannot take null parameters.");
        }

        if (alarmIds.length > 0) {
            StringBuffer update = new StringBuffer("UPDATE ALARMS SET ALARMACKUSER=?, ALARMACKTIME=?");
            update.append(" WHERE ALARMID IN (");
            update.append(alarmIds[0]);

            for (int i = 1; i < alarmIds.length; i++) {
                update.append(",");
                update.append(alarmIds[i]);
            }

            update.append(")");
            update.append(" AND ALARMACKUSER IS NULL");

            final DBUtils d = new DBUtils(AlarmFactory.class);
            try {
                Connection conn = Vault.getDbConnection();
                d.watch(conn);

                PreparedStatement stmt = conn.prepareStatement(update.toString());
                d.watch(stmt);
                stmt.setString(1, user);
                stmt.setTimestamp(2, new Timestamp(time.getTime()));

                stmt.executeUpdate();
            } finally {
                d.cleanUp();
            }
        }
    }

    /**
     * Acknowledge with the given username and the current time all alarms that
     * match the given filter criteria.
     *
     * @param filters an array of org$opennms$web$filter$Filter objects.
     * @param user a {@link java.lang.String} object.
     * @throws java.sql.SQLException if any.
     */
    public static void acknowledge(Filter[] filters, String user) throws SQLException {
        acknowledge(filters, user, new Date());
    }

    /**
     * Acknowledge with the given username and the given time all alarms that
     * match the given filter criteria.
     *
     * @param filters an array of org$opennms$web$filter$Filter objects.
     * @param user a {@link java.lang.String} object.
     * @param time a java$util$Date object.
     * @throws java.sql.SQLException if any.
     */
    public static void acknowledge(Filter[] filters, String user, Date time) throws SQLException {
        if (filters == null || user == null || time == null) {
            throw new IllegalArgumentException("Cannot take null parameters.");
        }

        StringBuffer update = new StringBuffer("UPDATE ALARMS SET ALARMACKUSER=?, ALARMACKTIME=? WHERE");
        update.append(AcknowledgeType.UNACKNOWLEDGED.getAcknowledgeTypeClause());

        for (int i = 0; i < filters.length; i++) {
            update.append(" AND ");
            update.append(filters[i].getParamSql());
        }

        final DBUtils d = new DBUtils(AlarmFactory.class);
        try {
            Connection conn = Vault.getDbConnection();
            d.watch(conn);

            PreparedStatement stmt = conn.prepareStatement(update.toString());
            d.watch(stmt);
            stmt.setString(1, user);
            stmt.setTimestamp(2, new Timestamp(time.getTime()));
            
            int parameterIndex = 3;
            for (int i = 0; i < filters.length; i++) {
            	parameterIndex += filters[i].bindParam(stmt, parameterIndex);
            }

            stmt.executeUpdate();
        } finally {
            d.cleanUp();
        }
    }

    /**
     * Acknowledge all unacknowledged alarms with the given username and the
     * given time.
     *
     * @param user a {@link java.lang.String} object.
     * @throws java.sql.SQLException if any.
     */
    public static void acknowledgeAll(String user) throws SQLException {
        acknowledgeAll(user, new Date());
    }

    /**
     * Acknowledge all unacknowledged alarms with the given username and the
     * given time.
     *
     * @param user a {@link java.lang.String} object.
     * @param time a java$util$Date object.
     * @throws java.sql.SQLException if any.
     */
    public static void acknowledgeAll(String user, Date time) throws SQLException {
        if (user == null || time == null) {
            throw new IllegalArgumentException("Cannot take null parameters.");
        }

        final DBUtils d = new DBUtils(AlarmFactory.class);
        try {
            Connection conn = Vault.getDbConnection();
            d.watch(conn);

            PreparedStatement stmt = conn.prepareStatement("UPDATE ALARMS SET ALARMACKUSER=?, ALARMACKTIME=? WHERE ALARMACKUSER IS NULL");
            d.watch(stmt);
            stmt.setString(1, user);
            stmt.setTimestamp(2, new Timestamp(time.getTime()));

            stmt.executeUpdate();
        } finally {
            d.cleanUp();
        }

    }

    /**
     * Unacknowledge a list of alarms.
     *
     * @param alarms an array of {@link org.opennms.web.alarm.Alarm} objects.
     * @throws java.sql.SQLException if any.
     */
    public static void unacknowledge(Alarm[] alarms) throws SQLException {
        if (alarms == null) {
            throw new IllegalArgumentException("Cannot take null parameters.");
        }

        int[] ids = new int[alarms.length];

        for (int i = 0; i < ids.length; i++) {
            ids[i] = alarms[i].getId();
        }

        unacknowledge(ids);
    }

    /**
     * Unacknowledge a list of alarms.
     *
     * @param alarmIds an array of int.
     * @throws java.sql.SQLException if any.
     */
    public static void unacknowledge(int[] alarmIds) throws SQLException {
        if (alarmIds == null) {
            throw new IllegalArgumentException("Cannot take null parameters.");
        }

        if (alarmIds.length > 0) {
            StringBuffer update = new StringBuffer("UPDATE ALARMS SET ALARMACKUSER=NULL, ALARMACKTIME=NULL");
            update.append(" WHERE ALARMID IN (");
            update.append(alarmIds[0]);

            for (int i = 1; i < alarmIds.length; i++) {
                update.append(",");
                update.append(alarmIds[i]);
            }

            update.append(")");

            final DBUtils d = new DBUtils(AlarmFactory.class);
            try {
                Connection conn = Vault.getDbConnection();
                d.watch(conn);

                PreparedStatement stmt = conn.prepareStatement(update.toString());
                d.watch(stmt);
                stmt.executeUpdate();
            } finally {
                d.cleanUp();
            }
        }
    }

    /**
     * Unacknowledge alarms that match the given filter criteria.
     *
     * @param filters an array of org$opennms$web$filter$Filter objects.
     * @throws java.sql.SQLException if any.
     */
    public static void unacknowledge(Filter[] filters) throws SQLException {
        if (filters == null) {
            throw new IllegalArgumentException("Cannot take null parameters.");
        }

        StringBuffer update = new StringBuffer("UPDATE ALARMS SET ALARMACKUSER=NULL, ALARMACKTIME=NULL WHERE");
        update.append(AcknowledgeType.ACKNOWLEDGED.getAcknowledgeTypeClause());

        for (int i = 0; i < filters.length; i++) {
            update.append(" AND ");
            update.append(filters[i].getParamSql());
        }

        final DBUtils d = new DBUtils(AlarmFactory.class);
        try {
            Connection conn = Vault.getDbConnection();
            d.watch(conn);

            PreparedStatement stmt = conn.prepareStatement(update.toString());
            d.watch(stmt);
            
            int parameterIndex = 1;
            for (int i = 0; i < filters.length; i++) {
            	parameterIndex += filters[i].bindParam(stmt, parameterIndex);
            }

            stmt.executeUpdate();
        } finally {
            d.cleanUp();
        }
    }

    /**
     * Unacknowledge all acknowledged alarms.
     *
     * @throws java.sql.SQLException if any.
     */
    public static void unacknowledgeAll() throws SQLException {
        final DBUtils d = new DBUtils(AlarmFactory.class);
        try {
            Connection conn = Vault.getDbConnection();
            d.watch(conn);

            PreparedStatement stmt = conn.prepareStatement("UPDATE ALARMS SET ALARMACKUSER=NULL, ALARMACKTIME=NULL WHERE ALARMACKUSER IS NOT NULL");
            d.watch(stmt);
            
            stmt.executeUpdate();
        } finally {
            d.cleanUp();
        }

    }

    /**
     * Convenience method for translating a <code>java.sql.ResultSet</code>
     * containing event information into an array of <code>Alarm</code>
     * objects.
     *
     * @param rs a {@link java.sql.ResultSet} object.
     * @return an array of {@link org.opennms.web.alarm.Alarm} objects.
     * @throws java.sql.SQLException if any.
     */
    protected static Alarm[] rs2Alarms(ResultSet rs) throws SQLException {
        Vector<Alarm> vector = new Vector<Alarm>();

        while (rs.next()) {
            Alarm alarm = new Alarm();

            alarm.id = rs.getInt("alarmID");

            alarm.uei = rs.getString("eventUei");

            alarm.dpName = rs.getString("dpName");

            // node id can be null, in which case nodeID will be 0
            alarm.nodeID = new Integer(rs.getInt("nodeID"));

            alarm.ipAddr = rs.getString("ipAddr");

            // This causes serviceID to be null if the column in the database is null
            alarm.serviceID = ((Integer) rs.getObject("serviceID"));

            alarm.reductionKey = rs.getString("reductionKey");

            alarm.count = rs.getInt("counter");

            alarm.severity = OnmsSeverity.get(rs.getInt("severity"));

            alarm.lastEventID = rs.getInt("lastEventID");

            alarm.firsteventtime = new Date(rs.getTimestamp("firsteventtime").getTime());

            alarm.lasteventtime = new Date(rs.getTimestamp("lasteventtime").getTime());

            alarm.description = rs.getString("description");

            alarm.logMessage = rs.getString("logmsg");

            alarm.operatorInstruction = rs.getString("OperInstruct");

            alarm.troubleTicket = rs.getString("TTicketID");
            
            Integer stateCode = (Integer) rs.getObject("TTicketState");
            for (TroubleTicketState state : TroubleTicketState.values()) {
                if (stateCode != null && state.ordinal() == stateCode.intValue()) {
                    alarm.troubleTicketState = state;
                }
            }

            alarm.mouseOverText = rs.getString("MouseOverText");

            alarm.suppressedUntil = new Date(rs.getTimestamp("suppressedUntil").getTime());

            alarm.suppressedUser = rs.getString("suppressedUser");

            alarm.suppressedTime = new Date(rs.getTimestamp("suppressedTime").getTime());

            alarm.acknowledgeUser = rs.getString("alarmAckUser");

            Timestamp alarmAckTime = rs.getTimestamp("alarmAckTime");
            if (alarmAckTime != null) {
                alarm.acknowledgeTime = new Date(alarmAckTime.getTime());
            }

<<<<<<< HEAD
//            alarm.stickyNote = rs.getString("stickyNote");
//            alarm.stickyNoteCreate = rs.getTimestamp("stickyNoteCreate");
//            alarm.stickyNoteUpdate = rs.getTime("stickyNoteUpdate");
//            alarm.stickyNoteUser = rs.getString("stickyNoteUser");
            
=======
>>>>>>> eb43a300
            alarm.nodeLabel = rs.getString("nodeLabel");

            alarm.serviceName = rs.getString("serviceName");

            vector.addElement(alarm);
        }

        return vector.toArray(new Alarm[vector.size()]);
    }

    /**
     * Escalate a list of alarms using the given username and the current time
     *
     * @throws java.sql.SQLException if any.
     * @param alarmIds an array of int.
     * @param user a {@link java.lang.String} object.
     */
    public static void escalateAlarms(int[] alarmIds, String user) throws SQLException {
    	escalateAlarms(alarmIds, user, new Date());
    }
    
    /**
     * Escalate a list of alarms.  The username and time are currently discarded, but
     * are required for future use.
     *
     * @param alarmIds an array of int.
     * @param user a {@link java.lang.String} object.
     * @param time a java$util$Date object.
     * @throws java.sql.SQLException if any.
     */
    public static void escalateAlarms(int[] alarmIds, String user, Date time) throws SQLException {
        if (alarmIds == null || user == null || time == null) {
            throw new IllegalArgumentException("Cannot take null parameters.");
        }

        if (alarmIds.length > 0) {
            StringBuffer update = new StringBuffer("UPDATE ALARMS SET SEVERITY = (");
            update.append("CASE WHEN SEVERITY =? THEN ?");
            update.append(" ELSE (");
            update.append("  CASE WHEN SEVERITY <? THEN SEVERITY + 1");
            update.append("  ELSE ? END)");
            update.append(" END),");
            update.append(" ALARMTYPE =?");
            update.append(" WHERE ALARMID IN (");
            update.append(alarmIds[0]);

            for (int i = 1; i < alarmIds.length; i++) {
                update.append(",");
                update.append(alarmIds[i]);
            }

            update.append(")");
            update.append(" AND ( (");
            update.append("  ALARMTYPE =? AND");
            update.append("  SEVERITY =?");
            update.append(" ) OR (");
            update.append("  ALARMTYPE =? AND");
            update.append("  SEVERITY >? AND");
            update.append("  SEVERITY <=?");
            update.append(" ) )");

            if (log().isDebugEnabled()) {
            	log().debug("escalateAlarms: built query |" + update.toString() + "|");
            }

            final DBUtils d = new DBUtils(AlarmFactory.class);
            try {
                Connection conn = Vault.getDbConnection();
                d.watch(conn);
                
                PreparedStatement stmt = conn.prepareStatement(update.toString());
                d.watch(stmt);
                stmt.setInt(1, OnmsSeverity.CLEARED.getId());
                stmt.setInt(2, OnmsSeverity.WARNING.getId());
                stmt.setInt(3, OnmsSeverity.CRITICAL.getId());
                stmt.setInt(4, OnmsSeverity.CRITICAL.getId());
                stmt.setInt(5, Alarm.PROBLEM_TYPE);
                stmt.setInt(6, Alarm.RESOLUTION_TYPE);
                stmt.setInt(7, OnmsSeverity.CLEARED.getId());
                stmt.setInt(8, Alarm.PROBLEM_TYPE);
                stmt.setInt(9, OnmsSeverity.NORMAL.getId());
                stmt.setInt(10, OnmsSeverity.CRITICAL.getId());
                stmt.executeUpdate();
            } finally {
                d.cleanUp();
            }
        }
    }
    
    /**
     * Clear a list of alarms, using the given username and the current time
     *
     * @throws java.sql.SQLException if any.
     * @param alarmIds an array of int.
     * @param user a {@link java.lang.String} object.
     */
    public static void clearAlarms(int[] alarmIds, String user) throws SQLException {
    	clearAlarms(alarmIds, user, new Date());
    }

    /**
     * Clear a list of alarms.  The username and time are currently discarded, but
     * are required for future use.
     *
     * @param alarmIds an array of int.
     * @param user a {@link java.lang.String} object.
     * @param time a java$util$Date object.
     * @throws java.sql.SQLException if any.
     */
    public static void clearAlarms(int[] alarmIds, String user, Date time) throws SQLException {
        if (alarmIds == null || user == null || time == null) {
            throw new IllegalArgumentException("Cannot take null parameters.");
        }

        if (alarmIds.length > 0) {
            StringBuffer update = new StringBuffer("UPDATE ALARMS SET SEVERITY =?");
            update.append(", ALARMTYPE =?");
            update.append(" WHERE ALARMID IN (");
            update.append(alarmIds[0]);

            for (int i = 1; i < alarmIds.length; i++) {
                update.append(",");
                update.append(alarmIds[i]);
            }

            update.append(")");
            update.append(" AND SEVERITY >=?");
            update.append(" AND SEVERITY <=?");

            final DBUtils d = new DBUtils(AlarmFactory.class);
            try {
                Connection conn = Vault.getDbConnection();
                d.watch(conn);

                PreparedStatement stmt = conn.prepareStatement(update.toString());
                d.watch(stmt);
                stmt.setInt(1, OnmsSeverity.CLEARED.getId());
                stmt.setInt(2, Alarm.RESOLUTION_TYPE);
                stmt.setInt(3, OnmsSeverity.NORMAL.getId());
                stmt.setInt(4, OnmsSeverity.CRITICAL.getId());
                stmt.executeUpdate();
            } finally {
                d.cleanUp();
            }
        }
    }

}<|MERGE_RESOLUTION|>--- conflicted
+++ resolved
@@ -1159,14 +1159,6 @@
                 alarm.acknowledgeTime = new Date(alarmAckTime.getTime());
             }
 
-<<<<<<< HEAD
-//            alarm.stickyNote = rs.getString("stickyNote");
-//            alarm.stickyNoteCreate = rs.getTimestamp("stickyNoteCreate");
-//            alarm.stickyNoteUpdate = rs.getTime("stickyNoteUpdate");
-//            alarm.stickyNoteUser = rs.getString("stickyNoteUser");
-            
-=======
->>>>>>> eb43a300
             alarm.nodeLabel = rs.getString("nodeLabel");
 
             alarm.serviceName = rs.getString("serviceName");
