/*******************************************************************************
 * This file is part of OpenNMS(R).
 *
 * Copyright (C) 2011-2012 The OpenNMS Group, Inc.
 * OpenNMS(R) is Copyright (C) 1999-2012 The OpenNMS Group, Inc.
 *
 * OpenNMS(R) is a registered trademark of The OpenNMS Group, Inc.
 *
 * OpenNMS(R) is free software: you can redistribute it and/or modify
 * it under the terms of the GNU General Public License as published
 * by the Free Software Foundation, either version 3 of the License,
 * or (at your option) any later version.
 *
 * OpenNMS(R) is distributed in the hope that it will be useful,
 * but WITHOUT ANY WARRANTY; without even the implied warranty of
 * MERCHANTABILITY or FITNESS FOR A PARTICULAR PURPOSE.  See the
 * GNU General Public License for more details.
 *
 * You should have received a copy of the GNU General Public License
 * along with OpenNMS(R).  If not, see:
 *      http://www.gnu.org/licenses/
 *
 * For more information contact:
 *     OpenNMS(R) Licensing <license@opennms.org>
 *     http://www.opennms.org/
 *     http://www.opennms.com/
 *******************************************************************************/

package org.opennms.gwt.web.ui.asset.server;

import com.google.gwt.user.server.rpc.RemoteServiceServlet;
import org.opennms.core.utils.WebSecurityUtils;
import org.opennms.gwt.web.ui.asset.client.AssetService;
import org.opennms.gwt.web.ui.asset.shared.AssetCommand;
import org.opennms.gwt.web.ui.asset.shared.AssetSuggCommand;
import org.opennms.netmgt.dao.AssetRecordDao;
import org.opennms.netmgt.dao.NodeDao;
import org.opennms.netmgt.model.OnmsAssetRecord;
import org.opennms.netmgt.model.OnmsNode;
import org.opennms.web.api.SecurityContextService;
import org.opennms.web.springframework.security.Authentication;
import org.opennms.web.springframework.security.SpringSecurityContextService;
import org.slf4j.Logger;
import org.slf4j.LoggerFactory;
import org.springframework.beans.BeanUtils;
import org.springframework.transaction.annotation.Transactional;

import java.util.ArrayList;
import java.util.Date;
import java.util.HashSet;
import java.util.List;

/**
 * @author <a href="mailto:ronny@opennms.org">Ronny Trommer</a>
 */
@Transactional(readOnly = false)
public class AssetServiceImpl extends RemoteServiceServlet implements
        AssetService {

    private final Logger logger = LoggerFactory.getLogger("OpenNMS.WEB." + AssetServiceImpl.class.getName());

<<<<<<< HEAD
    /**
     * generated serial
     */
    private static final long serialVersionUID = 3847574674959207209L;

    /**
     * asset data access object for asset records
     */
    private AssetRecordDao m_assetRecordDao;

    /**
     * node data access object for nodes
     */
    private NodeDao m_nodeDao;

    /**
     * node object with asset record
     */
    private OnmsNode m_onmsNode;

    /**
     * asset record object
     */
    private OnmsAssetRecord m_onmsAssetRecord;

    /**
     * web security context service for user name and role
     */
    private SecurityContextService m_securityContext;

    private HashSet<String> s_allowHtmlFields;

    /**
     * Constant <code>AUTOENABLE="A"</code>
     */
    private static final String AUTOENABLE = "A";

    /**
     * Constant <code>AUTOENABLES="new ArrayList<String> { AUTOENABLE }"</code>
     */
    private static final ArrayList<String> s_autoenableOptions = new ArrayList<String>();

    /**
     * Constant <code>SSH_CONNECTION="ssh"</code>
     */
    private static final String SSH_CONNECTION = "ssh";

    /**
     * Constant <code>TELNET_CONNECTION="ssh"</code>
     */
    private static final String TELNET_CONNECTION = "telnet";

    /**
     * Constant <code>RSH_CONNECTION="rsh"</code>
     */
    private static final String RSH_CONNECTION = "rsh";

    /**
     * ROLE_ADMIN is allowed to edit
     */
    private static final String ALLOW_EDIT_ROLE_ADMIN = Authentication.ROLE_ADMIN;

    /**
     * ROLE_PROVISIONING is allowed to edit
     */
    private static final String ALLOW_EDIT_ROLE_PROVISION = Authentication.ROLE_PROVISION;

    /**
     * Constant
     * <code>CONNECTIONS="new ArrayList<String>{ TELNET_CONNECTION,SSH_CO"{trunked}</code>
     */
    private static final ArrayList<String> s_connectionOptions = new ArrayList<String>();

    /**
     *
     */
    public AssetServiceImpl() {
        this.m_securityContext = new SpringSecurityContextService();

        /*
           * Init static strings for autoenable option TODO: Should be
           * configurable, we take this over from the old JSP version
           */
        s_autoenableOptions.add(AUTOENABLE);
        //TODO added "" to be able to remove AUTOENABLE again. this could cause problems at the AUTOENABLE reading code.
        s_autoenableOptions.add("");


        /*
           * Init static strings for connection types TODO: Should be
           * configurable, we take it over from the old JSP version
           */
        s_connectionOptions.add(TELNET_CONNECTION);
        s_connectionOptions.add(SSH_CONNECTION);
        s_connectionOptions.add(RSH_CONNECTION);
        //TODO added "" to be able to remove connection again. this could cause problems at the connection reading code.
        s_connectionOptions.add("");


        /*
           * Init AllowHtmlFields for sanitizing Strings
           */
        initAllowHtmlFields();
    }

    /**
     * {@inheritDoc}
     */
    @Override
    public AssetCommand getAssetByNodeId(int nodeId) {
        AssetCommand assetCommand = new AssetCommand();
        this.m_onmsNode = this.m_nodeDao.get(nodeId);
        this.m_onmsAssetRecord = this.m_onmsNode.getAssetRecord();
        logger.debug("onmsAssetRecord '{}'", m_onmsAssetRecord);
        // copy all assetRecord properties to assetCommand for gui
        BeanUtils.copyProperties(this.m_onmsAssetRecord, assetCommand);

        //This manual null to "" settings is to prevent problems caused by different behavior of browsers in null handling in select boxes
        if (assetCommand.getConnection() == null) {
            assetCommand.setConnection("");
        }
        if (assetCommand.getAutoenable() == null) {
            assetCommand.setAutoenable("");
        }


        // set node specific properties for the asset node page
        assetCommand.setSnmpSysContact(this.m_onmsNode.getSysContact());
        assetCommand.setSnmpSysDescription(this.m_onmsNode.getSysDescription());
        assetCommand.setSnmpSysLocation(this.m_onmsNode.getSysLocation());
        assetCommand.setSnmpSysName(this.m_onmsNode.getSysName());
        assetCommand.setSnmpSysObjectId(this.m_onmsNode.getSysObjectId());

        // set static arrays for gui options
        assetCommand.setAutoenableOptions(s_autoenableOptions);
        assetCommand.setConnectionOptions(s_connectionOptions);

        assetCommand.setNodeId(this.m_onmsNode.getNodeId());
        assetCommand.setNodeLabel(this.m_onmsNode.getLabel());

        // set user from web ui session
        assetCommand.setLoggedInUser(this.m_securityContext.getUsername());

        // This is a poor re-implementation of modify permission based on spring
        // roles
        if (this.m_securityContext.hasRole(ALLOW_EDIT_ROLE_ADMIN)
                || this.m_securityContext.hasRole(ALLOW_EDIT_ROLE_PROVISION)) {
            assetCommand.setAllowModify(true);
        } else {
            assetCommand.setAllowModify(false);
        }

        // assign the asset record back to the node
        this.m_onmsAssetRecord.setNode(this.m_onmsNode);

        logger.debug("assetCommand: '{}'", assetCommand);
        return assetCommand;
    }

    /**
     * {@inheritDoc}
     */
    @Override
    public AssetSuggCommand getAssetSuggestions() {
        // The suggestion model transfered by RPC between webui and service
        AssetSuggCommand suggestion = new AssetSuggCommand();

        // a list of all asset records which contains all distinct asset
        // properties for suggestion
        List<OnmsAssetRecord> distinctAssetProperties = this.m_assetRecordDao
                .getDistinctProperties();

        // Map all distinct asset properties
        for (OnmsAssetRecord asset : distinctAssetProperties) {
            suggestion.addAdditionalhardware(asset.getAdditionalhardware());
            suggestion.addAddress1(asset.getAddress1());
            suggestion.addAddress2(asset.getAddress2());
            suggestion.addAdmin(asset.getAdmin());
            suggestion.addBuilding(asset.getBuilding());
            suggestion.addCategory(asset.getCategory());
            suggestion.addCircuitId(asset.getCircuitId());
            suggestion.addCity(asset.getCity());
            suggestion.addCpu(asset.getCpu());
            suggestion.addDepartment(asset.getDepartment());
            suggestion.addDescription(asset.getDescription());
            suggestion.addDisplayCategory(asset.getDisplayCategory());
            suggestion.addDivision(asset.getDivision());
            suggestion.addFloor(asset.getFloor());
            suggestion.addHdd1(asset.getHdd1());
            suggestion.addHdd2(asset.getHdd2());
            suggestion.addHdd3(asset.getHdd3());
            suggestion.addHdd4(asset.getHdd4());
            suggestion.addHdd5(asset.getHdd5());
            suggestion.addHdd6(asset.getHdd6());
            suggestion.addInputpower(asset.getInputpower());
            suggestion.addLease(asset.getLease());
            suggestion.addMaintcontract(asset.getMaintcontract());
            suggestion.addManufacturer(asset.getManufacturer());
            suggestion.addModelNumber(asset.getModelNumber());
            suggestion.addNotifyCategory(asset.getNotifyCategory());
            suggestion.addNumpowersupplies(asset.getNumpowersupplies());
            suggestion.addOperatingSystem(asset.getOperatingSystem());
            suggestion.addPollerCategory(asset.getPollerCategory());
            suggestion.addRack(asset.getRack());
            suggestion.addRam(asset.getRam());
            suggestion.addRegion(asset.getRegion());
            suggestion.addRoom(asset.getRoom());
            suggestion.addSnmpcommunity(asset.getSnmpcommunity());
            suggestion.addState(asset.getState());
            suggestion.addStoragectrl(asset.getStoragectrl());
            suggestion.addSupportPhone(asset.getSupportPhone());
            suggestion.addThresholdCategory(asset.getThresholdCategory());
            suggestion.addVendor(asset.getVendor());
            suggestion.addVendorFax(asset.getVendorFax());
            suggestion.addVendorPhone(asset.getVendorPhone());
            suggestion.addZip(asset.getZip());

            // VMware monitoring assets
            suggestion.addVmwareManagedObjectId(asset.getVmwareManagedObjectId());
            suggestion.addVmwareManagedEntityType(asset.getVmwareManagedEntityType());
            suggestion.addVmwareManagementServer(asset.getVmwareManagementServer());

            // VMware topology assets
            suggestion.addVmwareTopologyInfo(asset.getVmwareTopologyInfo());
            suggestion.addVmwareState(asset.getState());
        }
        return suggestion;
    }

    /**
     * {@inheritDoc}
     */
    @Override
    public Boolean saveOrUpdateAssetByNodeId(int nodeId,
                                             AssetCommand assetCommand) {

        logger.debug("nodeId: '{}' assetCommand: '{}'", nodeId, assetCommand);

        Boolean isSaved = false;
        this.m_onmsNode = this.m_nodeDao.get(nodeId);
        this.m_onmsAssetRecord = this.m_onmsNode.getAssetRecord();

        // copy the transfer object for rpc back to the hibernate model
        BeanUtils.copyProperties(
                WebSecurityUtils.sanitizeBeanStringProperties(assetCommand, s_allowHtmlFields),
                this.m_onmsAssetRecord);
        logger.debug("OnmsAssetRecord: '{}'", m_onmsAssetRecord);

        // set the last modified user from logged in user
        this.m_onmsAssetRecord.setLastModifiedBy(this.m_securityContext
                .getUsername());

        // set last modified date and assign the node for the asset record
        this.m_onmsAssetRecord.setLastModifiedDate(new Date());
        this.m_onmsAssetRecord.setNode(this.m_onmsNode);

        // try to persist the asset record from the web ui
        try {
            logger.debug("OnmsNode '{}'", m_onmsNode.toString());
            logger.debug("AssetRecordDao to update '{}'", m_assetRecordDao.toString());
            logger.debug("OnmsAssetRecord to update '{}'", m_onmsAssetRecord.toString());

            this.m_assetRecordDao.saveOrUpdate(this.m_onmsAssetRecord);
            isSaved = true;
        } catch (Exception e) {
            // TODO: Catch exception and show error in web user interface
            isSaved = false;
            logger.error("Problem during saveing or updating assets '{}'", e.getMessage());
            e.printStackTrace();
        }

        // save was successful
        return isSaved;
    }

    /**
     * <p>
     * initAllowHtmlFields
     * </p>
     * setup an list of fieldnames where html is allowed
     */
    private void initAllowHtmlFields() {
=======
	/**
	 * generated serial
	 */
	private static final long serialVersionUID = 3847574674959207209L;

	/**
	 * asset data access object for asset records
	 */
	private AssetRecordDao m_assetRecordDao;

	/**
	 * node data access object for nodes
	 */
	private NodeDao m_nodeDao;

	/**
	 * node object with asset record
	 */
	private OnmsNode m_onmsNode;

	/**
	 * asset record object
	 */
	private OnmsAssetRecord m_onmsAssetRecord;

	/**
	 * web security context service for user name and role
	 */
	private SecurityContextService m_securityContext;

	private HashSet<String> s_allowHtmlFields;

	/** Constant <code>AUTOENABLE="A"</code> */
	private static final String AUTOENABLE = "A";

	/** Constant <code>AUTOENABLES="new ArrayList<String> { AUTOENABLE }"</code> */
	private static final ArrayList<String> s_autoenableOptions = new ArrayList<String>();

	/** Constant <code>SSH_CONNECTION="ssh"</code> */
	private static final String SSH_CONNECTION = "ssh";

	/** Constant <code>TELNET_CONNECTION="ssh"</code> */
	private static final String TELNET_CONNECTION = "telnet";

	/** Constant <code>RSH_CONNECTION="rsh"</code> */
	private static final String RSH_CONNECTION = "rsh";

	/**
	 * ROLE_ADMIN is allowed to edit
	 */
	private static final String ALLOW_EDIT_ROLE_ADMIN = Authentication.ROLE_ADMIN;

	/**
	 * ROLE_PROVISIONING is allowed to edit
	 */
	private static final String ALLOW_EDIT_ROLE_PROVISION = Authentication.ROLE_PROVISION;

	/**
	 * Constant
	 * <code>CONNECTIONS="new ArrayList<String>{ TELNET_CONNECTION,SSH_CO"{trunked}</code>
	 */
	private static final ArrayList<String> s_connectionOptions = new ArrayList<String>();

	/**
	 * 
	 */
	public AssetServiceImpl() {
		this.m_securityContext = new SpringSecurityContextService();

		/*
		 * Init static strings for autoenable option TODO: Should be
		 * configurable, we take this over from the old JSP version
		 */
		s_autoenableOptions.add(AUTOENABLE);
		//TODO added "" to be able to remove AUTOENABLE again. this could cause problems at the AUTOENABLE reading code.
		s_autoenableOptions.add("");
		

		/*
		 * Init static strings for connection types TODO: Should be
		 * configurable, we take it over from the old JSP version
		 */
		s_connectionOptions.add(TELNET_CONNECTION);
		s_connectionOptions.add(SSH_CONNECTION);
		s_connectionOptions.add(RSH_CONNECTION);
		//TODO added "" to be able to remove connection again. this could cause problems at the connection reading code.
		s_connectionOptions.add("");
		
		
		/*
		 * Init AllowHtmlFields for sanitizing Strings 
		 */
		initAllowHtmlFields();
	}

	/** {@inheritDoc} */
	@Override
	public AssetCommand getAssetByNodeId(int nodeId) {
		AssetCommand assetCommand = new AssetCommand();
		this.m_onmsNode = this.m_nodeDao.get(nodeId);
		this.m_onmsAssetRecord = this.m_onmsNode.getAssetRecord();
		logger.debug("onmsAssetRecord '{}'", m_onmsAssetRecord);
		// copy all assetRecord properties to assetCommand for gui
		BeanUtils.copyProperties(this.m_onmsAssetRecord, assetCommand);
		
		//This manual null to "" settings is to prevent problems caused by different behavior of browsers in null handling in select boxes 
		if (assetCommand.getConnection() == null) {
			assetCommand.setConnection("");
		}
		if (assetCommand.getAutoenable() == null) {
			assetCommand.setAutoenable("");
		}
		
		
		// set node specific properties for the asset node page
		assetCommand.setSnmpSysContact(this.m_onmsNode.getSysContact());
		assetCommand.setSnmpSysDescription(this.m_onmsNode.getSysDescription());
		assetCommand.setSnmpSysLocation(this.m_onmsNode.getSysLocation());
		assetCommand.setSnmpSysName(this.m_onmsNode.getSysName());
		assetCommand.setSnmpSysObjectId(this.m_onmsNode.getSysObjectId());

		// set static arrays for gui options
		assetCommand.setAutoenableOptions(s_autoenableOptions);
		assetCommand.setConnectionOptions(s_connectionOptions);

		assetCommand.setNodeId(this.m_onmsNode.getNodeId());
		assetCommand.setNodeLabel(this.m_onmsNode.getLabel());

		// set user from web ui session
		assetCommand.setLoggedInUser(this.m_securityContext.getUsername());

		// This is a poor re-implementation of modify permission based on spring
		// roles
		if (this.m_securityContext.hasRole(ALLOW_EDIT_ROLE_ADMIN)
				|| this.m_securityContext.hasRole(ALLOW_EDIT_ROLE_PROVISION)) {
			assetCommand.setAllowModify(true);
		} else {
			assetCommand.setAllowModify(false);
		}

		// assign the asset record back to the node
		this.m_onmsAssetRecord.setNode(this.m_onmsNode);
		
		logger.debug("assetCommand: '{}'", assetCommand);
		return assetCommand;
	}

	/** {@inheritDoc} */
	@Override
	public AssetSuggCommand getAssetSuggestions() {
		// The suggestion model transfered by RPC between webui and service
		AssetSuggCommand suggestion = new AssetSuggCommand();

		// a list of all asset records which contains all distinct asset
		// properties for suggestion
		List<OnmsAssetRecord> distinctAssetProperties = this.m_assetRecordDao.getDistinctProperties();

		// Map all distinct asset properties
		for (OnmsAssetRecord asset : distinctAssetProperties) {
			suggestion.addAdditionalhardware(asset.getAdditionalhardware());
			suggestion.addAddress1(asset.getGeolocation().getAddress1());
			suggestion.addAddress2(asset.getGeolocation().getAddress2());
			suggestion.addAdmin(asset.getAdmin());
			suggestion.addBuilding(asset.getBuilding());
			suggestion.addCategory(asset.getCategory());
			suggestion.addCircuitId(asset.getCircuitId());
			suggestion.addCity(asset.getGeolocation().getCity());
			suggestion.addCpu(asset.getCpu());
			suggestion.addDepartment(asset.getDepartment());
			suggestion.addDescription(asset.getDescription());
			suggestion.addDisplayCategory(asset.getDisplayCategory());
			suggestion.addDivision(asset.getDivision());
			suggestion.addFloor(asset.getFloor());
			suggestion.addHdd1(asset.getHdd1());
			suggestion.addHdd2(asset.getHdd2());
			suggestion.addHdd3(asset.getHdd3());
			suggestion.addHdd4(asset.getHdd4());
			suggestion.addHdd5(asset.getHdd5());
			suggestion.addHdd6(asset.getHdd6());
			suggestion.addInputpower(asset.getInputpower());
			suggestion.addLease(asset.getLease());
			suggestion.addMaintcontract(asset.getMaintcontract());
			suggestion.addManufacturer(asset.getManufacturer());
			suggestion.addModelNumber(asset.getModelNumber());
			suggestion.addNotifyCategory(asset.getNotifyCategory());
			suggestion.addNumpowersupplies(asset.getNumpowersupplies());
			suggestion.addOperatingSystem(asset.getOperatingSystem());
			suggestion.addPollerCategory(asset.getPollerCategory());
			suggestion.addRack(asset.getRack());
			suggestion.addRam(asset.getRam());
			suggestion.addRegion(asset.getRegion());
			suggestion.addRoom(asset.getRoom());
			suggestion.addSnmpcommunity(asset.getSnmpcommunity());
			suggestion.addState(asset.getGeolocation().getState());
			suggestion.addStoragectrl(asset.getStoragectrl());
			suggestion.addSupportPhone(asset.getSupportPhone());
			suggestion.addThresholdCategory(asset.getThresholdCategory());
			suggestion.addVendor(asset.getVendor());
			suggestion.addVendorFax(asset.getVendorFax());
			suggestion.addVendorPhone(asset.getVendorPhone());
			suggestion.addZip(asset.getGeolocation().getZip());
			suggestion.addCoordinates(asset.getGeolocation().getCoordinates());
		}
		return suggestion;
	}

	/** {@inheritDoc} */
	@Override
	public Boolean saveOrUpdateAssetByNodeId(int nodeId,
			AssetCommand assetCommand) {
		
		logger.debug("nodeId: '{}' assetCommand: '{}'", nodeId, assetCommand);
		
		Boolean isSaved = false;
		this.m_onmsNode = this.m_nodeDao.get(nodeId);
		this.m_onmsAssetRecord = this.m_onmsNode.getAssetRecord();

		// copy the transfer object for rpc back to the hibernate model
		BeanUtils.copyProperties(
				WebSecurityUtils.sanitizeBeanStringProperties(assetCommand, s_allowHtmlFields),
				this.m_onmsAssetRecord);
		logger.debug("OnmsAssetRecord: '{}'", m_onmsAssetRecord);
		
		// set the last modified user from logged in user
		this.m_onmsAssetRecord.setLastModifiedBy(this.m_securityContext
				.getUsername());

		// set last modified date and assign the node for the asset record
		this.m_onmsAssetRecord.setLastModifiedDate(new Date());
		this.m_onmsAssetRecord.setNode(this.m_onmsNode);

		// try to persist the asset record from the web ui
		try {
			logger.debug("OnmsNode '{}'", m_onmsNode.toString());
			logger.debug("AssetRecordDao to update '{}'", m_assetRecordDao.toString());
			logger.debug("OnmsAssetRecord to update '{}'", m_onmsAssetRecord.toString());
			
			this.m_assetRecordDao.saveOrUpdate(this.m_onmsAssetRecord);
			isSaved = true;
		} catch (Exception e) {
			// TODO: Catch exception and show error in web user interface
			isSaved = false;
			logger.error("Problem during saveing or updating assets '{}'", e.getMessage());
			e.printStackTrace();
		}

		// save was successful
		return isSaved;
	}
	/**
	 * <p>
	 * initAllowHtmlFields
	 * </p>
	 * setup an list of fieldnames where html is allowed
	 */
	private void initAllowHtmlFields() {
>>>>>>> 32e867fd
        s_allowHtmlFields = new HashSet<String>();
        String allowHtmlFieldNames = System.getProperty("opennms.assets.allowHtmlFields");
        if (allowHtmlFieldNames == null)
            return;
        for (String fieldName : allowHtmlFieldNames.split("\\s*,\\s*")) {
            s_allowHtmlFields.add(fieldName.toLowerCase());
        }
    }

    /**
     * <p>
     * getAssetRecordDao
     * </p>
     *
     * @return assetRecordDao a {@link org.opennms.netmgt.model.OnmsAssetRecord}
     */
    public AssetRecordDao getAssetRecordDao() {
        return m_assetRecordDao;
    }

    /**
     * <p>
     * setAssetRecordDao
     * </p>
     *
     * @param m_assetRecordDao a {@link org.opennms.netmgt.model.OnmsAssetRecord}
     */
    public void setAssetRecordDao(AssetRecordDao m_assetRecordDao) {
        this.m_assetRecordDao = m_assetRecordDao;
    }

    /**
     * <p>
     * getNodeDao
     * </p>
     *
     * @return m_nodeDao a {@link org.opennms.netmgt.dao.NodeDao}
     */
    public NodeDao getNodeDao() {
        return m_nodeDao;
    }

    /**
     * <p>
     * setNodeDao
     * </p>
     *
     * @param m_nodeDao a {@link org.opennms.netmgt.dao.NodeDao}
     */
    public void setNodeDao(NodeDao m_nodeDao) {
        this.m_nodeDao = m_nodeDao;
    }
}<|MERGE_RESOLUTION|>--- conflicted
+++ resolved
@@ -54,43 +54,12 @@
  * @author <a href="mailto:ronny@opennms.org">Ronny Trommer</a>
  */
 @Transactional(readOnly = false)
-public class AssetServiceImpl extends RemoteServiceServlet implements
-        AssetService {
-
-    private final Logger logger = LoggerFactory.getLogger("OpenNMS.WEB." + AssetServiceImpl.class.getName());
-
-<<<<<<< HEAD
+public class AssetServiceImpl extends RemoteServiceServlet implements AssetService {
+
     /**
      * generated serial
      */
     private static final long serialVersionUID = 3847574674959207209L;
-
-    /**
-     * asset data access object for asset records
-     */
-    private AssetRecordDao m_assetRecordDao;
-
-    /**
-     * node data access object for nodes
-     */
-    private NodeDao m_nodeDao;
-
-    /**
-     * node object with asset record
-     */
-    private OnmsNode m_onmsNode;
-
-    /**
-     * asset record object
-     */
-    private OnmsAssetRecord m_onmsAssetRecord;
-
-    /**
-     * web security context service for user name and role
-     */
-    private SecurityContextService m_securityContext;
-
-    private HashSet<String> s_allowHtmlFields;
 
     /**
      * Constant <code>AUTOENABLE="A"</code>
@@ -133,35 +102,64 @@
      */
     private static final ArrayList<String> s_connectionOptions = new ArrayList<String>();
 
+    private final Logger logger = LoggerFactory.getLogger("OpenNMS.WEB." + AssetServiceImpl.class.getName());
+
+    /**
+     * asset data access object for asset records
+     */
+    private AssetRecordDao m_assetRecordDao;
+
+    /**
+     * node data access object for nodes
+     */
+    private NodeDao m_nodeDao;
+
+    /**
+     * node object with asset record
+     */
+    private OnmsNode m_onmsNode;
+
+    /**
+     * asset record object
+     */
+    private OnmsAssetRecord m_onmsAssetRecord;
+
+    /**
+     * web security context service for user name and role
+     */
+    private SecurityContextService m_securityContext;
+
+    private HashSet<String> s_allowHtmlFields;
+
     /**
      *
      */
     public AssetServiceImpl() {
         this.m_securityContext = new SpringSecurityContextService();
 
-        /*
-           * Init static strings for autoenable option TODO: Should be
-           * configurable, we take this over from the old JSP version
-           */
+		/*
+         * Init static strings for autoenable option TODO: Should be
+		 * configurable, we take this over from the old JSP version
+		 */
         s_autoenableOptions.add(AUTOENABLE);
         //TODO added "" to be able to remove AUTOENABLE again. this could cause problems at the AUTOENABLE reading code.
         s_autoenableOptions.add("");
 
 
-        /*
-           * Init static strings for connection types TODO: Should be
-           * configurable, we take it over from the old JSP version
-           */
+		/*
+         * Init static strings for connection types TODO: Should be
+		 * configurable, we take it over from the old JSP version
+		 */
         s_connectionOptions.add(TELNET_CONNECTION);
         s_connectionOptions.add(SSH_CONNECTION);
         s_connectionOptions.add(RSH_CONNECTION);
         //TODO added "" to be able to remove connection again. this could cause problems at the connection reading code.
         s_connectionOptions.add("");
 
-
-        /*
-           * Init AllowHtmlFields for sanitizing Strings
-           */
+		
+		/*
+         * Init AllowHtmlFields for sanitizing Strings
+		 */
         initAllowHtmlFields();
     }
 
@@ -205,8 +203,7 @@
 
         // This is a poor re-implementation of modify permission based on spring
         // roles
-        if (this.m_securityContext.hasRole(ALLOW_EDIT_ROLE_ADMIN)
-                || this.m_securityContext.hasRole(ALLOW_EDIT_ROLE_PROVISION)) {
+        if (this.m_securityContext.hasRole(ALLOW_EDIT_ROLE_ADMIN) || this.m_securityContext.hasRole(ALLOW_EDIT_ROLE_PROVISION)) {
             assetCommand.setAllowModify(true);
         } else {
             assetCommand.setAllowModify(false);
@@ -229,19 +226,18 @@
 
         // a list of all asset records which contains all distinct asset
         // properties for suggestion
-        List<OnmsAssetRecord> distinctAssetProperties = this.m_assetRecordDao
-                .getDistinctProperties();
+        List<OnmsAssetRecord> distinctAssetProperties = this.m_assetRecordDao.getDistinctProperties();
 
         // Map all distinct asset properties
         for (OnmsAssetRecord asset : distinctAssetProperties) {
             suggestion.addAdditionalhardware(asset.getAdditionalhardware());
-            suggestion.addAddress1(asset.getAddress1());
-            suggestion.addAddress2(asset.getAddress2());
+            suggestion.addAddress1(asset.getGeolocation().getAddress1());
+            suggestion.addAddress2(asset.getGeolocation().getAddress2());
             suggestion.addAdmin(asset.getAdmin());
             suggestion.addBuilding(asset.getBuilding());
             suggestion.addCategory(asset.getCategory());
             suggestion.addCircuitId(asset.getCircuitId());
-            suggestion.addCity(asset.getCity());
+            suggestion.addCity(asset.getGeolocation().getCity());
             suggestion.addCpu(asset.getCpu());
             suggestion.addDepartment(asset.getDepartment());
             suggestion.addDescription(asset.getDescription());
@@ -268,14 +264,15 @@
             suggestion.addRegion(asset.getRegion());
             suggestion.addRoom(asset.getRoom());
             suggestion.addSnmpcommunity(asset.getSnmpcommunity());
-            suggestion.addState(asset.getState());
+            suggestion.addState(asset.getGeolocation().getState());
             suggestion.addStoragectrl(asset.getStoragectrl());
             suggestion.addSupportPhone(asset.getSupportPhone());
             suggestion.addThresholdCategory(asset.getThresholdCategory());
             suggestion.addVendor(asset.getVendor());
             suggestion.addVendorFax(asset.getVendorFax());
             suggestion.addVendorPhone(asset.getVendorPhone());
-            suggestion.addZip(asset.getZip());
+            suggestion.addZip(asset.getGeolocation().getZip());
+            suggestion.addCoordinates(asset.getGeolocation().getCoordinates());
 
             // VMware monitoring assets
             suggestion.addVmwareManagedObjectId(asset.getVmwareManagedObjectId());
@@ -285,6 +282,7 @@
             // VMware topology assets
             suggestion.addVmwareTopologyInfo(asset.getVmwareTopologyInfo());
             suggestion.addVmwareState(asset.getState());
+
         }
         return suggestion;
     }
@@ -293,8 +291,7 @@
      * {@inheritDoc}
      */
     @Override
-    public Boolean saveOrUpdateAssetByNodeId(int nodeId,
-                                             AssetCommand assetCommand) {
+    public Boolean saveOrUpdateAssetByNodeId(int nodeId, AssetCommand assetCommand) {
 
         logger.debug("nodeId: '{}' assetCommand: '{}'", nodeId, assetCommand);
 
@@ -303,14 +300,11 @@
         this.m_onmsAssetRecord = this.m_onmsNode.getAssetRecord();
 
         // copy the transfer object for rpc back to the hibernate model
-        BeanUtils.copyProperties(
-                WebSecurityUtils.sanitizeBeanStringProperties(assetCommand, s_allowHtmlFields),
-                this.m_onmsAssetRecord);
+        BeanUtils.copyProperties(WebSecurityUtils.sanitizeBeanStringProperties(assetCommand, s_allowHtmlFields), this.m_onmsAssetRecord);
         logger.debug("OnmsAssetRecord: '{}'", m_onmsAssetRecord);
 
         // set the last modified user from logged in user
-        this.m_onmsAssetRecord.setLastModifiedBy(this.m_securityContext
-                .getUsername());
+        this.m_onmsAssetRecord.setLastModifiedBy(this.m_securityContext.getUsername());
 
         // set last modified date and assign the node for the asset record
         this.m_onmsAssetRecord.setLastModifiedDate(new Date());
@@ -342,264 +336,6 @@
      * setup an list of fieldnames where html is allowed
      */
     private void initAllowHtmlFields() {
-=======
-	/**
-	 * generated serial
-	 */
-	private static final long serialVersionUID = 3847574674959207209L;
-
-	/**
-	 * asset data access object for asset records
-	 */
-	private AssetRecordDao m_assetRecordDao;
-
-	/**
-	 * node data access object for nodes
-	 */
-	private NodeDao m_nodeDao;
-
-	/**
-	 * node object with asset record
-	 */
-	private OnmsNode m_onmsNode;
-
-	/**
-	 * asset record object
-	 */
-	private OnmsAssetRecord m_onmsAssetRecord;
-
-	/**
-	 * web security context service for user name and role
-	 */
-	private SecurityContextService m_securityContext;
-
-	private HashSet<String> s_allowHtmlFields;
-
-	/** Constant <code>AUTOENABLE="A"</code> */
-	private static final String AUTOENABLE = "A";
-
-	/** Constant <code>AUTOENABLES="new ArrayList<String> { AUTOENABLE }"</code> */
-	private static final ArrayList<String> s_autoenableOptions = new ArrayList<String>();
-
-	/** Constant <code>SSH_CONNECTION="ssh"</code> */
-	private static final String SSH_CONNECTION = "ssh";
-
-	/** Constant <code>TELNET_CONNECTION="ssh"</code> */
-	private static final String TELNET_CONNECTION = "telnet";
-
-	/** Constant <code>RSH_CONNECTION="rsh"</code> */
-	private static final String RSH_CONNECTION = "rsh";
-
-	/**
-	 * ROLE_ADMIN is allowed to edit
-	 */
-	private static final String ALLOW_EDIT_ROLE_ADMIN = Authentication.ROLE_ADMIN;
-
-	/**
-	 * ROLE_PROVISIONING is allowed to edit
-	 */
-	private static final String ALLOW_EDIT_ROLE_PROVISION = Authentication.ROLE_PROVISION;
-
-	/**
-	 * Constant
-	 * <code>CONNECTIONS="new ArrayList<String>{ TELNET_CONNECTION,SSH_CO"{trunked}</code>
-	 */
-	private static final ArrayList<String> s_connectionOptions = new ArrayList<String>();
-
-	/**
-	 * 
-	 */
-	public AssetServiceImpl() {
-		this.m_securityContext = new SpringSecurityContextService();
-
-		/*
-		 * Init static strings for autoenable option TODO: Should be
-		 * configurable, we take this over from the old JSP version
-		 */
-		s_autoenableOptions.add(AUTOENABLE);
-		//TODO added "" to be able to remove AUTOENABLE again. this could cause problems at the AUTOENABLE reading code.
-		s_autoenableOptions.add("");
-		
-
-		/*
-		 * Init static strings for connection types TODO: Should be
-		 * configurable, we take it over from the old JSP version
-		 */
-		s_connectionOptions.add(TELNET_CONNECTION);
-		s_connectionOptions.add(SSH_CONNECTION);
-		s_connectionOptions.add(RSH_CONNECTION);
-		//TODO added "" to be able to remove connection again. this could cause problems at the connection reading code.
-		s_connectionOptions.add("");
-		
-		
-		/*
-		 * Init AllowHtmlFields for sanitizing Strings 
-		 */
-		initAllowHtmlFields();
-	}
-
-	/** {@inheritDoc} */
-	@Override
-	public AssetCommand getAssetByNodeId(int nodeId) {
-		AssetCommand assetCommand = new AssetCommand();
-		this.m_onmsNode = this.m_nodeDao.get(nodeId);
-		this.m_onmsAssetRecord = this.m_onmsNode.getAssetRecord();
-		logger.debug("onmsAssetRecord '{}'", m_onmsAssetRecord);
-		// copy all assetRecord properties to assetCommand for gui
-		BeanUtils.copyProperties(this.m_onmsAssetRecord, assetCommand);
-		
-		//This manual null to "" settings is to prevent problems caused by different behavior of browsers in null handling in select boxes 
-		if (assetCommand.getConnection() == null) {
-			assetCommand.setConnection("");
-		}
-		if (assetCommand.getAutoenable() == null) {
-			assetCommand.setAutoenable("");
-		}
-		
-		
-		// set node specific properties for the asset node page
-		assetCommand.setSnmpSysContact(this.m_onmsNode.getSysContact());
-		assetCommand.setSnmpSysDescription(this.m_onmsNode.getSysDescription());
-		assetCommand.setSnmpSysLocation(this.m_onmsNode.getSysLocation());
-		assetCommand.setSnmpSysName(this.m_onmsNode.getSysName());
-		assetCommand.setSnmpSysObjectId(this.m_onmsNode.getSysObjectId());
-
-		// set static arrays for gui options
-		assetCommand.setAutoenableOptions(s_autoenableOptions);
-		assetCommand.setConnectionOptions(s_connectionOptions);
-
-		assetCommand.setNodeId(this.m_onmsNode.getNodeId());
-		assetCommand.setNodeLabel(this.m_onmsNode.getLabel());
-
-		// set user from web ui session
-		assetCommand.setLoggedInUser(this.m_securityContext.getUsername());
-
-		// This is a poor re-implementation of modify permission based on spring
-		// roles
-		if (this.m_securityContext.hasRole(ALLOW_EDIT_ROLE_ADMIN)
-				|| this.m_securityContext.hasRole(ALLOW_EDIT_ROLE_PROVISION)) {
-			assetCommand.setAllowModify(true);
-		} else {
-			assetCommand.setAllowModify(false);
-		}
-
-		// assign the asset record back to the node
-		this.m_onmsAssetRecord.setNode(this.m_onmsNode);
-		
-		logger.debug("assetCommand: '{}'", assetCommand);
-		return assetCommand;
-	}
-
-	/** {@inheritDoc} */
-	@Override
-	public AssetSuggCommand getAssetSuggestions() {
-		// The suggestion model transfered by RPC between webui and service
-		AssetSuggCommand suggestion = new AssetSuggCommand();
-
-		// a list of all asset records which contains all distinct asset
-		// properties for suggestion
-		List<OnmsAssetRecord> distinctAssetProperties = this.m_assetRecordDao.getDistinctProperties();
-
-		// Map all distinct asset properties
-		for (OnmsAssetRecord asset : distinctAssetProperties) {
-			suggestion.addAdditionalhardware(asset.getAdditionalhardware());
-			suggestion.addAddress1(asset.getGeolocation().getAddress1());
-			suggestion.addAddress2(asset.getGeolocation().getAddress2());
-			suggestion.addAdmin(asset.getAdmin());
-			suggestion.addBuilding(asset.getBuilding());
-			suggestion.addCategory(asset.getCategory());
-			suggestion.addCircuitId(asset.getCircuitId());
-			suggestion.addCity(asset.getGeolocation().getCity());
-			suggestion.addCpu(asset.getCpu());
-			suggestion.addDepartment(asset.getDepartment());
-			suggestion.addDescription(asset.getDescription());
-			suggestion.addDisplayCategory(asset.getDisplayCategory());
-			suggestion.addDivision(asset.getDivision());
-			suggestion.addFloor(asset.getFloor());
-			suggestion.addHdd1(asset.getHdd1());
-			suggestion.addHdd2(asset.getHdd2());
-			suggestion.addHdd3(asset.getHdd3());
-			suggestion.addHdd4(asset.getHdd4());
-			suggestion.addHdd5(asset.getHdd5());
-			suggestion.addHdd6(asset.getHdd6());
-			suggestion.addInputpower(asset.getInputpower());
-			suggestion.addLease(asset.getLease());
-			suggestion.addMaintcontract(asset.getMaintcontract());
-			suggestion.addManufacturer(asset.getManufacturer());
-			suggestion.addModelNumber(asset.getModelNumber());
-			suggestion.addNotifyCategory(asset.getNotifyCategory());
-			suggestion.addNumpowersupplies(asset.getNumpowersupplies());
-			suggestion.addOperatingSystem(asset.getOperatingSystem());
-			suggestion.addPollerCategory(asset.getPollerCategory());
-			suggestion.addRack(asset.getRack());
-			suggestion.addRam(asset.getRam());
-			suggestion.addRegion(asset.getRegion());
-			suggestion.addRoom(asset.getRoom());
-			suggestion.addSnmpcommunity(asset.getSnmpcommunity());
-			suggestion.addState(asset.getGeolocation().getState());
-			suggestion.addStoragectrl(asset.getStoragectrl());
-			suggestion.addSupportPhone(asset.getSupportPhone());
-			suggestion.addThresholdCategory(asset.getThresholdCategory());
-			suggestion.addVendor(asset.getVendor());
-			suggestion.addVendorFax(asset.getVendorFax());
-			suggestion.addVendorPhone(asset.getVendorPhone());
-			suggestion.addZip(asset.getGeolocation().getZip());
-			suggestion.addCoordinates(asset.getGeolocation().getCoordinates());
-		}
-		return suggestion;
-	}
-
-	/** {@inheritDoc} */
-	@Override
-	public Boolean saveOrUpdateAssetByNodeId(int nodeId,
-			AssetCommand assetCommand) {
-		
-		logger.debug("nodeId: '{}' assetCommand: '{}'", nodeId, assetCommand);
-		
-		Boolean isSaved = false;
-		this.m_onmsNode = this.m_nodeDao.get(nodeId);
-		this.m_onmsAssetRecord = this.m_onmsNode.getAssetRecord();
-
-		// copy the transfer object for rpc back to the hibernate model
-		BeanUtils.copyProperties(
-				WebSecurityUtils.sanitizeBeanStringProperties(assetCommand, s_allowHtmlFields),
-				this.m_onmsAssetRecord);
-		logger.debug("OnmsAssetRecord: '{}'", m_onmsAssetRecord);
-		
-		// set the last modified user from logged in user
-		this.m_onmsAssetRecord.setLastModifiedBy(this.m_securityContext
-				.getUsername());
-
-		// set last modified date and assign the node for the asset record
-		this.m_onmsAssetRecord.setLastModifiedDate(new Date());
-		this.m_onmsAssetRecord.setNode(this.m_onmsNode);
-
-		// try to persist the asset record from the web ui
-		try {
-			logger.debug("OnmsNode '{}'", m_onmsNode.toString());
-			logger.debug("AssetRecordDao to update '{}'", m_assetRecordDao.toString());
-			logger.debug("OnmsAssetRecord to update '{}'", m_onmsAssetRecord.toString());
-			
-			this.m_assetRecordDao.saveOrUpdate(this.m_onmsAssetRecord);
-			isSaved = true;
-		} catch (Exception e) {
-			// TODO: Catch exception and show error in web user interface
-			isSaved = false;
-			logger.error("Problem during saveing or updating assets '{}'", e.getMessage());
-			e.printStackTrace();
-		}
-
-		// save was successful
-		return isSaved;
-	}
-	/**
-	 * <p>
-	 * initAllowHtmlFields
-	 * </p>
-	 * setup an list of fieldnames where html is allowed
-	 */
-	private void initAllowHtmlFields() {
->>>>>>> 32e867fd
         s_allowHtmlFields = new HashSet<String>();
         String allowHtmlFieldNames = System.getProperty("opennms.assets.allowHtmlFields");
         if (allowHtmlFieldNames == null)
