--- conflicted
+++ resolved
@@ -220,8 +220,6 @@
     </dependency>
     <dependency>
       <groupId>org.opennms.features.reporting</groupId>
-<<<<<<< HEAD
-=======
       <artifactId>org.opennms.features.reporting.model</artifactId>
       <scope>provided</scope>
     </dependency>
@@ -232,7 +230,6 @@
     </dependency>
     <dependency>
       <groupId>org.opennms.features.reporting</groupId>
->>>>>>> 8c9d3258
       <artifactId>org.opennms.features.reporting.repository</artifactId>
       <scope>provided</scope>
     </dependency>
