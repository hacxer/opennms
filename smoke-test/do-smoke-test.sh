#!/bin/bash

if [ `id -un` != "root" ]; then
	echo "You must be root to run this!"
	exit 1
fi

DIRNAME=`dirname $0`
ME=`cd $DIRNAME; pwd`

if [ -z "$MATCH_RPM" ]; then
	MATCH_RPM=no
fi
OPENNMS_HOME=/opt/opennms
SOURCEDIR="$ME/opennms-source"

die() {
	echo "exiting: $@"

	for file in manager.log output.log; do
		if [ -f "$OPENNMS_HOME/logs/daemon/$file" ]; then
			echo "=== contents of $file ==="
			cat "$OPENNMS_HOME/logs/daemon/$file"
		else
			echo "=== no $file file found ==="
		fi
	done
	exit 1
}

banner() {
	echo "=============================================================================="
	echo "$@"
	echo "=============================================================================="
}

get_branch_from_git() {
	git branch | grep -E '^\*' | awk '{ print $2 }'
}

get_branch_from_rpm() {
	rpm -qi opennms 2>&1 | grep 'This is an OpenNMS build from the' | sed -e 's,^.*build from the ,,' -e 's, branch.*$,,'
}

get_hash_from_rpm() {
	rpm -qi opennms 2>&1 | grep http://opennms.git.sourceforge.net | sed -e 's,^.*shortlog;h=,,'
}

reset_database() {
	banner "Resetting OpenNMS Database"

	dropdb -U postgres opennms
}

reset_opennms() {
	banner "Resetting OpenNMS Installation"

	/etc/init.d/opennms stop

	yum clean all || :
	rpm -qa --queryformat='%{name}\n' | grep -E '^opennms' | xargs yum -y remove
	rm -rf "$OPENNMS_HOME"/* /var/log/opennms /var/opennms /etc/yum.repos.d/opennms*
<<<<<<< HEAD
	rpm -Uvh --force http://yum.opennms.org/repofiles/opennms-repo-bleeding-rhel5.noarch.rpm
	yum -y install opennms || die "Unable to install OpenNMS."
=======
	rpm -Uvh --force http://yum.opennms.org/repofiles/opennms-repo-snapshot-rhel5.noarch.rpm
	yum -y install opennms opennms-plugins || die "Unable to install OpenNMS."
>>>>>>> da3decd2
}

get_source() {
	banner "Getting OpenNMS Source"

	if [ ! -d "$SOURCEDIR" ]; then
		git clone git://opennms.git.sourceforge.net/gitroot/opennms/opennms "$SOURCEDIR" || die "Unable to clone from git."
	fi
	pushd "$SOURCEDIR"
		CURRENT_BRANCH=`get_branch_from_git`
		RPM_BRANCH=`get_branch_from_rpm`

		if [ "$RPM_BRANCH" != "$CURRENT_BRANCH" ]; then
			git branch -t "$RPM_BRANCH" origin/"$RPM_BRANCH"
			git checkout "$RPM_BRANCH" || die "Unable to check out $RPM_BRANCH branch."
		fi
		git clean -fdx || die "Unable to clean source tree."
		git reset --hard HEAD
		git pull || die "Unable to pull latest code."

		# if $MATCH_RPM is set to "yes", then reset the code to the git hash the RPM was built from
		case $MATCH_RPM in
			yes|y)
				git reset --hard `get_hash_from_rpm` || die "Unable to reset git tree."
				;;
		esac
	popd
}

configure_opennms() {
	banner "Configuring OpenNMS"

	pushd opennms-home
		find * -type f | sort -u | while read FILE; do
			dir=`dirname "$FILE"`
			mkdir -p "$dir"
			if [ -f "$OPENNMS_HOME/$FILE" ]; then
				mv "$OPENNMS_HOME/$FILE" "$OPENNMS_HOME/$FILE.bak"
			fi
			install -c "$FILE" "$OPENNMS_HOME/$FILE"
		done
	popd

	/opt/opennms/bin/runjava -s || die "'runjava -s' failed."
	/opt/opennms/bin/install -dis || die "Unable to run OpenNMS install."
}

start_opennms() {
	banner "Starting OpenNMS"

	/etc/init.d/opennms start || die "Unable to start OpenNMS."
}

run_tests() {
	banner "Running Tests"

	local RETVAL=0
	rm -rf ~/.m2/repository/org/opennms
	pushd "$SOURCEDIR"
		./compile.pl -N -Denable.snapshots=true -DupdatePolicy=always install
	popd
	pushd "$SOURCEDIR/core"
		../compile.pl -Denable.snapshots=true -DupdatePolicy=always install
	popd
	pushd "$SOURCEDIR/smoke-test"
		../bamboo.pl -t -Denable.snapshots=true -DupdatePolicy=always test
		RETVAL=$?
	popd
	return $RETVAL
}

stop_opennms() {
	banner "Stopping OpenNMS"

	/etc/init.d/opennms stop
	yum clean all || :
}


# DO IT!
reset_opennms
reset_database
get_source
configure_opennms
start_opennms

run_tests
RETVAL=$?

stop_opennms

exit $RETVAL<|MERGE_RESOLUTION|>--- conflicted
+++ resolved
@@ -60,13 +60,8 @@
 	yum clean all || :
 	rpm -qa --queryformat='%{name}\n' | grep -E '^opennms' | xargs yum -y remove
 	rm -rf "$OPENNMS_HOME"/* /var/log/opennms /var/opennms /etc/yum.repos.d/opennms*
-<<<<<<< HEAD
 	rpm -Uvh --force http://yum.opennms.org/repofiles/opennms-repo-bleeding-rhel5.noarch.rpm
-	yum -y install opennms || die "Unable to install OpenNMS."
-=======
-	rpm -Uvh --force http://yum.opennms.org/repofiles/opennms-repo-snapshot-rhel5.noarch.rpm
 	yum -y install opennms opennms-plugins || die "Unable to install OpenNMS."
->>>>>>> da3decd2
 }
 
 get_source() {
