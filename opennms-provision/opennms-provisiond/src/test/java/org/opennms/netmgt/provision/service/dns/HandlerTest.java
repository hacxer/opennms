--- conflicted
+++ resolved
@@ -56,19 +56,9 @@
 
     @Before
     public void registerFactory() {
-<<<<<<< HEAD
-        
-        try {
-            new URL(DNS_URL);
-        } catch (MalformedURLException e) {
-            URL.setURLStreamHandlerFactory(new ProvisioningUrlFactory());
-        }
-        
-=======
 
         GenericURLFactory.initialize();
 
->>>>>>> 1c082d56
     }
     
     @Test
