--- conflicted
+++ resolved
@@ -210,20 +210,7 @@
     @Override
     public void afterPropertiesSet() throws Exception {
         BeanUtils.assertAutowiring(this);
-<<<<<<< HEAD
-        
-
-        //since this class depends on the Import Schedule, the UrlFactory should already
-        //be registered in the URL class.. but, just in-case...
-        try {
-            new URL("dns://localhost/localhost");
-        } catch (MalformedURLException e) {
-            URL.setURLStreamHandlerFactory(new ProvisioningUrlFactory());
-        }
-            
-=======
         GenericURLFactory.initialize();
->>>>>>> 1c082d56
     }
     
     /**
