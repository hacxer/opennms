/*******************************************************************************
 * This file is part of OpenNMS(R).
 *
 * Copyright (C) 2012 The OpenNMS Group, Inc.
 * OpenNMS(R) is Copyright (C) 1999-2012 The OpenNMS Group, Inc.
 *
 * OpenNMS(R) is a registered trademark of The OpenNMS Group, Inc.
 *
 * OpenNMS(R) is free software: you can redistribute it and/or modify
 * it under the terms of the GNU General Public License as published
 * by the Free Software Foundation, either version 3 of the License,
 * or (at your option) any later version.
 *
 * OpenNMS(R) is distributed in the hope that it will be useful,
 * but WITHOUT ANY WARRANTY; without even the implied warranty of
 * MERCHANTABILITY or FITNESS FOR A PARTICULAR PURPOSE.  See the
 * GNU General Public License for more details.
 *
 * You should have received a copy of the GNU General Public License
 * along with OpenNMS(R).  If not, see:
 *      http://www.gnu.org/licenses/
 *
 * For more information contact:
 *     OpenNMS(R) Licensing <license@opennms.org>
 *     http://www.opennms.org/
 *     http://www.opennms.com/
 *******************************************************************************/

package org.opennms.netmgt.dao;

import java.util.Date;

import org.opennms.core.utils.InetAddressUtils;
import org.opennms.netmgt.dao.api.AcknowledgmentDao;
import org.opennms.netmgt.dao.api.AlarmDao;
import org.opennms.netmgt.dao.api.AssetRecordDao;
import org.opennms.netmgt.dao.api.CategoryDao;
import org.opennms.netmgt.dao.api.DataLinkInterfaceDao;
import org.opennms.netmgt.dao.api.DistPollerDao;
import org.opennms.netmgt.dao.api.EventDao;
import org.opennms.netmgt.dao.api.IpInterfaceDao;
import org.opennms.netmgt.dao.api.LocationMonitorDao;
import org.opennms.netmgt.dao.api.MonitoredServiceDao;
import org.opennms.netmgt.dao.api.NodeDao;
import org.opennms.netmgt.dao.api.NotificationDao;
import org.opennms.netmgt.dao.api.OnmsMapDao;
import org.opennms.netmgt.dao.api.OnmsMapElementDao;
import org.opennms.netmgt.dao.api.OutageDao;
import org.opennms.netmgt.dao.api.ServiceTypeDao;
import org.opennms.netmgt.dao.api.SnmpInterfaceDao;
import org.opennms.netmgt.dao.api.UserNotificationDao;
import org.opennms.netmgt.model.AckAction;
import org.opennms.netmgt.model.AckType;
import org.opennms.netmgt.model.DataLinkInterface;
import org.opennms.netmgt.model.NetworkBuilder;
import org.opennms.netmgt.model.OnmsAcknowledgment;
import org.opennms.netmgt.model.OnmsAlarm;
import org.opennms.netmgt.model.OnmsCategory;
import org.opennms.netmgt.model.OnmsDistPoller;
import org.opennms.netmgt.model.OnmsEvent;
import org.opennms.netmgt.model.OnmsIpInterface;
import org.opennms.netmgt.model.OnmsMap;
import org.opennms.netmgt.model.OnmsMapElement;
import org.opennms.netmgt.model.OnmsMonitoredService;
import org.opennms.netmgt.model.OnmsMonitoringLocationDefinition;
import org.opennms.netmgt.model.OnmsNode;
import org.opennms.netmgt.model.OnmsNotification;
import org.opennms.netmgt.model.OnmsOutage;
import org.opennms.netmgt.model.OnmsServiceType;
import org.opennms.netmgt.model.OnmsSeverity;
import org.opennms.netmgt.model.OnmsSnmpInterface;
import org.opennms.netmgt.model.OnmsUserNotification;
import org.opennms.netmgt.model.OnmsArpInterface.StatusType;
import org.slf4j.Logger;
import org.slf4j.LoggerFactory;
import org.springframework.transaction.TransactionStatus;
import org.springframework.transaction.support.TransactionCallback;
import org.springframework.transaction.support.TransactionOperations;
import org.springframework.transaction.support.TransactionCallbackWithoutResult;
import org.springframework.transaction.support.TransactionTemplate;

/**
 * Populates a test database with some entities (nodes, interfaces, services).
 * 
 * Example usage:
 * <pre>
 * private DatabasePopulator m_populator;
 *
 * @Override
 * protected String[] getConfigLocations() {
 *     return new String[] {
 *         "classpath:/META-INF/opennms/applicationContext-dao.xml",
 *         "classpath:/META-INF/opennms/applicationContext-databasePopulator.xml"
 *     };
 * }
 * 
 * @Override
 * protected void onSetUpInTransactionIfEnabled() {
 *     m_populator.populateDatabase();
 * }
 * 
 * public void setPopulator(DatabasePopulator populator) {
 *     m_populator = populator;
 * }
 * </pre>
 *
 * @author <a href="mailto:dj@opennms.org">DJ Gregor</a>
 */
public class DatabasePopulator {
    private static final Logger LOG = LoggerFactory.getLogger(DatabasePopulator.class);

    private DistPollerDao m_distPollerDao;
    private NodeDao m_nodeDao;
    private IpInterfaceDao m_ipInterfaceDao;
    private SnmpInterfaceDao m_snmpInterfaceDao;
    private MonitoredServiceDao m_monitoredServiceDao;
    private ServiceTypeDao m_serviceTypeDao;
    private AssetRecordDao m_assetRecordDao;
    private CategoryDao m_categoryDao;
    private OutageDao m_outageDao;
    private EventDao m_eventDao;
    private AlarmDao m_alarmDao;
    private NotificationDao m_notificationDao;
    private UserNotificationDao m_userNotificationDao;
    private LocationMonitorDao m_locationMonitorDao;
    private OnmsMapDao m_onmsMapDao;
    private OnmsMapElementDao m_onmsMapElementDao;
    private DataLinkInterfaceDao m_dataLinkInterfaceDao;
    private AcknowledgmentDao m_acknowledgmentDao;
    private TransactionOperations m_transOperation;
    
    private OnmsNode m_node1;
    private OnmsNode m_node2;
    private OnmsNode m_node3;
    private OnmsNode m_node4;
    private OnmsNode m_node5;
    private OnmsNode m_node6;
    
    private boolean m_populateInSeparateTransaction = true;

    public boolean populateInSeparateTransaction() {
        return m_populateInSeparateTransaction;
    }
    
    public void setPopulateInSeparateTransaction(final boolean pop) {
        m_populateInSeparateTransaction = pop;
    }

    public void populateDatabase() {
        if (m_populateInSeparateTransaction) {
            m_transOperation.execute(new TransactionCallbackWithoutResult() {
                @Override
                public void doInTransactionWithoutResult(final TransactionStatus status) {
                    doPopulateDatabase();
                }
            });
        } else {
            doPopulateDatabase();
        }
    }

    public void resetDatabase() {
        LOG.debug("==== DatabasePopulator Reset ====");
        for (final DataLinkInterface iface : m_dataLinkInterfaceDao.findAll()) {
            m_dataLinkInterfaceDao.delete(iface);
        }
        for (final OnmsOutage outage : m_outageDao.findAll()) {
            m_outageDao.delete(outage);
        }
        for (final OnmsUserNotification not : m_userNotificationDao.findAll()) {
            m_userNotificationDao.delete(not);
        }
        for (final OnmsNotification not : m_notificationDao.findAll()) {
            m_notificationDao.delete(not);
        }
        for (final OnmsAlarm alarm : m_alarmDao.findAll()) {
            m_alarmDao.delete(alarm);
        }
        for (final OnmsEvent event : m_eventDao.findAll()) {
            m_eventDao.delete(event);
        }
        for (final OnmsSnmpInterface iface : m_snmpInterfaceDao.findAll()) {
            m_snmpInterfaceDao.delete(iface);
        }
        for (final OnmsIpInterface iface : m_ipInterfaceDao.findAll()) {
            m_ipInterfaceDao.delete(iface);
        }
        for (final OnmsNode node : m_nodeDao.findAll()) {
            m_nodeDao.delete(node);
        }
        for (final OnmsServiceType service : m_serviceTypeDao.findAll()) {
            m_serviceTypeDao.delete(service);
        }
        m_dataLinkInterfaceDao.flush();
        m_outageDao.flush();
        m_userNotificationDao.flush();
        m_notificationDao.flush();
        m_alarmDao.flush();
        m_eventDao.flush();
        m_snmpInterfaceDao.flush();
        m_ipInterfaceDao.flush();
        m_nodeDao.flush();
        m_serviceTypeDao.flush();
        LOG.debug("==== DatabasePopulator Reset Finished ====");
    }

    private void doPopulateDatabase() {
        LOG.debug("==== DatabasePopulator Starting ====");

        final OnmsDistPoller distPoller = getDistPoller("localhost", "127.0.0.1");
        final NetworkBuilder builder = new NetworkBuilder(distPoller);
        
<<<<<<< HEAD
        setNode1(builder.addNode("node1").setForeignSource("imported:").setForeignId("1").setType("A").getNode());
        builder.addCategory(ac);
        builder.addCategory(mid);
        builder.addCategory(ops);
        builder.addCategory(catRouter); 
        builder.setBuilding("HQ");
        builder.addInterface("192.168.1.1").setIsManaged("M").setIsSnmpPrimary("P").addSnmpInterface(1)
            .setIfName("atm0")
            .setCollectionEnabled(true)
            .setIfOperStatus(1)
            .setIfSpeed(10000000)
            .setIfDescr("ATM0")
            .setIfAlias("Initial ifAlias value")
            .setIfType(37);
        //getNodeDao().save(builder.getCurrentNode());
        //getNodeDao().flush();
        builder.addService(getServiceType("ICMP"));
        builder.addService(getServiceType("SNMP"));
        builder.addInterface("192.168.1.2").setIsManaged("M").setIsSnmpPrimary("S").addSnmpInterface(2)
            .setCollectionEnabled(true)
            .setIfOperStatus(1)
            .setIfSpeed(10000000)
            .setIfName("eth0")
            .setIfType(6);
        builder.addService(getServiceType("ICMP"));
        builder.addService(getServiceType("HTTP"));
        builder.addInterface("192.168.1.3").setIsManaged("M").setIsSnmpPrimary("N").addSnmpInterface(3)
            .setCollectionEnabled(false)
            .setIfOperStatus(1)
            .setIfSpeed(10000000);
        builder.addService(getServiceType("ICMP"));
        builder.addInterface("fe80:0000:0000:0000:aaaa:bbbb:cccc:dddd%5").setIsManaged("M").setIsSnmpPrimary("N").addSnmpInterface(4)
            .setCollectionEnabled(false)
            .setIfOperStatus(1)
            .setIfSpeed(10000000);
        builder.addService(getServiceType("ICMP"));
        final OnmsNode node1 = builder.getCurrentNode();
=======
        final OnmsNode node1 = buildNode1(builder);
>>>>>>> c99ab5cd
        getNodeDao().save(builder.getCurrentNode());
        getNodeDao().flush();

        OnmsNode node2 = buildNode2(builder);
        getNodeDao().save(node2);
        getNodeDao().flush();
        setNode2(node2);
        
        OnmsNode node3 = buildNode3(builder);
        getNodeDao().save(node3);
        getNodeDao().flush();
        setNode3(node3);
        
        OnmsNode node4 = buildNode4(builder);
        getNodeDao().save(node4);
        getNodeDao().flush();
        setNode4(node4);
        
        OnmsNode node5 = buildNode5(builder);
        getNodeDao().save(node5);
        getNodeDao().flush();
        setNode5(node5);
        
        OnmsNode node6 = buildNode6(builder);
        getNodeDao().save(node6);
        getNodeDao().flush();
        setNode6(node6);
        
        final OnmsEvent event = buildEvent(distPoller);
        getEventDao().save(event);
        getEventDao().flush();
        
        final OnmsNotification notif = buildTestNotification(builder, event);
        getNotificationDao().save(notif);
        getNotificationDao().flush();
        
        final OnmsUserNotification userNotif = buildTestUserNotification(notif);
        getUserNotificationDao().save(userNotif);
        getUserNotificationDao().flush();
        
        final OnmsUserNotification userNotif2 = buildTestUser2Notification(notif);
        getUserNotificationDao().save(userNotif2);
        getUserNotificationDao().flush();
        
        final OnmsMonitoredService svc = getMonitoredServiceDao().get(node1.getId(), InetAddressUtils.addr("192.168.1.1"), "SNMP");
        final OnmsOutage resolved = new OnmsOutage(new Date(), new Date(), event, event, svc, null, null);
        getOutageDao().save(resolved);
        getOutageDao().flush();
        
        final OnmsOutage unresolved = new OnmsOutage(new Date(), event, svc);
        getOutageDao().save(unresolved);
        getOutageDao().flush();
        
        final OnmsAlarm alarm = buildAlarm(event);
        getAlarmDao().save(alarm);
        getAlarmDao().flush();
        
        final OnmsMap map = new OnmsMap("DB_Pop_Test_Map", "admin");
        map.setBackground("fake_background.jpg");
        map.setAccessMode(OnmsMap.ACCESS_MODE_ADMIN);
        map.setType(OnmsMap.USER_GENERATED_MAP);
        map.setMapGroup("admin");
        getOnmsMapDao().save(map);
        getOnmsMapDao().flush();
        
        final OnmsMapElement mapElement = new OnmsMapElement(map, 1,
                OnmsMapElement.NODE_TYPE,
                "Test Node",
                OnmsMapElement.defaultNodeIcon,
                0,
                10);
        getOnmsMapElementDao().save(mapElement);
        getOnmsMapElementDao().flush();
        
        final DataLinkInterface dli = new DataLinkInterface(node1, 1, node1.getId(), 1, StatusType.ACTIVE, new Date());
        getDataLinkInterfaceDao().save(dli);
        getDataLinkInterfaceDao().flush();
        
        final DataLinkInterface dli2 = new DataLinkInterface(node1, 2, node1.getId(), 1, StatusType.ACTIVE, new Date());
        getDataLinkInterfaceDao().save(dli2);
        getDataLinkInterfaceDao().flush();
        
        final DataLinkInterface dli3 = new DataLinkInterface(node2, 1, node1.getId(), 1, StatusType.ACTIVE, new Date());
        getDataLinkInterfaceDao().save(dli3);
        getDataLinkInterfaceDao().flush();
        
        final OnmsAcknowledgment ack = new OnmsAcknowledgment();
        ack.setAckTime(new Date());
        ack.setAckType(AckType.UNSPECIFIED);
        ack.setAckAction(AckAction.UNSPECIFIED);
        ack.setAckUser("admin");
        getAcknowledgmentDao().save(ack);
        getAcknowledgmentDao().flush();
        
        final OnmsMonitoringLocationDefinition def = new OnmsMonitoringLocationDefinition();
        def.setName("RDU");
        def.setArea("East Coast");
        def.setPollingPackageName("example1");
        def.setGeolocation("Research Triangle Park, NC");
        def.setCoordinates("35.715751,-79.16262");
        def.setPriority(1L);
        m_locationMonitorDao.saveMonitoringLocationDefinition(def);

        LOG.debug("==== DatabasePopulator Finished ====");
    }

    private OnmsCategory getCategory(final String categoryName) {
        OnmsCategory cat = m_categoryDao.findByName(categoryName, true);
        if (cat == null) {
            cat = new OnmsCategory(categoryName);
            m_categoryDao.save(cat);
            m_categoryDao.flush();
        }
        return cat;
    }

    private OnmsServiceType getService(final String serviceName) {
        OnmsServiceType service = m_serviceTypeDao.findByName(serviceName);
        if (service == null) {
            service = new OnmsServiceType(serviceName);
            m_serviceTypeDao.save(service);
            m_serviceTypeDao.flush();
        }
        return service;
    }

    private OnmsNode buildNode1(final NetworkBuilder builder) {
        setNode1(builder.addNode("node1").setForeignSource("imported:").setForeignId("1").setType("A").getNode());
        builder.addCategory(getCategory("DEV_AC"));
        builder.addCategory(getCategory("IMP_mid"));
        builder.addCategory(getCategory("OPS_Online"));
        builder.addCategory(getCategory("Routers")); 
        builder.setBuilding("HQ");
        builder.addSnmpInterface(1)
            .setCollectionEnabled(true)
            .setIfOperStatus(1)
            .setIfSpeed(10000000)
            .setIfDescr("ATM0")
            .setIfAlias("Initial ifAlias value")
            .setIfType(37)
            .addIpInterface("192.168.1.1").setIsManaged("M").setIsSnmpPrimary("P");
        //getNodeDao().save(builder.getCurrentNode());
        //getNodeDao().flush();
        builder.addService(getService("ICMP"));
        builder.addService(getService("SNMP"));
        builder.addSnmpInterface(2)
            .setCollectionEnabled(true)
            .setIfOperStatus(1)
            .setIfSpeed(10000000)
            .setIfName("eth0")
            .setIfType(6)
            .addIpInterface("192.168.1.2").setIsManaged("M").setIsSnmpPrimary("S");
        builder.addService(getService("ICMP"));
        builder.addService(getService("HTTP"));
        builder.addSnmpInterface(3)
            .setCollectionEnabled(false)
            .setIfOperStatus(1)
            .setIfSpeed(10000000)
            .addIpInterface("192.168.1.3").setIsManaged("M").setIsSnmpPrimary("N");
        builder.addService(getService("ICMP"));
        builder.addSnmpInterface(4)
            .setCollectionEnabled(false)
            .setIfOperStatus(1)
            .setIfSpeed(10000000)
            .addIpInterface("fe80:0000:0000:0000:aaaa:bbbb:cccc:dddd%5").setIsManaged("M").setIsSnmpPrimary("N");
        builder.addService(getService("ICMP"));
        final OnmsNode node1 = builder.getCurrentNode();
        return node1;
    }

    private OnmsNode buildNode2(final NetworkBuilder builder) {
        builder.addNode("node2").setForeignSource("imported:").setForeignId("2").setType("A");
        builder.addCategory(getCategory("IMP_mid"));
        builder.addCategory(getCategory("Servers"));
        builder.setBuilding("HQ");
        builder.addInterface("192.168.2.1").setIsManaged("M").setIsSnmpPrimary("P");
        builder.addService(getService("ICMP"));
        builder.addService(getService("SNMP"));
        builder.addInterface("192.168.2.2").setIsManaged("M").setIsSnmpPrimary("S");
        builder.addService(getService("ICMP"));
        builder.addService(getService("HTTP"));
        builder.addInterface("192.168.2.3").setIsManaged("M").setIsSnmpPrimary("N");
        builder.addService(getService("ICMP"));
        builder.addAtInterface(getNode1(), "192.168.2.1", "AA:BB:CC:DD:EE:FF").setIfIndex(1).setLastPollTime(new Date()).setStatus('A');
        OnmsNode node2 = builder.getCurrentNode();
        return node2;
    }

    private OnmsNode buildNode3(final NetworkBuilder builder) {
        builder.addNode("node3").setForeignSource("imported:").setForeignId("3").setType("A");
        builder.addCategory(getCategory("OPS_Online"));
        builder.addInterface("192.168.3.1").setIsManaged("M").setIsSnmpPrimary("P");
        builder.addService(getService("ICMP"));
        builder.addService(getService("SNMP"));
        builder.addInterface("192.168.3.2").setIsManaged("M").setIsSnmpPrimary("S");
        builder.addService(getService("ICMP"));
        builder.addService(getService("HTTP"));
        builder.addInterface("192.168.3.3").setIsManaged("M").setIsSnmpPrimary("N");
        builder.addService(getService("ICMP"));
        OnmsNode node3 = builder.getCurrentNode();
        return node3;
    }

    private OnmsNode buildNode4(final NetworkBuilder builder) {
        builder.addNode("node4").setForeignSource("imported:").setForeignId("4").setType("A");
        builder.addCategory(getCategory("DEV_AC"));
        builder.addInterface("192.168.4.1").setIsManaged("M").setIsSnmpPrimary("P");
        builder.addService(getService("ICMP"));
        builder.addService(getService("SNMP"));
        builder.addInterface("192.168.4.2").setIsManaged("M").setIsSnmpPrimary("S");
        builder.addService(getService("ICMP"));
        builder.addService(getService("HTTP"));
        builder.addInterface("192.168.4.3").setIsManaged("M").setIsSnmpPrimary("N");
        builder.addService(getService("ICMP"));
        OnmsNode node4 = builder.getCurrentNode();
        return node4;
    }

    private OnmsNode buildNode5(final NetworkBuilder builder) {
        //This node purposely doesn't have a foreignId style assetNumber
        builder.addNode("alternate-node1").setType("A").getAssetRecord().setAssetNumber("5");
        builder.addCategory(getCategory("DEV_AC"));
        builder.addCategory(getCategory("Switches"));
        builder.addInterface("10.1.1.1").setIsManaged("M").setIsSnmpPrimary("P");
        builder.addService(getService("ICMP"));
        builder.addService(getService("SNMP"));
        builder.addInterface("10.1.1.2").setIsManaged("M").setIsSnmpPrimary("S");
        builder.addService(getService("ICMP"));
        builder.addService(getService("HTTP"));
        builder.addInterface("10.1.1.3").setIsManaged("M").setIsSnmpPrimary("N");
        builder.addService(getService("ICMP"));
        OnmsNode node5 = builder.getCurrentNode();
        return node5;
    }

    private OnmsNode buildNode6(final NetworkBuilder builder) {
        //This node purposely doesn't have a assetNumber and is used by a test to check the category
        builder.addNode("alternate-node2").setType("A").getAssetRecord().setDisplayCategory("category1");
        builder.addCategory(getCategory("DEV_AC"));
        builder.addInterface("10.1.2.1").setIsManaged("M").setIsSnmpPrimary("P");
        builder.addService(getService("ICMP"));
        builder.addService(getService("SNMP"));
        builder.addInterface("10.1.2.2").setIsManaged("M").setIsSnmpPrimary("S");
        builder.addService(getService("ICMP"));
        builder.addService(getService("HTTP"));
        builder.addInterface("10.1.2.3").setIsManaged("M").setIsSnmpPrimary("N");
        builder.addService(getService("ICMP"));
        OnmsNode node6 = builder.getCurrentNode();
        return node6;
    }

    private OnmsEvent buildEvent(final OnmsDistPoller distPoller) {
        final OnmsEvent event = new OnmsEvent();
        event.setDistPoller(distPoller);
        event.setEventUei("uei.opennms.org/test");
        event.setEventTime(new Date());
        event.setEventSource("test");
        event.setEventCreateTime(new Date());
        event.setEventSeverity(1);
        event.setEventLog("Y");
        event.setEventDisplay("Y");
        return event;
    }

    private OnmsNotification buildTestNotification(final NetworkBuilder builder, final OnmsEvent event) {
        final OnmsNotification notif = new OnmsNotification();
        notif.setEvent(event);
        notif.setTextMsg("This is a test notification");
        notif.setIpAddress(InetAddressUtils.getInetAddress("192.168.1.1"));
        notif.setNode(m_node1);
        notif.setServiceType(getService("ICMP"));
        return notif;
    }

    private OnmsUserNotification buildTestUserNotification(final OnmsNotification notif) {
        final OnmsUserNotification userNotif = new OnmsUserNotification();
        userNotif.setUserId("TestUser");
        userNotif.setNotification(notif);
        return userNotif;
    }

    private OnmsUserNotification buildTestUser2Notification(final OnmsNotification notif) {
        final OnmsUserNotification userNotif2 = new OnmsUserNotification();
        userNotif2.setUserId("TestUser2");
        userNotif2.setNotification(notif);
        return userNotif2;
    }

    private OnmsAlarm buildAlarm(final OnmsEvent event) {
        final OnmsAlarm alarm = new OnmsAlarm();
        alarm.setDistPoller(getDistPollerDao().load("localhost"));
        alarm.setUei(event.getEventUei());
        alarm.setAlarmType(1);
        alarm.setNode(m_node1);
        alarm.setDescription("This is a test alarm");
        alarm.setLogMsg("this is a test alarm log message");
        alarm.setCounter(1);
        alarm.setIpAddr(InetAddressUtils.getInetAddress("192.168.1.1"));
        alarm.setSeverity(OnmsSeverity.NORMAL);
        alarm.setFirstEventTime(event.getEventTime());
        alarm.setLastEvent(event);
        return alarm;
    }

    private OnmsDistPoller getDistPoller(final String localhost, final String localhostIp) {
    	final OnmsDistPoller distPoller = getDistPollerDao().get(localhost);
        if (distPoller == null) {
            final OnmsDistPoller newDp = new OnmsDistPoller(localhost, localhostIp);
            getDistPollerDao().save(newDp);
            getDistPollerDao().flush();
            return newDp;
        }
        return distPoller;
    }

    public AlarmDao getAlarmDao() {
        return m_alarmDao;
    }


    public void setAlarmDao(final AlarmDao alarmDao) {
        m_alarmDao = alarmDao;
    }


    public AssetRecordDao getAssetRecordDao() {
        return m_assetRecordDao;
    }


    public void setAssetRecordDao(final AssetRecordDao assetRecordDao) {
        m_assetRecordDao = assetRecordDao;
    }


    public CategoryDao getCategoryDao() {
        return m_categoryDao;
    }


    public void setCategoryDao(final CategoryDao categoryDao) {
        m_categoryDao = categoryDao;
    }


    public DistPollerDao getDistPollerDao() {
        return m_distPollerDao;
    }


    public void setDistPollerDao(final DistPollerDao distPollerDao) {
        m_distPollerDao = distPollerDao;
    }


    public EventDao getEventDao() {
        return m_eventDao;
    }


    public void setEventDao(final EventDao eventDao) {
        m_eventDao = eventDao;
    }


    public IpInterfaceDao getIpInterfaceDao() {
        return m_ipInterfaceDao;
    }


    public void setIpInterfaceDao(final IpInterfaceDao ipInterfaceDao) {
        m_ipInterfaceDao = ipInterfaceDao;
    }


    public MonitoredServiceDao getMonitoredServiceDao() {
        return m_monitoredServiceDao;
    }


    public void setMonitoredServiceDao(final MonitoredServiceDao monitoredServiceDao) {
        m_monitoredServiceDao = monitoredServiceDao;
    }


    public NodeDao getNodeDao() {
        return m_nodeDao;
    }


    public void setNodeDao(final NodeDao nodeDao) {
        m_nodeDao = nodeDao;
    }


    public NotificationDao getNotificationDao() {
        return m_notificationDao;
    }


    public void setNotificationDao(final NotificationDao notificationDao) {
        m_notificationDao = notificationDao;
    }


    public OutageDao getOutageDao() {
        return m_outageDao;
    }


    public void setOutageDao(final OutageDao outageDao) {
        m_outageDao = outageDao;
    }


    public ServiceTypeDao getServiceTypeDao() {
        return m_serviceTypeDao;
    }


    public void setServiceTypeDao(final ServiceTypeDao serviceTypeDao) {
        m_serviceTypeDao = serviceTypeDao;
    }


    public SnmpInterfaceDao getSnmpInterfaceDao() {
        return m_snmpInterfaceDao;
    }


    public void setSnmpInterfaceDao(final SnmpInterfaceDao snmpInterfaceDao) {
        m_snmpInterfaceDao = snmpInterfaceDao;
    }


    public UserNotificationDao getUserNotificationDao() {
        return m_userNotificationDao;
    }


    public void setUserNotificationDao(final UserNotificationDao userNotificationDao) {
        m_userNotificationDao = userNotificationDao;
    }
    
    public OnmsNode getNode1() {
        return m_node1;
    }
    
    public OnmsNode getNode2() {
        return m_node2;
    }
    
    public OnmsNode getNode3() {
        return m_node3;
    }
    
    public OnmsNode getNode4() {
        return m_node4;
    }
    
    public OnmsNode getNode5() {
        return m_node5;
    }
    
    public OnmsNode getNode6() {
        return m_node6;
    }
    
    private void setNode1(final OnmsNode node1) {
        m_node1 = node1;
    }

    private void setNode2(final OnmsNode node2) {
        m_node2 = node2;
    }

    private void setNode3(final OnmsNode node3) {
        m_node3 = node3;
    }

    private void setNode4(final OnmsNode node4) {
        m_node4 = node4;
    }

    private void setNode5(final OnmsNode node5) {
        m_node5 = node5;
    }

    private void setNode6(final OnmsNode node6) {
        m_node6 = node6;
    }

    public LocationMonitorDao getLocationMonitorDao() {
        return m_locationMonitorDao;
    }

    public void setLocationMonitorDao(final LocationMonitorDao locationMonitorDao) {
        m_locationMonitorDao = locationMonitorDao;
    }

    public OnmsMapDao getOnmsMapDao() {
        return m_onmsMapDao;
    }

    public void setOnmsMapDao(final OnmsMapDao onmsMapDao) {
        this.m_onmsMapDao = onmsMapDao;
    }

    public OnmsMapElementDao getOnmsMapElementDao() {
        return m_onmsMapElementDao;
    }

    public void setOnmsMapElementDao(final OnmsMapElementDao onmsMapElementDao) {
        this.m_onmsMapElementDao = onmsMapElementDao;
    }

    public DataLinkInterfaceDao getDataLinkInterfaceDao() {
        return m_dataLinkInterfaceDao;
    }

    public void setDataLinkInterfaceDao(final DataLinkInterfaceDao dataLinkInterfaceDao) {
        this.m_dataLinkInterfaceDao = dataLinkInterfaceDao;
    }
    
    public AcknowledgmentDao getAcknowledgmentDao() {
        return m_acknowledgmentDao;
    }

    public void setAcknowledgmentDao(final AcknowledgmentDao acknowledgmentDao) {
        m_acknowledgmentDao = acknowledgmentDao;
    }

    public TransactionOperations getTransactionTemplate() {
        return m_transOperation;
    }

    public void setTransactionTemplate(final TransactionOperations transactionOperation) {
        m_transOperation = transactionOperation;
    }
}<|MERGE_RESOLUTION|>--- conflicted
+++ resolved
@@ -74,10 +74,8 @@
 import org.slf4j.Logger;
 import org.slf4j.LoggerFactory;
 import org.springframework.transaction.TransactionStatus;
-import org.springframework.transaction.support.TransactionCallback;
+import org.springframework.transaction.support.TransactionCallbackWithoutResult;
 import org.springframework.transaction.support.TransactionOperations;
-import org.springframework.transaction.support.TransactionCallbackWithoutResult;
-import org.springframework.transaction.support.TransactionTemplate;
 
 /**
  * Populates a test database with some entities (nodes, interfaces, services).
@@ -210,47 +208,7 @@
         final OnmsDistPoller distPoller = getDistPoller("localhost", "127.0.0.1");
         final NetworkBuilder builder = new NetworkBuilder(distPoller);
         
-<<<<<<< HEAD
-        setNode1(builder.addNode("node1").setForeignSource("imported:").setForeignId("1").setType("A").getNode());
-        builder.addCategory(ac);
-        builder.addCategory(mid);
-        builder.addCategory(ops);
-        builder.addCategory(catRouter); 
-        builder.setBuilding("HQ");
-        builder.addInterface("192.168.1.1").setIsManaged("M").setIsSnmpPrimary("P").addSnmpInterface(1)
-            .setIfName("atm0")
-            .setCollectionEnabled(true)
-            .setIfOperStatus(1)
-            .setIfSpeed(10000000)
-            .setIfDescr("ATM0")
-            .setIfAlias("Initial ifAlias value")
-            .setIfType(37);
-        //getNodeDao().save(builder.getCurrentNode());
-        //getNodeDao().flush();
-        builder.addService(getServiceType("ICMP"));
-        builder.addService(getServiceType("SNMP"));
-        builder.addInterface("192.168.1.2").setIsManaged("M").setIsSnmpPrimary("S").addSnmpInterface(2)
-            .setCollectionEnabled(true)
-            .setIfOperStatus(1)
-            .setIfSpeed(10000000)
-            .setIfName("eth0")
-            .setIfType(6);
-        builder.addService(getServiceType("ICMP"));
-        builder.addService(getServiceType("HTTP"));
-        builder.addInterface("192.168.1.3").setIsManaged("M").setIsSnmpPrimary("N").addSnmpInterface(3)
-            .setCollectionEnabled(false)
-            .setIfOperStatus(1)
-            .setIfSpeed(10000000);
-        builder.addService(getServiceType("ICMP"));
-        builder.addInterface("fe80:0000:0000:0000:aaaa:bbbb:cccc:dddd%5").setIsManaged("M").setIsSnmpPrimary("N").addSnmpInterface(4)
-            .setCollectionEnabled(false)
-            .setIfOperStatus(1)
-            .setIfSpeed(10000000);
-        builder.addService(getServiceType("ICMP"));
-        final OnmsNode node1 = builder.getCurrentNode();
-=======
         final OnmsNode node1 = buildNode1(builder);
->>>>>>> c99ab5cd
         getNodeDao().save(builder.getCurrentNode());
         getNodeDao().flush();
 
