/*******************************************************************************
 * This file is part of OpenNMS(R).
 *
 * Copyright (C) 2006-2012 The OpenNMS Group, Inc.
 * OpenNMS(R) is Copyright (C) 1999-2012 The OpenNMS Group, Inc.
 *
 * OpenNMS(R) is a registered trademark of The OpenNMS Group, Inc.
 *
 * OpenNMS(R) is free software: you can redistribute it and/or modify
 * it under the terms of the GNU General Public License as published
 * by the Free Software Foundation, either version 3 of the License,
 * or (at your option) any later version.
 *
 * OpenNMS(R) is distributed in the hope that it will be useful,
 * but WITHOUT ANY WARRANTY; without even the implied warranty of
 * MERCHANTABILITY or FITNESS FOR A PARTICULAR PURPOSE.  See the
 * GNU General Public License for more details.
 *
 * You should have received a copy of the GNU General Public License
 * along with OpenNMS(R).  If not, see:
 *      http://www.gnu.org/licenses/
 *
 * For more information contact:
 *     OpenNMS(R) Licensing <license@opennms.org>
 *     http://www.opennms.org/
 *     http://www.opennms.com/
 *******************************************************************************/

package org.opennms.netmgt.model;

<<<<<<< HEAD
=======
import java.beans.PropertyDescriptor;
import java.io.Serializable;
import java.util.Date;

import javax.persistence.Column;
import javax.persistence.Embedded;
import javax.persistence.Entity;
import javax.persistence.FetchType;
import javax.persistence.GeneratedValue;
import javax.persistence.Id;
import javax.persistence.JoinColumn;
import javax.persistence.OneToOne;
import javax.persistence.SequenceGenerator;
import javax.persistence.Table;
import javax.persistence.Temporal;
import javax.persistence.TemporalType;
import javax.persistence.Transient;
import javax.xml.bind.annotation.XmlElement;
import javax.xml.bind.annotation.XmlIDREF;
import javax.xml.bind.annotation.XmlRootElement;
import javax.xml.bind.annotation.XmlTransient;

>>>>>>> 32e867fd
import org.springframework.beans.BeanWrapper;
import org.springframework.beans.PropertyAccessorFactory;
import org.springframework.core.style.ToStringCreator;

import javax.persistence.*;
import javax.xml.bind.annotation.XmlIDREF;
import javax.xml.bind.annotation.XmlRootElement;
import java.beans.PropertyDescriptor;
import java.io.Serializable;
import java.util.Date;

/**
 * Represents the asset information for a node.
 *
 * @hibernate.class table="assets"
 */
@XmlRootElement(name = "assetRecord")
@Entity
@Table(name = "assets")
public class OnmsAssetRecord implements Serializable {
    private static final long serialVersionUID = -2532676045548726818L;

<<<<<<< HEAD
    private static final long serialVersionUID = 509128305684814487L;

    /**
     * Constant <code>AUTOENABLED="A"</code>
     */
=======
    /** Constant <code>AUTOENABLED="A"</code> */
>>>>>>> 32e867fd
    public static final String AUTOENABLED = "A";

    //public enum Autoenable {AUTOENABLED};

    /**
     * Constant <code>SSH_CONNECTION="ssh"</code>
     */
    public static final String SSH_CONNECTION = "ssh";

    /**
     * Constant <code>TELNET_CONNECTION="telnet"</code>
     */
    public static final String TELNET_CONNECTION = "telnet";

    /**
     * Constant <code>RSH_CONNECTION="rsh"</code>
     */
    public static final String RSH_CONNECTION = "rsh";

    //public enum AssetConnections {TELNET_CONNECTION,SSH_CONNECTION,RSH_CONNECTION};

    private Integer m_id;

    /**
     * identifier field
     */
    private String m_category = "Unspecified";

    /**
     * identifier field
     */
    private String m_manufacturer;

    /**
     * identifier field
     */
    private String m_vendor;

    /**
     * identifier field
     */
    private String m_modelNumber;

    /**
     * identifier field
     */
    private String m_serialNumber;

    /**
     * identifier field
     */
    private String m_description;

    /**
     * identifier field
     */
    private String m_circuitId;

    /**
     * identifier field
     */
    private String m_assetNumber;

    /**
     * identifier field
     */
    private String m_operatingSystem;

    /**
     * identifier field
     */
    private String m_rack;

    /**
     * identifier field
     */
    private String m_slot;

    /**
     * identifier field
     */
    private String m_port;

    /**
     * identifier field
     */
    private String m_region;

    /**
     * identifier field
     */
    private String m_division;

    /**
     * identifier field
     */
    private String m_department;

<<<<<<< HEAD
    /**
     * identifier field
     */
    private String m_address1;

    /**
     * identifier field
     */
    private String m_address2;

    /**
     * identifier field
     */
    private String m_city;

    /**
     * identifier field
     */
    private String m_state;

    /**
     * identifier field
     */
    private String m_zip;

    /**
     * identifier field
     */
=======
    /** identifier field */
>>>>>>> 32e867fd
    private String m_building;

    /**
     * identifier field
     */
    private String m_floor;

    /**
     * identifier field
     */
    private String m_room;

    /**
     * identifier field
     */
    private String m_vendorPhone;

    /**
     * identifier field
     */
    private String m_vendorFax;

    /**
     * identifier field
     */
    private String m_vendorAssetNumber;

    /**
     * identifier field
     */
    private String m_username;

    /**
     * identifier field
     */
    private String m_password;

    /**
     * identifier field
     */
    private String m_enable;

    /**
     * identifier field
     */
    private String m_connection;

    /**
     * identifier field
     */
    private String m_autoenable;

    /**
     * identifier field
     */
    private String m_lastModifiedBy = "";

    /**
     * identifier field
     */
    private Date m_lastModifiedDate = new Date();

    /**
     * identifier field
     */
    private String m_dateInstalled;

    /**
     * identifier field
     */
    private String m_lease;

    /**
     * identifier field
     */
    private String m_leaseExpires;

    /**
     * identifier field
     */
    private String m_supportPhone;

    /**
     * identifier field
     */
    private String m_maintcontract;

    /**
     * identifier field
     */
    private String m_maintContractExpiration;

    /**
     * identifier field
     */
    private String m_displayCategory;

    /**
     * identifier field
     */
    private String m_notifyCategory;

    /**
     * identifier field
     */
    private String m_pollerCategory;

    /**
     * identifier field
     */
    private String m_thresholdCategory;

    /**
     * identifier field
     */
    private String m_comment;

    /**
     * identifier field
     */
    private String m_cpu;

    /**
     * identifier field
     */
    private String m_ram;

    /**
     * identifier field
     */
    private String m_storagectrl;

    /**
     * identifier field
     */
    private String m_hdd1;

    /**
     * identifier field
     */
    private String m_hdd2;

    /**
     * identifier field
     */
    private String m_hdd3;

    /**
     * identifier field
     */
    private String m_hdd4;

    /**
     * identifier field
     */
    private String m_hdd5;

    /**
     * identifier field
     */
    private String m_hdd6;

    /**
     * identifier field
     */
    private String m_numpowersupplies;

    /**
     * identifier field
     */
    private String m_inputpower;

    /**
     * identifier field
     */
    private String m_additionalhardware;

    /**
     * identifier field
     */
    private String m_admin;

    /**
     * identifier field
     */
    private String m_snmpcommunity;

    /**
     * identifier field
     */
    private String m_rackunitheight;

    /**
     * persistent field
     */
    private OnmsNode m_node;

    private String m_managedObjectType;

    private String m_managedObjectInstance;

    private OnmsGeolocation m_geolocation = new OnmsGeolocation();

    /**
     * VMware managed Object ID
     */
    private String m_vmwareManagedObjectId;

    /**
     * VMware managed entity Type (virtualMachine | hostSystem)
     */
    private String m_vmwareManagedEntityType;

    /**
     * VMware management Server
     */
    private String m_vmwareManagementServer;

    /**
     * VMware composite field for topology information
     */
    private String m_vmwareTopologyInfo;

    /**
     * VMware managed entity state
     */
    private String m_vmwareState;

    /**
     * default constructor
     */
    public OnmsAssetRecord() {
    }

    /**
     * <p>getId</p>
     *
     * @return a {@link java.lang.Integer} object.
     */
    @Id
    @Column(nullable = false)
    @SequenceGenerator(name = "opennmsSequence", sequenceName = "opennmsNxtId")
    @GeneratedValue(generator = "opennmsSequence")
    public Integer getId() {
        return m_id;
    }

    /**
     * <p>setId</p>
     *
     * @param id a {@link java.lang.Integer} object.
     */
    protected void setId(Integer id) {
        m_id = id;
    }

    /**
     * The node this asset information belongs to.
     *
     * @return a {@link org.opennms.netmgt.model.OnmsNode} object.
     */
    @XmlIDREF
    @OneToOne(fetch = FetchType.LAZY)
    @JoinColumn(name = "nodeId")
    public OnmsNode getNode() {
        return m_node;
    }

    /**
     * Set the node associated with the asset record
     *
     * @param node a {@link org.opennms.netmgt.model.OnmsNode} object.
     */
    public void setNode(OnmsNode node) {
        m_node = node;
    }


    /**
     * --# category         : A broad idea of what this asset does (examples are
     * --#                    desktop, printer, server, infrastructure, etc.).
     *
     * @return a {@link java.lang.String} object.
     */
    @Column(name = "category", length = 64)
    public String getCategory() {
        return m_category;
    }

    /**
     * <p>setCategory</p>
     *
     * @param category a {@link java.lang.String} object.
     */
    public void setCategory(String category) {
        m_category = category;
    }

    /**
     * --# manufacturer     : Name of the manufacturer of this asset.
     *
     * @return a {@link java.lang.String} object.
     */
    @Column(name = "manufacturer", length = 64)
    public String getManufacturer() {
        return m_manufacturer;
    }

    /**
     * <p>setManufacturer</p>
     *
     * @param manufacturer a {@link java.lang.String} object.
     */
    public void setManufacturer(String manufacturer) {
        m_manufacturer = manufacturer;
    }

    /**
     * --# vendor           : Vendor from whom this asset was purchased.
     *
     * @return a {@link java.lang.String} object.
     */
    @Column(name = "vendor", length = 64)
    public String getVendor() {
        return m_vendor;
    }

    /**
     * <p>setVendor</p>
     *
     * @param vendor a {@link java.lang.String} object.
     */
    public void setVendor(String vendor) {
        m_vendor = vendor;
    }

    /**
     * --# modelNumber      : The model number of this asset.
     *
     * @return a {@link java.lang.String} object.
     */
    @Column(name = "modelNumber", length = 64)
    public String getModelNumber() {
        return m_modelNumber;
    }

    /**
     * <p>setModelNumber</p>
     *
     * @param modelnumber a {@link java.lang.String} object.
     */
    public void setModelNumber(String modelnumber) {
        m_modelNumber = modelnumber;
    }

    /**
     * --# serialNumber     : The serial number of this asset.
     *
     * @return a {@link java.lang.String} object.
     */
    @Column(name = "serialNumber", length = 64)
    public String getSerialNumber() {
        return m_serialNumber;
    }

    /**
     * <p>setSerialNumber</p>
     *
     * @param serialnumber a {@link java.lang.String} object.
     */
    public void setSerialNumber(String serialnumber) {
        m_serialNumber = serialnumber;
    }

    /**
     * --# description      : A free-form description.
     *
     * @return a {@link java.lang.String} object.
     */
    @Column(name = "description", length = 128)
    public String getDescription() {
        return m_description;
    }

    /**
     * <p>setDescription</p>
     *
     * @param description a {@link java.lang.String} object.
     */
    public void setDescription(String description) {
        m_description = description;
    }

    /**
     * --# circuitId        : The electrical/network circuit this asset connects to.
     *
     * @return a {@link java.lang.String} object.
     */
    @Column(name = "circuitId", length = 64)
    public String getCircuitId() {
        return m_circuitId;
    }

    /**
     * <p>setCircuitId</p>
     *
     * @param circuitid a {@link java.lang.String} object.
     */
    public void setCircuitId(String circuitid) {
        m_circuitId = circuitid;
    }

    /**
     * --# assetNumber      : A business-specified asset number.
     *
     * @return a {@link java.lang.String} object.
     */
    @Column(name = "assetNumber", length = 64)
    public String getAssetNumber() {
        return m_assetNumber;
    }

    /**
     * <p>setAssetNumber</p>
     *
     * @param assetnumber a {@link java.lang.String} object.
     */
    public void setAssetNumber(String assetnumber) {
        m_assetNumber = assetnumber;
    }

    /**
     * --# operatingSystem  : The operating system, if any.
     *
     * @return a {@link java.lang.String} object.
     */
    @Column(name = "operatingSystem", length = 64)
    public String getOperatingSystem() {
        return m_operatingSystem;
    }

    /**
     * <p>setOperatingSystem</p>
     *
     * @param operatingsystem a {@link java.lang.String} object.
     */
    public void setOperatingSystem(String operatingsystem) {
        m_operatingSystem = operatingsystem;
    }

    /**
     * --# rack             : For servers, the rack it is installed in.
     *
     * @return a {@link java.lang.String} object.
     */
    @Column(name = "rack", length = 64)
    public String getRack() {
        return m_rack;
    }

    /**
     * <p>setRack</p>
     *
     * @param rack a {@link java.lang.String} object.
     */
    public void setRack(String rack) {
        m_rack = rack;
    }

    /**
     * --# slot             : For servers, the slot in the rack it is installed in.
     *
     * @return a {@link java.lang.String} object.
     */
    @Column(name = "slot", length = 64)
    public String getSlot() {
        return m_slot;
    }

    /**
     * <p>setSlot</p>
     *
     * @param slot a {@link java.lang.String} object.
     */
    public void setSlot(String slot) {
        m_slot = slot;
    }

    /**
     * --# port             : For servers, the port in the slot it is installed in.
     *
     * @return a {@link java.lang.String} object.
     */
    @Column(name = "port", length = 64)
    public String getPort() {
        return m_port;
    }

    /**
     * <p>setPort</p>
     *
     * @param port a {@link java.lang.String} object.
     */
    public void setPort(String port) {
        m_port = port;
    }

    /**
     * --# region           : A broad geographical or organizational area.
     *
     * @return a {@link java.lang.String} object.
     */
    @Column(name = "region", length = 64)
    public String getRegion() {
        return m_region;
    }

    /**
     * <p>setRegion</p>
     *
     * @param region a {@link java.lang.String} object.
     */
    public void setRegion(String region) {
        m_region = region;
    }

    /**
     * --# division         : A broad geographical or organizational area.
     *
     * @return a {@link java.lang.String} object.
     */
    @Column(name = "division", length = 64)
    public String getDivision() {
        return m_division;
    }

    /**
     * <p>setDivision</p>
     *
     * @param division a {@link java.lang.String} object.
     */
    public void setDivision(String division) {
        m_division = division;
    }

    /**
     * --# department       : The department this asset belongs to.
     *
     * @return a {@link java.lang.String} object.
     */
    @Column(name = "department", length = 64)
    public String getDepartment() {
        return m_department;
    }

    /**
     * <p>setDepartment</p>
     *
     * @param department a {@link java.lang.String} object.
     */
    public void setDepartment(String department) {
        m_department = department;
    }

<<<<<<< HEAD
    /**
     * --# address1         : Address of geographical location of asset, line 1.
     *
     * @return a {@link java.lang.String} object.
     */
    @Column(name = "address1", length = 256)
    public String getAddress1() {
        return m_address1;
    }

    /**
     * <p>setAddress1</p>
     *
     * @param address1 a {@link java.lang.String} object.
     */
    public void setAddress1(String address1) {
        m_address1 = address1;
    }

    /**
     * --# address2         : Address of geographical location of asset, line 2.
     *
     * @return a {@link java.lang.String} object.
     */
    @Column(name = "address2", length = 256)
    public String getAddress2() {
        return m_address2;
    }

    /**
     * <p>setAddress2</p>
     *
     * @param address2 a {@link java.lang.String} object.
     */
    public void setAddress2(String address2) {
        m_address2 = address2;
    }

    /**
     * --# city             : The city where this asset resides.
     *
     * @return a {@link java.lang.String} object.
     */
    @Column(name = "city", length = 64)
    public String getCity() {
        return m_city;
    }

    /**
     * <p>setCity</p>
     *
     * @param city a {@link java.lang.String} object.
     */
    public void setCity(String city) {
        m_city = city;
    }

    /**
     * --# state            : The state where this asset resides.
     *
     * @return a {@link java.lang.String} object.
     */
    @Column(name = "state", length = 64)
    public String getState() {
        return m_state;
    }

    /**
     * <p>setState</p>
     *
     * @param state a {@link java.lang.String} object.
     */
    public void setState(String state) {
        m_state = state;
    }

    /**
     * --# zip              : The zip code where this asset resides.
     *
     * @return a {@link java.lang.String} object.
     */
    @Column(name = "zip", length = 64)
    public String getZip() {
        return m_zip;
    }

    /**
     * <p>setZip</p>
     *
     * @param zip a {@link java.lang.String} object.
     */
    public void setZip(String zip) {
        m_zip = zip;
=======
    @Embedded
    @XmlTransient
    public OnmsGeolocation getGeolocation() {
        return m_geolocation;
    }

    public void setGeolocation(final OnmsGeolocation geolocation) {
        m_geolocation = geolocation;
>>>>>>> 32e867fd
    }

    /**
     * --# building         : The building where this asset resides.
     *
     * @return a {@link java.lang.String} object.
     */
    @Column(name = "building", length = 64)
    public String getBuilding() {
        return m_building;
    }

    /**
     * <p>setBuilding</p>
     *
     * @param building a {@link java.lang.String} object.
     */
    public void setBuilding(String building) {
        m_building = building;
    }

    /**
     * --# floor            : The floor of the building where this asset resides.
     *
     * @return a {@link java.lang.String} object.
     */
    @Column(name = "floor", length = 64)
    public String getFloor() {
        return m_floor;
    }

    /**
     * <p>setFloor</p>
     *
     * @param floor a {@link java.lang.String} object.
     */
    public void setFloor(String floor) {
        m_floor = floor;
    }

    /**
     * --# room             : The room where this asset resides.
     *
     * @return a {@link java.lang.String} object.
     */
    @Column(name = "room", length = 64)
    public String getRoom() {
        return m_room;
    }

    /**
     * <p>setRoom</p>
     *
     * @param room a {@link java.lang.String} object.
     */
    public void setRoom(String room) {
        m_room = room;
    }

    /**
     * --# vendorPhone      : A contact number for the vendor.
     *
     * @return a {@link java.lang.String} object.
     */
    @Column(name = "vendorPhone", length = 64)
    public String getVendorPhone() {
        return m_vendorPhone;
    }

    /**
     * <p>setVendorPhone</p>
     *
     * @param vendorphone a {@link java.lang.String} object.
     */
    public void setVendorPhone(String vendorphone) {
        m_vendorPhone = vendorphone;
    }

    /**
     * --# vendorFax        : A fax number for the vendor.
     *
     * @return a {@link java.lang.String} object.
     */
    @Column(name = "vendorFax", length = 64)
    public String getVendorFax() {
        return m_vendorFax;
    }

    /**
     * <p>setVendorFax</p>
     *
     * @param vendorfax a {@link java.lang.String} object.
     */
    public void setVendorFax(String vendorfax) {
        m_vendorFax = vendorfax;
    }

    /**
     * <p>getVendorAssetNumber</p>
     *
     * @return a {@link java.lang.String} object.
     */
    @Column(name = "vendorAssetNumber", length = 64)
    public String getVendorAssetNumber() {
        return m_vendorAssetNumber;
    }

    /**
     * <p>setVendorAssetNumber</p>
     *
     * @param vendorassetnumber a {@link java.lang.String} object.
     */
    public void setVendorAssetNumber(String vendorassetnumber) {
        m_vendorAssetNumber = vendorassetnumber;
    }

    /**
     * --# userLastModified : The last user who modified this record.
     *
     * @return a {@link java.lang.String} object.
     */
    @Column(name = "userLastModified", length = 20)
    public String getLastModifiedBy() {
        return m_lastModifiedBy;
    }

    /**
     * <p>setLastModifiedBy</p>
     *
     * @param userlastmodified a {@link java.lang.String} object.
     */
    public void setLastModifiedBy(String userlastmodified) {
        m_lastModifiedBy = userlastmodified;
    }

    /**
     * --# lastModifiedDate : The last time this record was modified.
     *
     * @return a {@link java.util.Date} object.
     */
    @Temporal(TemporalType.TIMESTAMP)
    @Column(name = "lastModifiedDate")
    public Date getLastModifiedDate() {
        return m_lastModifiedDate;
    }

    /**
     * <p>setLastModifiedDate</p>
     *
     * @param lastmodifieddate a {@link java.util.Date} object.
     */
    public void setLastModifiedDate(Date lastmodifieddate) {
        m_lastModifiedDate = lastmodifieddate;
    }

    /**
     * --# dateInstalled    : The date the asset was installed.
     *
     * @return a {@link java.lang.String} object.
     */
    @Column(name = "dateInstalled", length = 64)
    public String getDateInstalled() {
        return m_dateInstalled;
    }

    /**
     * <p>setDateInstalled</p>
     *
     * @param dateinstalled a {@link java.lang.String} object.
     */
    public void setDateInstalled(String dateinstalled) {
        m_dateInstalled = dateinstalled;
    }

    /**
     * --# lease            : The lease number of this asset.
     *
     * @return a {@link java.lang.String} object.
     */
    @Column(name = "lease", length = 64)
    public String getLease() {
        return m_lease;
    }

    /**
     * <p>setLease</p>
     *
     * @param lease a {@link java.lang.String} object.
     */
    public void setLease(String lease) {
        m_lease = lease;
    }

    /**
     * --# leaseExpires     : The date the lease expires for this asset.
     *
     * @return a {@link java.lang.String} object.
     */
    @Column(name = "leaseExpires", length = 64)
    public String getLeaseExpires() {
        return m_leaseExpires;
    }

    /**
     * <p>setLeaseExpires</p>
     *
     * @param leaseexpires a {@link java.lang.String} object.
     */
    public void setLeaseExpires(String leaseexpires) {
        m_leaseExpires = leaseexpires;
    }

    /**
     * --# supportPhone     : A support phone number for this asset.
     *
     * @return a {@link java.lang.String} object.
     */
    @Column(name = "supportPhone", length = 64)
    public String getSupportPhone() {
        return m_supportPhone;
    }

    /**
     * <p>setSupportPhone</p>
     *
     * @param supportphone a {@link java.lang.String} object.
     */
    public void setSupportPhone(String supportphone) {
        m_supportPhone = supportphone;
    }

    /**
     * --# maintcontract    : The maintenance contract number for this asset.
     *
     * @return a {@link java.lang.String} object.
     */
    @Column(name = "maintcontract", length = 64)
    public String getMaintcontract() {
        return m_maintcontract;
    }

    /**
     * <p>setMaintContract</p>
     *
     * @param maintcontract a {@link java.lang.String} object.
     */
    public void setMaintcontract(String maintcontract) {
        m_maintcontract = maintcontract;
    }

    /**
     * --# maintContractNumber: The maintenance contract number for this asset.
     *
     * @return a {@link java.lang.String} object.
     * @deprecated This field is provided for backwards compatibility with OpenNMS < 1.10
     */
    @Transient
    public String getMaintContractNumber() {
        return getMaintcontract();
    }

    /**
     * <p>setMaintContractNumber</p>
     *
     * @param maintcontract a {@link java.lang.String} object.
     * @deprecated This field is provided for backwards compatibility with OpenNMS < 1.10
     */
    public void setMaintContractNumber(String maintcontract) {
        setMaintcontract(maintcontract);
    }

    /**
     * <p>getMaintContractExpiration</p>
     *
     * @return a {@link java.lang.String} object.
     */
    @Column(name = "maintContractExpires", length = 64)
    public String getMaintContractExpiration() {
        return m_maintContractExpiration;
    }

    /**
     * <p>setMaintContractExpiration</p>
     *
     * @param maintcontractexpires a {@link java.lang.String} object.
     */
    public void setMaintContractExpiration(String maintcontractexpires) {
        m_maintContractExpiration = maintcontractexpires;
    }

    /**
     * <p>getDisplayCategory</p>
     *
     * @return a {@link java.lang.String} object.
     */
    @Column(name = "displayCategory", length = 64)
    public String getDisplayCategory() {
        return m_displayCategory;
    }

    /**
     * <p>setDisplayCategory</p>
     *
     * @param displaycategory a {@link java.lang.String} object.
     */
    public void setDisplayCategory(String displaycategory) {
        m_displayCategory = displaycategory;
    }

    /**
     * <p>getNotifyCategory</p>
     *
     * @return a {@link java.lang.String} object.
     */
    @Column(name = "notifyCategory", length = 64)
    public String getNotifyCategory() {
        return m_notifyCategory;
    }

    /**
     * <p>setNotifyCategory</p>
     *
     * @param notifycategory a {@link java.lang.String} object.
     */
    public void setNotifyCategory(String notifycategory) {
        m_notifyCategory = notifycategory;
    }

    /**
     * <p>getPollerCategory</p>
     *
     * @return a {@link java.lang.String} object.
     */
    @Column(name = "pollerCategory", length = 64)
    public String getPollerCategory() {
        return m_pollerCategory;
    }

    /**
     * <p>setPollerCategory</p>
     *
     * @param pollercategory a {@link java.lang.String} object.
     */
    public void setPollerCategory(String pollercategory) {
        m_pollerCategory = pollercategory;
    }

    /**
     * <p>getThresholdCategory</p>
     *
     * @return a {@link java.lang.String} object.
     */
    @Column(name = "thresholdCategory", length = 64)
    public String getThresholdCategory() {
        return m_thresholdCategory;
    }

    /**
     * <p>setThresholdCategory</p>
     *
     * @param thresholdcategory a {@link java.lang.String} object.
     */
    public void setThresholdCategory(String thresholdcategory) {
        m_thresholdCategory = thresholdcategory;
    }

    /**
     * <p>getComment</p>
     *
     * @return a {@link java.lang.String} object.
     */
    @Column(name = "comment", length = 1024)
    public String getComment() {
        return m_comment;
    }

    /**
     * <p>setComment</p>
     *
     * @param comment a {@link java.lang.String} object.
     */
    public void setComment(String comment) {
        m_comment = comment;
    }

    /**
     * <p>getManagedObjectType</p>
     *
     * @return a {@link java.lang.String} object.
     */
    @Column(name = "managedObjectType", length = 512)
    public String getManagedObjectType() {
        return m_managedObjectType;
    }

    /**
     * <p>setManagedObjectType</p>
     *
     * @param mot a {@link java.lang.String} object.
     */
    public void setManagedObjectType(String mot) {
        m_managedObjectType = mot;
    }

    /**
     * <p>getManagedObjectInstance</p>
     *
     * @return a {@link java.lang.String} object.
     */
    @Column(name = "managedObjectInstance", length = 512)
    public String getManagedObjectInstance() {
        return m_managedObjectInstance;
    }

    /**
     * <p>setManagedObjectInstance</p>
     *
     * @param moi a {@link java.lang.String} object.
     */
    public void setManagedObjectInstance(String moi) {
        m_managedObjectInstance = moi;
    }


    /**
     * <p>getUsername</p>
     *
     * @return a {@link java.lang.String} object.
     */
    @Column(name = "username", length = 32)
    public String getUsername() {
        return m_username;
    }

    /**
     * <p>setUsername</p>
     *
     * @param username a {@link java.lang.String} object.
     */
    public void setUsername(String username) {
        m_username = username;
    }

    /**
     * <p>getPassword</p>
     *
     * @return a {@link java.lang.String} object.
     */
    @Column(name = "password", length = 32)
    public String getPassword() {
        return m_password;
    }

    /**
     * <p>setPassword</p>
     *
     * @param password a {@link java.lang.String} object.
     */
    public void setPassword(String password) {
        m_password = password;
    }

    /**
     * <p>getEnable</p>
     *
     * @return a {@link java.lang.String} object.
     */
    @Column(name = "enable", length = 32)
    public String getEnable() {
        return m_enable;
    }

    /**
     * <p>setEnable</p>
     *
     * @param enable a {@link java.lang.String} object.
     */
    public void setEnable(String enable) {
        m_enable = enable;
    }

    /**
     * <p>getConnection</p>
     *
     * @return a {@link java.lang.String} object.
     */
    @Column(name = "connection", length = 32)
    public String getConnection() {
        return m_connection;
    }

    /**
     * <p>setConnection</p>
     *
     * @param connection a {@link java.lang.String} object.
     */
    public void setConnection(String connection) {
        if (connection == null) {
            m_connection = connection;
        } else {
            if (connection.equalsIgnoreCase(TELNET_CONNECTION))
                m_connection = TELNET_CONNECTION;
            else if (connection.equalsIgnoreCase(SSH_CONNECTION))
                m_connection = SSH_CONNECTION;
            else if (connection.equalsIgnoreCase(RSH_CONNECTION))
                m_connection = RSH_CONNECTION;
            else
                m_connection = connection;
        }
    }

    /**
     * <p>getAutoenable</p>
     *
     * @return a {@link java.lang.String} object.
     */
    @Column(name = "autoenable", length = 1)
    public String getAutoenable() {
        return m_autoenable;
    }

    /**
     * <p>setAutoenable</p>
     *
     * @param autoenable a {@link java.lang.String} object.
     */
    public void setAutoenable(String autoenable) {
        m_autoenable = autoenable;
    }

    /**
     * <p>getCpu</p>
     *
     * @return a {@link java.lang.String} object.
     */
    @Column(name = "cpu", length = 1)
    public String getCpu() {
        return m_cpu;
    }

    /**
     * <p>setCpu</p>
     *
     * @param cpu a {@link java.lang.String} object.
     */
    public void setCpu(String cpu) {
        m_cpu = cpu;
    }

    /**
     * <p>getRam</p>
     *
     * @return a {@link java.lang.String} object.
     */
    @Column(name = "ram", length = 1)
    public String getRam() {
        return m_ram;
    }

    /**
     * <p>setRam</p>
     *
     * @param ram a {@link java.lang.String} object.
     */
    public void setRam(String ram) {
        m_ram = ram;
    }

    /**
     * <p>getSnmpcommunity</p>
     *
     * @return a {@link java.lang.String} object.
     */
    @Column(name = "snmpcommunity", length = 1)
    public String getSnmpcommunity() {
        return m_snmpcommunity;
    }

    /**
     * <p>setSnmpcommunity</p>
     *
     * @param snmpcommunity a {@link java.lang.String} object.
     */
    public void setSnmpcommunity(String snmpcommunity) {
        m_snmpcommunity = snmpcommunity;
    }

    /**
     * <p>getRackunitheight</p>
     *
     * @return a {@link java.lang.String} object.
     */
    @Column(name = "rackunitheight", length = 2)
    public String getRackunitheight() {
        return m_rackunitheight;
    }

    /**
     * <p>setRackunitheight</p>
     *
     * @param rackunitheight a {@link java.lang.String} object.
     */
    public void setRackunitheight(String rackunitheight) {
        m_rackunitheight = rackunitheight;
    }

    /**
     * <p>getAdmin</p>
     *
     * @return a {@link java.lang.String} object.
     */
    @Column(name = "admin", length = 1)
    public String getAdmin() {
        return m_admin;
    }

    /**
     * <p>setAdmin</p>
     *
     * @param admin a {@link java.lang.String} object.
     */
    public void setAdmin(String admin) {
        m_admin = admin;
    }

    /**
     * <p>getAdditionalhardware</p>
     *
     * @return a {@link java.lang.String} object.
     */
    @Column(name = "additionalhardware", length = 1)
    public String getAdditionalhardware() {
        return m_additionalhardware;
    }

    /**
     * <p>setAdditionalhardware</p>
     *
     * @param additionalhardware a {@link java.lang.String} object.
     */
    public void setAdditionalhardware(String additionalhardware) {
        m_additionalhardware = additionalhardware;
    }

    /**
     * <p>getInputpower</p>
     *
     * @return a {@link java.lang.String} object.
     */
    @Column(name = "inputpower", length = 1)
    public String getInputpower() {
        return m_inputpower;
    }

    /**
     * <p>setInputpower</p>
     *
     * @param inputpower a {@link java.lang.String} object.
     */
    public void setInputpower(String inputpower) {
        m_inputpower = inputpower;
    }

    /**
     * <p>getNumpowersupplies</p>
     *
     * @return a {@link java.lang.String} object.
     */
    @Column(name = "numpowersupplies", length = 1)
    public String getNumpowersupplies() {
        return m_numpowersupplies;
    }

    /**
     * <p>setNumpowersupplies</p>
     *
     * @param numpowersupplies a {@link java.lang.String} object.
     */
    public void setNumpowersupplies(String numpowersupplies) {
        m_numpowersupplies = numpowersupplies;
    }

    /**
     * <p>getHdd6</p>
     *
     * @return a {@link java.lang.String} object.
     */
    @Column(name = "hdd6", length = 1)
    public String getHdd6() {
        return m_hdd6;
    }

    /**
     * <p>setHdd6</p>
     *
     * @param hdd6 a {@link java.lang.String} object.
     */
    public void setHdd6(String hdd6) {
        m_hdd6 = hdd6;
    }

    /**
     * <p>getHdd5</p>
     *
     * @return a {@link java.lang.String} object.
     */
    @Column(name = "hdd5", length = 1)
    public String getHdd5() {
        return m_hdd5;
    }

    /**
     * <p>setHdd5</p>
     *
     * @param hdd5 a {@link java.lang.String} object.
     */
    public void setHdd5(String hdd5) {
        m_hdd5 = hdd5;
    }

    /**
     * <p>getHdd4</p>
     *
     * @return a {@link java.lang.String} object.
     */
    @Column(name = "hdd4", length = 1)
    public String getHdd4() {
        return m_hdd4;
    }

    /**
     * <p>setHdd4</p>
     *
     * @param hdd4 a {@link java.lang.String} object.
     */
    public void setHdd4(String hdd4) {
        m_hdd4 = hdd4;
    }

    /**
     * <p>getHdd3</p>
     *
     * @return a {@link java.lang.String} object.
     */
    @Column(name = "hdd3", length = 1)
    public String getHdd3() {
        return m_hdd3;
    }

    /**
     * <p>setHdd3</p>
     *
     * @param hdd3 a {@link java.lang.String} object.
     */
    public void setHdd3(String hdd3) {
        m_hdd3 = hdd3;
    }

    /**
     * <p>getHdd2</p>
     *
     * @return a {@link java.lang.String} object.
     */
    @Column(name = "hdd2", length = 1)
    public String getHdd2() {
        return m_hdd2;
    }

    /**
     * <p>setHdd2</p>
     *
     * @param hdd2 a {@link java.lang.String} object.
     */
    public void setHdd2(String hdd2) {
        m_hdd2 = hdd2;
    }

    /**
     * <p>getHdd1</p>
     *
     * @return a {@link java.lang.String} object.
     */
    @Column(name = "hdd1", length = 1)
    public String getHdd1() {
        return m_hdd1;
    }

    /**
     * <p>setHdd1</p>
     *
     * @param hdd1 a {@link java.lang.String} object.
     */
    public void setHdd1(String hdd1) {
        m_hdd1 = hdd1;
    }

    /**
     * <p>getStoragectrl</p>
     *
     * @return a {@link java.lang.String} object.
     */
    @Column(name = "storagectrl", length = 1)
    public String getStoragectrl() {
        return m_storagectrl;
    }

    /**
     * <p>setStoragectrl</p>
     *
     * @param storagectrl a {@link java.lang.String} object.
     */
    public void setStoragectrl(String storagectrl) {
        m_storagectrl = storagectrl;
    }
    
    /**
     * PROXY METHOD: do not delete until {@link OnmsGeolocation} is truly a separate table, or projection mapping will fail.
     */
    @Transient
    @Deprecated
    @XmlElement
    public String getAddress1() {
        return m_geolocation == null? null : m_geolocation.getAddress1();
    }
    @Deprecated
    public void setAddress1(final String address1) {
        m_geolocation.setAddress1(address1);
    }
    
    /**
     * PROXY METHOD: do not delete until {@link OnmsGeolocation} is truly a separate table, or projection mapping will fail.
     */
    @Transient
    @Deprecated
    @XmlElement
    public String getAddress2() {
        return m_geolocation == null? null : m_geolocation.getAddress2();
    }
    @Deprecated
    public void setAddress2(final String address2) {
        m_geolocation.setAddress2(address2);
    }

    /**
     * PROXY METHOD: do not delete until {@link OnmsGeolocation} is truly a separate table, or projection mapping will fail.
     */
    @Transient
    @Deprecated
    @XmlElement
    public String getCity() {
        return m_geolocation == null? null : m_geolocation.getCity();
    }
    @Deprecated
    public void setCity(final String city) {
        m_geolocation.setCity(city);
    }

    /**
     * PROXY METHOD: do not delete until {@link OnmsGeolocation} is truly a separate table, or projection mapping will fail.
     */
    @Transient
    @Deprecated
    @XmlElement
    public String getState() {
        return m_geolocation == null? null : m_geolocation.getState();
    }
    @Deprecated
    public void setState(final String state) {
        m_geolocation.setState(state);
    }

    /**
     * PROXY METHOD: do not delete until {@link OnmsGeolocation} is truly a separate table, or projection mapping will fail.
     */
    @Transient
    @Deprecated
    @XmlElement
    public String getZip() {
        return m_geolocation == null? null : m_geolocation.getZip();
    }
    @Deprecated
    public void setZip(final String zip) {
        m_geolocation.setZip(zip);
    }

    /**
     * PROXY METHOD: do not delete until {@link OnmsGeolocation} is truly a separate table, or projection mapping will fail.
     */
    @Transient
    @Deprecated
    @XmlElement
    public String getCoordinates() {
        return m_geolocation == null? null : m_geolocation.getCoordinates();
    }
    @Deprecated
    public void setCoordinates(final String coordinates) {
        m_geolocation.setCoordinates(coordinates);
    }

    /**
     * <p>setVmwareManagedEntityType</p>
     * <p/>
     * Set the VMware management entity type defines if the machine is a virtual machine or a host system
     *
     * @param vmwareManagedEntityType a {@link java.lang.String} object
     */
    public void setVmwareManagedEntityType(String vmwareManagedEntityType) {
        m_vmwareManagedEntityType = vmwareManagedEntityType;
    }

    /**
     * <p>getVmwareManagedEntityType</p>
     * <p/>
     * Set the VMware management entity type defines if the machine is a virtual machine or a host system
     *
     * @return a {@link java.lang.String} object
     */
    @Column(name = "vmwareManagedEntityType", length = 70)
    public String getVmwareManagedEntityType() {
        return m_vmwareManagedEntityType;
    }

    /**
     * <p>setVmwareManagedObjectId</p>
     * <p/>
     * Set the VMware managed object ID as a unique identifier for VMware API
     *
     * @return a {@link java.lang.String} object
     */
    public void setVmwareManagedObjectId(String vmwareManagedObjectId) {
        m_vmwareManagedObjectId = vmwareManagedObjectId;
    }

    /**
     * <p>getVmwareManagedObjectId</p>
     * <p/>
     * Get the VMware managed object ID as a unique identifier for VMware API
     *
     * @return a {@link java.lang.String} object
     */
    @Column(name = "vmwareManagedObjectId", length = 70)
    public String getVmwareManagedObjectId() {
        return m_vmwareManagedObjectId;
    }

    /**
     * <p>setVmwareManagementServer</p>
     * <p/>
     * Set the vCenter host or ip address
     *
     * @param vmwareManagementServer a {@link java.lang.String} object
     */
    public void setVmwareManagementServer(String vmwareManagementServer) {
        m_vmwareManagementServer = vmwareManagementServer;
    }

    /**
     * <p>getVmwareManagementServer</p>
     * <p/>
     * Get the vCenter host or ip address
     *
     * @return a {@link java.lang.String} object
     */
    @Column(name = "vmwareManagementServer", length = 70)
    public String getVmwareManagementServer() {
        return m_vmwareManagementServer;
    }

    /**
     * <p>setVmwareTopologyInfo</p>
     * <p/>
     * Set the VMware topology information
     *
     * @param vmwareTopologyInfo a {@link java.lang.String} object
     */
    public void setVmwareTopologyInfo(String vmwareTopologyInfo) {
        m_vmwareTopologyInfo = vmwareTopologyInfo;
    }

    /**
     * <p>getVmwareTopologyInfo</p>
     * <p/>
     * Get the VMware topology information
     *
     * @return a {@link java.lang.String} object
     */
    @Column(name = "vmwareTopologyInfo", length = 1023)
    public String getVmwareTopologyInfo() {
        return m_vmwareTopologyInfo;
    }

    /**
     * <p>setVmwareState</p>
     * <p/>
     * Set the VMware managed entity state
     *
     * @param vmwareState a {@link java.lang.String} object
     */
    public void setVmwareState(String vmwareState) {
        m_vmwareState = vmwareState;
    }

    /**
     * <p>getVmwareState</p>
     * <p/>
     * Get the VMware managed entity state
     *
     * @return a {@link java.lang.String} object
     */
    @Column(name = "vmwareState", length = 255)
    public String getVmwareState() {
        return m_vmwareState;
    }

    /**
     * {@inheritDoc}
     */
    @Override
    public String toString() {
        return new ToStringCreator(this)
<<<<<<< HEAD
                .append("category", getCategory())
                .append("manufacturer", getManufacturer())
                .append("vendor", getVendor())
                .append("modelnumber", getModelNumber())
                .append("serialnumber", getSerialNumber())
                .append("description", getDescription())
                .append("circuitid", getCircuitId())
                .append("assetnumber", getAssetNumber())
                .append("operatingsystem", getOperatingSystem())
                .append("rack", getRack())
                .append("slot", getSlot())
                .append("port", getPort())
                .append("region", getRegion())
                .append("division", getDivision())
                .append("department", getDepartment())
                .append("address1", getAddress1())
                .append("address2", getAddress2())
                .append("city", getCity())
                .append("state", getState())
                .append("zip", getZip())
                .append("building", getBuilding())
                .append("floor", getFloor())
                .append("room", getRoom())
                .append("username", getUsername())
                .append("password", getPassword())
                .append("enable", getEnable())
                .append("autoenable", getAutoenable())
                .append("connection", getConnection())
                .append("vendorphone", getVendorPhone())
                .append("vendorfax", getVendorFax())
                .append("vendorassetnumber", getVendorAssetNumber())
                .append("userlastmodified", getLastModifiedBy())
                .append("lastmodifieddate", getLastModifiedDate())
                .append("dateinstalled", getDateInstalled())
                .append("lease", getLease())
                .append("leaseexpires", getLeaseExpires())
                .append("supportphone", getSupportPhone())
                .append("maintcontract", getMaintcontract())
                .append("maintcontractexpires", getMaintContractExpiration())
                .append("displaycategory", getDisplayCategory())
                .append("notifycategory", getNotifyCategory())
                .append("pollercategory", getPollerCategory())
                .append("thresholdcategory", getThresholdCategory())
                .append("comment", getComment())
                .append("cpu", getCpu())
                .append("ram", getRam())
                .append("storagectrl", getStoragectrl())
                .append("hdd1", getHdd1())
                .append("hdd2", getHdd2())
                .append("hdd3", getHdd3())
                .append("hdd4", getHdd4())
                .append("hdd5", getHdd5())
                .append("hdd6", getHdd6())
                .append("numpowersupplies", getNumpowersupplies())
                .append("inputpower", getInputpower())
                .append("additionalhardware", getAdditionalhardware())
                .append("admin", getAdmin())
                .append("snmpcommunity", getSnmpcommunity())
                .append("rackunitheight", getRackunitheight())
                .append("vmwareManagedObjectId", getVmwareManagedObjectId())
                .append("vmwareManagedEntityType", getVmwareManagedEntityType())
                .append("vmwareManagementServer", getVmwareManagementServer())
                .append("vmwareTopologyInfo", getVmwareTopologyInfo())
                .append("vmwareState", getVmwareState())
                .toString();
    }

    /**
     * {@inheritDoc}
     */
=======
            .append("category", getCategory())
            .append("manufacturer", getManufacturer())
            .append("vendor", getVendor())
            .append("modelnumber", getModelNumber())
            .append("serialnumber", getSerialNumber())
            .append("description", getDescription())
            .append("circuitid", getCircuitId())
            .append("assetnumber", getAssetNumber())
            .append("operatingsystem", getOperatingSystem())
            .append("rack", getRack())
            .append("slot", getSlot())
            .append("port", getPort())
            .append("region", getRegion())
            .append("division", getDivision())
            .append("department", getDepartment())
            .append("address1", m_geolocation == null? null : m_geolocation.getAddress1())
            .append("address2", m_geolocation == null? null : m_geolocation.getAddress2())
            .append("city", m_geolocation == null? null : m_geolocation.getCity())
            .append("state", m_geolocation == null? null : m_geolocation.getState())
            .append("zip", m_geolocation == null? null : m_geolocation.getZip())
            .append("geolocation", m_geolocation == null? null : m_geolocation.getCoordinates())
            .append("building", getBuilding())
            .append("floor", getFloor())
            .append("room", getRoom())
            .append("username", getUsername())
            .append("password", getPassword())
            .append("enable",getEnable())
            .append("autoenable",getAutoenable())
            .append("connection", getConnection())
            .append("vendorphone", getVendorPhone())
            .append("vendorfax", getVendorFax())
            .append("vendorassetnumber", getVendorAssetNumber())
            .append("userlastmodified", getLastModifiedBy())
            .append("lastmodifieddate", getLastModifiedDate())
            .append("dateinstalled", getDateInstalled())
            .append("lease", getLease())
            .append("leaseexpires", getLeaseExpires())
            .append("supportphone", getSupportPhone())
            .append("maintcontract", getMaintcontract())
            .append("maintcontractexpires", getMaintContractExpiration())
            .append("displaycategory", getDisplayCategory())
            .append("notifycategory", getNotifyCategory())
            .append("pollercategory", getPollerCategory())
            .append("thresholdcategory", getThresholdCategory())
            .append("comment", getComment())
            .append("cpu", getCpu())
            .append("ram", getRam())
            .append("storagectrl", getStoragectrl())
            .append("hdd1", getHdd1())
            .append("hdd2", getHdd2())
            .append("hdd3", getHdd3())
            .append("hdd4", getHdd4())
            .append("hdd5", getHdd5())
            .append("hdd6", getHdd6())
            .append("numpowersupplies", getNumpowersupplies())
            .append("inputpower", getInputpower())
            .append("additionalhardware", getAdditionalhardware())
            .append("admin", getAdmin())
            .append("snmpcommunity", getSnmpcommunity())
            .append("rackunitheight", getRackunitheight())
            .toString();
    }

    /** {@inheritDoc} */
>>>>>>> 32e867fd
    @Override
    public boolean equals(Object obj) {
        boolean equals = false;

        if (this == obj) {
            return true;
        }

        if (obj == null || obj.getClass() != this.getClass()) {
            throw new IllegalArgumentException("the Operation Object passed is either null or of the wrong class");
        }

        OnmsAssetRecord cmpAsset = (OnmsAssetRecord) obj;

        Integer newNodeId = cmpAsset.getNode().getId();

        if (newNodeId == null) {
            return false;
        }

        if (m_node.getId().equals(cmpAsset.getNode().getId())) {
            equals = true;
        }

        return equals;

    }

    /**
     * Used to merge the contents of one asset record to another.  If equals implementation
     * returns false, the merge is aborted.
     *
     * @param newRecord a {@link org.opennms.netmgt.model.OnmsAssetRecord} object.
     */
    public void mergeRecord(OnmsAssetRecord newRecord) {

        if (!this.equals(newRecord)) {
            return;
        }

        //this works because all asset properties are strings
        //if the model dependencies ever change to not include spring, this will break
        BeanWrapper currentBean = PropertyAccessorFactory.forBeanPropertyAccess(this);
        BeanWrapper newBean = PropertyAccessorFactory.forBeanPropertyAccess(newRecord);
        PropertyDescriptor[] pds = newBean.getPropertyDescriptors();

        for (PropertyDescriptor pd : pds) {
            String propertyName = pd.getName();

            if (propertyName.equals("class")) {
                continue;
            }

            // This should never fail since both of these objects are of the same type
            if (newBean.getPropertyValue(propertyName) != null) {
                currentBean.setPropertyValue(propertyName, newBean.getPropertyValue(propertyName));
            }
        }
    }
}<|MERGE_RESOLUTION|>--- conflicted
+++ resolved
@@ -28,38 +28,15 @@
 
 package org.opennms.netmgt.model;
 
-<<<<<<< HEAD
-=======
-import java.beans.PropertyDescriptor;
-import java.io.Serializable;
-import java.util.Date;
-
-import javax.persistence.Column;
-import javax.persistence.Embedded;
-import javax.persistence.Entity;
-import javax.persistence.FetchType;
-import javax.persistence.GeneratedValue;
-import javax.persistence.Id;
-import javax.persistence.JoinColumn;
-import javax.persistence.OneToOne;
-import javax.persistence.SequenceGenerator;
-import javax.persistence.Table;
-import javax.persistence.Temporal;
-import javax.persistence.TemporalType;
-import javax.persistence.Transient;
+import org.springframework.beans.BeanWrapper;
+import org.springframework.beans.PropertyAccessorFactory;
+import org.springframework.core.style.ToStringCreator;
+
+import javax.persistence.*;
 import javax.xml.bind.annotation.XmlElement;
 import javax.xml.bind.annotation.XmlIDREF;
 import javax.xml.bind.annotation.XmlRootElement;
 import javax.xml.bind.annotation.XmlTransient;
-
->>>>>>> 32e867fd
-import org.springframework.beans.BeanWrapper;
-import org.springframework.beans.PropertyAccessorFactory;
-import org.springframework.core.style.ToStringCreator;
-
-import javax.persistence.*;
-import javax.xml.bind.annotation.XmlIDREF;
-import javax.xml.bind.annotation.XmlRootElement;
 import java.beans.PropertyDescriptor;
 import java.io.Serializable;
 import java.util.Date;
@@ -73,36 +50,30 @@
 @Entity
 @Table(name = "assets")
 public class OnmsAssetRecord implements Serializable {
+    /**
+     * Constant <code>AUTOENABLED="A"</code>
+     */
+    public static final String AUTOENABLED = "A";
+
+    /**
+     * Constant <code>SSH_CONNECTION="ssh"</code>
+     */
+    public static final String SSH_CONNECTION = "ssh";
+
+    //public enum Autoenable {AUTOENABLED};
+
+    /**
+     * Constant <code>TELNET_CONNECTION="telnet"</code>
+     */
+    public static final String TELNET_CONNECTION = "telnet";
+
+    /**
+     * Constant <code>RSH_CONNECTION="rsh"</code>
+     */
+    public static final String RSH_CONNECTION = "rsh";
+
     private static final long serialVersionUID = -2532676045548726818L;
 
-<<<<<<< HEAD
-    private static final long serialVersionUID = 509128305684814487L;
-
-    /**
-     * Constant <code>AUTOENABLED="A"</code>
-     */
-=======
-    /** Constant <code>AUTOENABLED="A"</code> */
->>>>>>> 32e867fd
-    public static final String AUTOENABLED = "A";
-
-    //public enum Autoenable {AUTOENABLED};
-
-    /**
-     * Constant <code>SSH_CONNECTION="ssh"</code>
-     */
-    public static final String SSH_CONNECTION = "ssh";
-
-    /**
-     * Constant <code>TELNET_CONNECTION="telnet"</code>
-     */
-    public static final String TELNET_CONNECTION = "telnet";
-
-    /**
-     * Constant <code>RSH_CONNECTION="rsh"</code>
-     */
-    public static final String RSH_CONNECTION = "rsh";
-
     //public enum AssetConnections {TELNET_CONNECTION,SSH_CONNECTION,RSH_CONNECTION};
 
     private Integer m_id;
@@ -182,38 +153,9 @@
      */
     private String m_department;
 
-<<<<<<< HEAD
-    /**
-     * identifier field
-     */
-    private String m_address1;
-
-    /**
-     * identifier field
-     */
-    private String m_address2;
-
-    /**
-     * identifier field
-     */
-    private String m_city;
-
-    /**
-     * identifier field
-     */
-    private String m_state;
-
-    /**
-     * identifier field
-     */
-    private String m_zip;
-
-    /**
-     * identifier field
-     */
-=======
-    /** identifier field */
->>>>>>> 32e867fd
+    /**
+     * identifier field
+     */
     private String m_building;
 
     /**
@@ -491,7 +433,6 @@
         m_node = node;
     }
 
-
     /**
      * --# category         : A broad idea of what this asset does (examples are
      * --#                    desktop, printer, server, infrastructure, etc.).
@@ -778,101 +719,6 @@
         m_department = department;
     }
 
-<<<<<<< HEAD
-    /**
-     * --# address1         : Address of geographical location of asset, line 1.
-     *
-     * @return a {@link java.lang.String} object.
-     */
-    @Column(name = "address1", length = 256)
-    public String getAddress1() {
-        return m_address1;
-    }
-
-    /**
-     * <p>setAddress1</p>
-     *
-     * @param address1 a {@link java.lang.String} object.
-     */
-    public void setAddress1(String address1) {
-        m_address1 = address1;
-    }
-
-    /**
-     * --# address2         : Address of geographical location of asset, line 2.
-     *
-     * @return a {@link java.lang.String} object.
-     */
-    @Column(name = "address2", length = 256)
-    public String getAddress2() {
-        return m_address2;
-    }
-
-    /**
-     * <p>setAddress2</p>
-     *
-     * @param address2 a {@link java.lang.String} object.
-     */
-    public void setAddress2(String address2) {
-        m_address2 = address2;
-    }
-
-    /**
-     * --# city             : The city where this asset resides.
-     *
-     * @return a {@link java.lang.String} object.
-     */
-    @Column(name = "city", length = 64)
-    public String getCity() {
-        return m_city;
-    }
-
-    /**
-     * <p>setCity</p>
-     *
-     * @param city a {@link java.lang.String} object.
-     */
-    public void setCity(String city) {
-        m_city = city;
-    }
-
-    /**
-     * --# state            : The state where this asset resides.
-     *
-     * @return a {@link java.lang.String} object.
-     */
-    @Column(name = "state", length = 64)
-    public String getState() {
-        return m_state;
-    }
-
-    /**
-     * <p>setState</p>
-     *
-     * @param state a {@link java.lang.String} object.
-     */
-    public void setState(String state) {
-        m_state = state;
-    }
-
-    /**
-     * --# zip              : The zip code where this asset resides.
-     *
-     * @return a {@link java.lang.String} object.
-     */
-    @Column(name = "zip", length = 64)
-    public String getZip() {
-        return m_zip;
-    }
-
-    /**
-     * <p>setZip</p>
-     *
-     * @param zip a {@link java.lang.String} object.
-     */
-    public void setZip(String zip) {
-        m_zip = zip;
-=======
     @Embedded
     @XmlTransient
     public OnmsGeolocation getGeolocation() {
@@ -881,7 +727,6 @@
 
     public void setGeolocation(final OnmsGeolocation geolocation) {
         m_geolocation = geolocation;
->>>>>>> 32e867fd
     }
 
     /**
@@ -1304,7 +1149,6 @@
     public void setManagedObjectInstance(String moi) {
         m_managedObjectInstance = moi;
     }
-
 
     /**
      * <p>getUsername</p>
@@ -1482,7 +1326,7 @@
     /**
      * <p>setRackunitheight</p>
      *
-     * @param rackunitheight a {@link java.lang.String} object.
+     * @param snmpcommunity a {@link java.lang.String} object.
      */
     public void setRackunitheight(String rackunitheight) {
         m_rackunitheight = rackunitheight;
@@ -1696,7 +1540,7 @@
     public void setStoragectrl(String storagectrl) {
         m_storagectrl = storagectrl;
     }
-    
+
     /**
      * PROXY METHOD: do not delete until {@link OnmsGeolocation} is truly a separate table, or projection mapping will fail.
      */
@@ -1704,13 +1548,14 @@
     @Deprecated
     @XmlElement
     public String getAddress1() {
-        return m_geolocation == null? null : m_geolocation.getAddress1();
-    }
+        return m_geolocation == null ? null : m_geolocation.getAddress1();
+    }
+
     @Deprecated
     public void setAddress1(final String address1) {
         m_geolocation.setAddress1(address1);
     }
-    
+
     /**
      * PROXY METHOD: do not delete until {@link OnmsGeolocation} is truly a separate table, or projection mapping will fail.
      */
@@ -1718,8 +1563,9 @@
     @Deprecated
     @XmlElement
     public String getAddress2() {
-        return m_geolocation == null? null : m_geolocation.getAddress2();
-    }
+        return m_geolocation == null ? null : m_geolocation.getAddress2();
+    }
+
     @Deprecated
     public void setAddress2(final String address2) {
         m_geolocation.setAddress2(address2);
@@ -1732,8 +1578,9 @@
     @Deprecated
     @XmlElement
     public String getCity() {
-        return m_geolocation == null? null : m_geolocation.getCity();
-    }
+        return m_geolocation == null ? null : m_geolocation.getCity();
+    }
+
     @Deprecated
     public void setCity(final String city) {
         m_geolocation.setCity(city);
@@ -1746,8 +1593,9 @@
     @Deprecated
     @XmlElement
     public String getState() {
-        return m_geolocation == null? null : m_geolocation.getState();
-    }
+        return m_geolocation == null ? null : m_geolocation.getState();
+    }
+
     @Deprecated
     public void setState(final String state) {
         m_geolocation.setState(state);
@@ -1760,8 +1608,9 @@
     @Deprecated
     @XmlElement
     public String getZip() {
-        return m_geolocation == null? null : m_geolocation.getZip();
-    }
+        return m_geolocation == null ? null : m_geolocation.getZip();
+    }
+
     @Deprecated
     public void setZip(final String zip) {
         m_geolocation.setZip(zip);
@@ -1774,14 +1623,27 @@
     @Deprecated
     @XmlElement
     public String getCoordinates() {
-        return m_geolocation == null? null : m_geolocation.getCoordinates();
-    }
+        return m_geolocation == null ? null : m_geolocation.getCoordinates();
+    }
+
     @Deprecated
     public void setCoordinates(final String coordinates) {
         m_geolocation.setCoordinates(coordinates);
     }
 
     /**
+     * <p>getVmwareManagedEntityType</p>
+     * <p/>
+     * Set the VMware management entity type defines if the machine is a virtual machine or a host system
+     *
+     * @return a {@link java.lang.String} object
+     */
+    @Column(name = "vmwareManagedEntityType", length = 70)
+    public String getVmwareManagedEntityType() {
+        return m_vmwareManagedEntityType;
+    }
+
+    /**
      * <p>setVmwareManagedEntityType</p>
      * <p/>
      * Set the VMware management entity type defines if the machine is a virtual machine or a host system
@@ -1793,15 +1655,15 @@
     }
 
     /**
-     * <p>getVmwareManagedEntityType</p>
+     * <p>getVmwareManagedObjectId</p>
      * <p/>
-     * Set the VMware management entity type defines if the machine is a virtual machine or a host system
+     * Get the VMware managed object ID as a unique identifier for VMware API
      *
      * @return a {@link java.lang.String} object
      */
-    @Column(name = "vmwareManagedEntityType", length = 70)
-    public String getVmwareManagedEntityType() {
-        return m_vmwareManagedEntityType;
+    @Column(name = "vmwareManagedObjectId", length = 70)
+    public String getVmwareManagedObjectId() {
+        return m_vmwareManagedObjectId;
     }
 
     /**
@@ -1816,15 +1678,15 @@
     }
 
     /**
-     * <p>getVmwareManagedObjectId</p>
+     * <p>getVmwareManagementServer</p>
      * <p/>
-     * Get the VMware managed object ID as a unique identifier for VMware API
+     * Get the vCenter host or ip address
      *
      * @return a {@link java.lang.String} object
      */
-    @Column(name = "vmwareManagedObjectId", length = 70)
-    public String getVmwareManagedObjectId() {
-        return m_vmwareManagedObjectId;
+    @Column(name = "vmwareManagementServer", length = 70)
+    public String getVmwareManagementServer() {
+        return m_vmwareManagementServer;
     }
 
     /**
@@ -1839,15 +1701,38 @@
     }
 
     /**
-     * <p>getVmwareManagementServer</p>
+     * <p>getVmwareState</p>
      * <p/>
-     * Get the vCenter host or ip address
+     * Get the VMware managed entity state
      *
      * @return a {@link java.lang.String} object
      */
-    @Column(name = "vmwareManagementServer", length = 70)
-    public String getVmwareManagementServer() {
-        return m_vmwareManagementServer;
+    @Column(name = "vmwareState", length = 255)
+    public String getVmwareState() {
+        return m_vmwareState;
+    }
+
+    /**
+     * <p>setVmwareState</p>
+     * <p/>
+     * Set the VMware managed entity state
+     *
+     * @param vmwareState a {@link java.lang.String} object
+     */
+    public void setVmwareState(String vmwareState) {
+        m_vmwareState = vmwareState;
+    }
+
+    /**
+     * <p>getVmwareTopologyInfo</p>
+     * <p/>
+     * Get the VMware topology information
+     *
+     * @return a {@link java.lang.String} object
+     */
+    @Column(name = "vmwareTopologyInfo", length = 1023)
+    public String getVmwareTopologyInfo() {
+        return m_vmwareTopologyInfo;
     }
 
     /**
@@ -1862,47 +1747,11 @@
     }
 
     /**
-     * <p>getVmwareTopologyInfo</p>
-     * <p/>
-     * Get the VMware topology information
-     *
-     * @return a {@link java.lang.String} object
-     */
-    @Column(name = "vmwareTopologyInfo", length = 1023)
-    public String getVmwareTopologyInfo() {
-        return m_vmwareTopologyInfo;
-    }
-
-    /**
-     * <p>setVmwareState</p>
-     * <p/>
-     * Set the VMware managed entity state
-     *
-     * @param vmwareState a {@link java.lang.String} object
-     */
-    public void setVmwareState(String vmwareState) {
-        m_vmwareState = vmwareState;
-    }
-
-    /**
-     * <p>getVmwareState</p>
-     * <p/>
-     * Get the VMware managed entity state
-     *
-     * @return a {@link java.lang.String} object
-     */
-    @Column(name = "vmwareState", length = 255)
-    public String getVmwareState() {
-        return m_vmwareState;
-    }
-
-    /**
      * {@inheritDoc}
      */
     @Override
     public String toString() {
         return new ToStringCreator(this)
-<<<<<<< HEAD
                 .append("category", getCategory())
                 .append("manufacturer", getManufacturer())
                 .append("vendor", getVendor())
@@ -1918,11 +1767,12 @@
                 .append("region", getRegion())
                 .append("division", getDivision())
                 .append("department", getDepartment())
-                .append("address1", getAddress1())
-                .append("address2", getAddress2())
-                .append("city", getCity())
-                .append("state", getState())
-                .append("zip", getZip())
+                .append("address1", m_geolocation == null ? null : m_geolocation.getAddress1())
+                .append("address2", m_geolocation == null ? null : m_geolocation.getAddress2())
+                .append("city", m_geolocation == null ? null : m_geolocation.getCity())
+                .append("state", m_geolocation == null ? null : m_geolocation.getState())
+                .append("zip", m_geolocation == null ? null : m_geolocation.getZip())
+                .append("geolocation", m_geolocation == null ? null : m_geolocation.getCoordinates())
                 .append("building", getBuilding())
                 .append("floor", getFloor())
                 .append("room", getRoom())
@@ -1966,79 +1816,12 @@
                 .append("vmwareManagedEntityType", getVmwareManagedEntityType())
                 .append("vmwareManagementServer", getVmwareManagementServer())
                 .append("vmwareTopologyInfo", getVmwareTopologyInfo())
-                .append("vmwareState", getVmwareState())
-                .toString();
+                .append("vmwareState", getVmwareState()).toString();
     }
 
     /**
      * {@inheritDoc}
      */
-=======
-            .append("category", getCategory())
-            .append("manufacturer", getManufacturer())
-            .append("vendor", getVendor())
-            .append("modelnumber", getModelNumber())
-            .append("serialnumber", getSerialNumber())
-            .append("description", getDescription())
-            .append("circuitid", getCircuitId())
-            .append("assetnumber", getAssetNumber())
-            .append("operatingsystem", getOperatingSystem())
-            .append("rack", getRack())
-            .append("slot", getSlot())
-            .append("port", getPort())
-            .append("region", getRegion())
-            .append("division", getDivision())
-            .append("department", getDepartment())
-            .append("address1", m_geolocation == null? null : m_geolocation.getAddress1())
-            .append("address2", m_geolocation == null? null : m_geolocation.getAddress2())
-            .append("city", m_geolocation == null? null : m_geolocation.getCity())
-            .append("state", m_geolocation == null? null : m_geolocation.getState())
-            .append("zip", m_geolocation == null? null : m_geolocation.getZip())
-            .append("geolocation", m_geolocation == null? null : m_geolocation.getCoordinates())
-            .append("building", getBuilding())
-            .append("floor", getFloor())
-            .append("room", getRoom())
-            .append("username", getUsername())
-            .append("password", getPassword())
-            .append("enable",getEnable())
-            .append("autoenable",getAutoenable())
-            .append("connection", getConnection())
-            .append("vendorphone", getVendorPhone())
-            .append("vendorfax", getVendorFax())
-            .append("vendorassetnumber", getVendorAssetNumber())
-            .append("userlastmodified", getLastModifiedBy())
-            .append("lastmodifieddate", getLastModifiedDate())
-            .append("dateinstalled", getDateInstalled())
-            .append("lease", getLease())
-            .append("leaseexpires", getLeaseExpires())
-            .append("supportphone", getSupportPhone())
-            .append("maintcontract", getMaintcontract())
-            .append("maintcontractexpires", getMaintContractExpiration())
-            .append("displaycategory", getDisplayCategory())
-            .append("notifycategory", getNotifyCategory())
-            .append("pollercategory", getPollerCategory())
-            .append("thresholdcategory", getThresholdCategory())
-            .append("comment", getComment())
-            .append("cpu", getCpu())
-            .append("ram", getRam())
-            .append("storagectrl", getStoragectrl())
-            .append("hdd1", getHdd1())
-            .append("hdd2", getHdd2())
-            .append("hdd3", getHdd3())
-            .append("hdd4", getHdd4())
-            .append("hdd5", getHdd5())
-            .append("hdd6", getHdd6())
-            .append("numpowersupplies", getNumpowersupplies())
-            .append("inputpower", getInputpower())
-            .append("additionalhardware", getAdditionalhardware())
-            .append("admin", getAdmin())
-            .append("snmpcommunity", getSnmpcommunity())
-            .append("rackunitheight", getRackunitheight())
-            .toString();
-    }
-
-    /** {@inheritDoc} */
->>>>>>> 32e867fd
     @Override
     public boolean equals(Object obj) {
         boolean equals = false;
