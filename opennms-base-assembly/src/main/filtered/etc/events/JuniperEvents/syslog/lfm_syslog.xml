--- conflicted
+++ resolved
@@ -15,16 +15,9 @@
         <descr>
 		LFM link down
         </descr>
-<<<<<<< HEAD
-        <logmsg dest='logndisplay'>LFM Down: lfmLinkName: %parm[#1]%</logmsg>
-=======
         <logmsg dest='logndisplay'>LFM Down: lfmLinkName: %parm[#1]% reason: %parm[#2]%</logmsg>
->>>>>>> 1983b9be
         <severity>Critical</severity>
                 <alarm-data alarm-type="1" reduction-key="%uei%:%dpname%:%nodeid%:%parm[#1]%" />
   </event>
 </events>
-<<<<<<< HEAD
-=======
 
->>>>>>> 1983b9be
