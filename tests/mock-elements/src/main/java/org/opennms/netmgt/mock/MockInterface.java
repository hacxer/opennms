//
// This file is part of the OpenNMS(R) Application.
//
// OpenNMS(R) is Copyright (C) 2005 The OpenNMS Group, Inc.  All rights reserved.
// OpenNMS(R) is a derivative work, containing both original code, included code and modified
// code that was published under the GNU General Public License. Copyrights for modified 
// and included code are below.
//
// OpenNMS(R) is a registered trademark of The OpenNMS Group, Inc.
//
// Original code base Copyright (C) 1999-2001 Oculan Corp.  All rights reserved.
//
// This program is free software; you can redistribute it and/or modify
// it under the terms of the GNU General Public License as published by
// the Free Software Foundation; either version 2 of the License, or
// (at your option) any later version.
//
// This program is distributed in the hope that it will be useful,
// but WITHOUT ANY WARRANTY; without even the implied warranty of
// MERCHANTABILITY or FITNESS FOR A PARTICULAR PURPOSE.  See the
// GNU General Public License for more details.
//
// You should have received a copy of the GNU General Public License
// along with this program; if not, write to the Free Software
// Foundation, Inc., 59 Temple Place - Suite 330, Boston, MA 02111-1307, USA.
//
// For more information contact:
// OpenNMS Licensing       <license@opennms.org>
//     http://www.opennms.org/
//     http://www.opennms.com/
//

package org.opennms.netmgt.mock;

import java.net.InetAddress;
import java.net.UnknownHostException;
import java.util.List;

<<<<<<< HEAD
import org.apache.commons.lang.builder.ToStringBuilder;
=======
>>>>>>> df4d0759
import org.opennms.core.utils.InetAddressUtils;
import org.opennms.netmgt.model.PollStatus;
import org.opennms.netmgt.xml.event.Event;

/**
 * <p>MockInterface class.</p>
 *
 * @author brozow
 *
 * TODO To change the template for this generated type comment go to Window -
 * Preferences - Java - Code Style - Code Templates
 * @version $Id: $
 */
public class MockInterface extends MockContainer<MockNode,MockService> {

	private String m_ifAlias;
    private final InetAddress m_inetAddr;
    private final int m_ifIndex;
    

    /**
     * <p>Constructor for MockInterface.</p>
     *
     * @param node a {@link org.opennms.netmgt.mock.MockNode} object.
     * @param ipAddr a {@link java.lang.String} object.
     */
    public MockInterface(MockNode node, String ipAddr) {
        super(node);
        m_ifIndex = node.getNextIfIndex();
        try {
            m_inetAddr = InetAddress.getByName(ipAddr);
        } catch (UnknownHostException e) {
            throw new IllegalArgumentException("unable to convert "+ipAddr+" to an InetAddress: "+e.getMessage());
        }
    }

    // model
    /**
     * <p>addService</p>
     *
     * @param svcName a {@link java.lang.String} object.
     * @param serviceId a int.
     * @return a {@link org.opennms.netmgt.mock.MockService} object.
     */
    public MockService addService(String svcName, int serviceId) {
        return (MockService) addMember(new MockService(this, svcName, serviceId));
    }

    // model
    /**
     * <p>getIpAddr</p>
     *
     * @return a {@link java.lang.String} object.
     */
    public String getIpAddr() {
        return InetAddressUtils.toIpAddrString(m_inetAddr);
    }

    // impl
    Object getKey() {
        return getIpAddr();
    }

    // model
    /**
     * <p>getNetwork</p>
     *
     * @return a {@link org.opennms.netmgt.mock.MockNetwork} object.
     */
    public MockNetwork getNetwork() {
        return getNode().getNetwork();
    }

    // model
    /**
     * <p>getNode</p>
     *
     * @return a {@link org.opennms.netmgt.mock.MockNode} object.
     */
    public MockNode getNode() {
        return (MockNode) getParent();
    }

    // model
    /**
     * <p>getNodeId</p>
     *
     * @return a int.
     */
    public int getNodeId() {
        return getNode().getNodeId();
    }

    // model
    /**
     * <p>getNodeLabel</p>
     *
     * @return a {@link java.lang.String} object.
     */
    public String getNodeLabel() {
        return getNode().getLabel();
    }

    // FIXME: model?
    /**
     * <p>getPollStatus</p>
     *
     * @return a {@link org.opennms.netmgt.model.PollStatus} object.
     */
    public PollStatus getPollStatus() {
        final String critSvcName = getNetwork().getCriticalService();
        final MockService critSvc = getService(critSvcName);
        class IFStatusCalculator extends MockVisitorAdapter {
            PollStatus status = PollStatus.down();

            public PollStatus getStatus() {
                return status;
            }

            public void visitService(MockService svc) {
                if (critSvc == null || critSvc.equals(svc)) {
                    if (svc.getPollStatus().isUp())
                        status = PollStatus.up();
                }
            }

        }

        IFStatusCalculator calc = new IFStatusCalculator();
        visit(calc);
        return calc.getStatus();
    }

    // model
    /**
     * <p>getService</p>
     *
     * @param svcName a {@link java.lang.String} object.
     * @return a {@link org.opennms.netmgt.mock.MockService} object.
     */
    public MockService getService(String svcName) {
        return (MockService) getMember(svcName);
    }

    // model
    /**
     * <p>getServices</p>
     *
     * @return a {@link java.util.List} object.
     */
    public List<MockService> getServices() {
        return getMembers();
    }

    // model
    /**
     * <p>removeService</p>
     *
     * @param svc a {@link org.opennms.netmgt.mock.MockService} object.
     */
    public void removeService(MockService svc) {
        removeMember(svc);
    }

    // impl
    /**
     * <p>toString</p>
     *
     * @return a {@link java.lang.String} object.
     */
    public String toString() {
<<<<<<< HEAD
    	return new ToStringBuilder(this)
    		.append("ifAlias", m_ifAlias)
    		.append("ifIndex", m_ifIndex)
    		.append("m_inetAddr", m_inetAddr)
    		.toString();
=======
        return "If[" + getIpAddr() + "]";
>>>>>>> df4d0759
    }

    // impl
    /** {@inheritDoc} */
    public void visit(MockVisitor v) {
        super.visit(v);
        v.visitInterface(this);
        visitMembers(v);
    }

    /**
     * <p>createDownEvent</p>
     *
     * @return a {@link org.opennms.netmgt.xml.event.Event} object.
     */
    public Event createDownEvent() {
        return MockEventUtil.createInterfaceDownEvent("Test", this);
    }

    /**
     * <p>createUpEvent</p>
     *
     * @return a {@link org.opennms.netmgt.xml.event.Event} object.
     */
    public Event createUpEvent() {
        return MockEventUtil.createInterfaceUpEvent("Test", this);
    }
    
    /**
     * <p>createNewEvent</p>
     *
     * @return a {@link org.opennms.netmgt.xml.event.Event} object.
     */
    public Event createNewEvent() {
        return MockEventUtil.createNodeGainedInterfaceEvent("Test", this);
    }

    /**
     * <p>createDeleteEvent</p>
     *
     * @return a {@link org.opennms.netmgt.xml.event.Event} object.
     */
    public Event createDeleteEvent() {
        return MockEventUtil.createInterfaceDeletedEvent("Test", this);
    }

	/**
	 * <p>setIfAlias</p>
	 *
	 * @param ifAlias a {@link java.lang.String} object.
	 */
	public void setIfAlias(String ifAlias) {
		// ifAlias for an interface
		m_ifAlias = ifAlias;
	}

    /**
     * <p>getIfAlias</p>
     *
     * @return Returns the ifAlias.
     */
    public String getIfAlias() {
        return m_ifAlias;
    }

    /**
     * <p>getAddress</p>
     *
     * @return a {@link java.net.InetAddress} object.
     */
    public InetAddress getAddress() {
        return m_inetAddr;
    }

    /**
     * <p>getIfIndex</p>
     *
     * @return a int.
     */
    public int getIfIndex() {
        return m_ifIndex;
    }
    

}<|MERGE_RESOLUTION|>--- conflicted
+++ resolved
@@ -33,13 +33,9 @@
 package org.opennms.netmgt.mock;
 
 import java.net.InetAddress;
-import java.net.UnknownHostException;
 import java.util.List;
 
-<<<<<<< HEAD
 import org.apache.commons.lang.builder.ToStringBuilder;
-=======
->>>>>>> df4d0759
 import org.opennms.core.utils.InetAddressUtils;
 import org.opennms.netmgt.model.PollStatus;
 import org.opennms.netmgt.xml.event.Event;
@@ -69,10 +65,9 @@
     public MockInterface(MockNode node, String ipAddr) {
         super(node);
         m_ifIndex = node.getNextIfIndex();
-        try {
-            m_inetAddr = InetAddress.getByName(ipAddr);
-        } catch (UnknownHostException e) {
-            throw new IllegalArgumentException("unable to convert "+ipAddr+" to an InetAddress: "+e.getMessage());
+        m_inetAddr = InetAddressUtils.addr(ipAddr);
+        if (m_inetAddr == null) {
+            throw new IllegalArgumentException("unable to convert "+ipAddr+" to an InetAddress.");
         }
     }
 
@@ -211,15 +206,11 @@
      * @return a {@link java.lang.String} object.
      */
     public String toString() {
-<<<<<<< HEAD
     	return new ToStringBuilder(this)
     		.append("ifAlias", m_ifAlias)
     		.append("ifIndex", m_ifIndex)
     		.append("m_inetAddr", m_inetAddr)
     		.toString();
-=======
-        return "If[" + getIpAddr() + "]";
->>>>>>> df4d0759
     }
 
     // impl
