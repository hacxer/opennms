package org.opennms.netmgt.reporting.repository.definition.disk;

import java.io.File;
import java.io.IOException;
import java.io.InputStream;
import java.util.ArrayList;
import java.util.Collection;
import java.util.List;

import org.opennms.core.utils.LogUtils;
import org.apache.commons.io.FileUtils;
import org.opennms.netmgt.reporting.repository.definition.ReportDefinition;
import org.opennms.netmgt.reporting.repository.definition.ReportDefinitionRepository;

/**
 * Provides access to the report-templates from the local opennms installation.
 * 
 * @author thargor
 */
public class DiskReportDefinitionRepository implements
		ReportDefinitionRepository {

    public DiskReportDefinitionRepository () {}

	private static final String TEMPLATE_DIR = System
			.getProperty("opennms.home")
			+ File.separator
			+ "etc"
			+ File.separator + "report-templates" + File.separator;

	private static final String TEMPLATE_SUFFIX = ".jrxml";

	private DiskReportRepositoryConfigDao m_diskReportRepositoryConfigDao;

<<<<<<< HEAD
	private List<ReportDefinition> getReportDefs() {
		return m_diskReportRepositoryConfigDao.getReportDefinitionList();
	}
=======
    private List<ReportDefinition> getReportDefs() {
        List<ReportDefinition> resultList = new ArrayList<ReportDefinition>();
        if (diskReportRepositoryConfigDao != null) {
            Object temp = diskReportRepositoryConfigDao.getReportDefinitionList();
            if (temp != null) {
                resultList = (List<ReportDefinition>) temp;
                return resultList;
            } else {
                LogUtils.warnf(this, "get ReportDefinitions from DiskReportRepositoryConfigDao causes problems [%s]", temp);
                return resultList;
            }
        } else {
            LogUtils.warnf(this, "DiskReportRepositoryConfigDao is null");
            return resultList;
        }
    }
>>>>>>> 87745f09

	public Collection<ReportDefinition> getAllReportDefinitions() {

		for (ReportDefinition rd : getReportDefs()) {
			rd.setEngineVersions(getVersions(rd));
		}

		return getReportDefs();
	}

	public ReportDefinition getReportDefinition(String name) {

		for (ReportDefinition rd : getReportDefs()) {
			if (rd.getTemplateName().equals(name)) {
				getVersions(rd);
				return rd;
			}
		}

		return null;
	}

	public InputStream getReportTemplate(Integer id, String version)
			throws IOException {

		ReportDefinition reportDefinition = getReportDefinition(id);
		if (reportDefinition != null) {
			if (reportDefinition.getEngineVersions().contains(version)) {
				String versionPath;
				if (VERSION_NONE.equals(version))
					versionPath = "";
				else {
					versionPath = version + File.separator;
				}
				File file = new File(TEMPLATE_DIR + versionPath
						+ reportDefinition.getTemplateName() + TEMPLATE_SUFFIX);

				return FileUtils.openInputStream(file);
			}
		}

		return null;
	}

	public ReportDefinition getReportDefinition(Integer id) {
		for (ReportDefinition rd : getReportDefs()) {
			if (rd.getId().equals(id)) {
				getVersions(rd);
				return rd;
			}
		}
		return null;
	}

	/**
	 * @param rd
	 * @return
	 */
	private List<String> getVersions(ReportDefinition rd) {

		List<String> versions = new ArrayList<String>();
		File rootDir = new File(TEMPLATE_DIR);
		if (rootDir.exists() && rootDir.isDirectory() && rootDir.canRead()) {
			for (File versionDir : rootDir.listFiles()) {
				if (versionDir.isDirectory() && versionDir.canRead()) {
					File templateFile = new File(versionDir,
							rd.getTemplateName() + TEMPLATE_SUFFIX);
					if (templateFile.exists())
						versions.add(versionDir.getName());
				}
			}
		} else {
			LogUtils.warnf(this, "report template directory can't be read [%s]", TEMPLATE_DIR);
		}

		File templateFile = new File(rootDir, rd.getTemplateName()
				+ TEMPLATE_SUFFIX);
		if (templateFile.exists() && templateFile.canRead())
			versions.add(VERSION_NONE);

		return versions;
	}

	public DiskReportRepositoryConfigDao getDiskReportRepositoryConfigDao() {
		return m_diskReportRepositoryConfigDao;
	}

	public void setDiskReportRepositoryConfigDao(
            DiskReportRepositoryConfigDao diskReportRepositoryConfigDao) {
		this.m_diskReportRepositoryConfigDao = diskReportRepositoryConfigDao;
	}

}<|MERGE_RESOLUTION|>--- conflicted
+++ resolved
@@ -20,8 +20,6 @@
 public class DiskReportDefinitionRepository implements
 		ReportDefinitionRepository {
 
-    public DiskReportDefinitionRepository () {}
-
 	private static final String TEMPLATE_DIR = System
 			.getProperty("opennms.home")
 			+ File.separator
@@ -29,14 +27,10 @@
 			+ File.separator + "report-templates" + File.separator;
 
 	private static final String TEMPLATE_SUFFIX = ".jrxml";
+	
+	// TODO Tak: Inject me
+	private DiskReportRepositoryConfigDao diskReportRepositoryConfigDao = new DefaultDiskReportRepositoryConfigDao();
 
-	private DiskReportRepositoryConfigDao m_diskReportRepositoryConfigDao;
-
-<<<<<<< HEAD
-	private List<ReportDefinition> getReportDefs() {
-		return m_diskReportRepositoryConfigDao.getReportDefinitionList();
-	}
-=======
     private List<ReportDefinition> getReportDefs() {
         List<ReportDefinition> resultList = new ArrayList<ReportDefinition>();
         if (diskReportRepositoryConfigDao != null) {
@@ -53,7 +47,6 @@
             return resultList;
         }
     }
->>>>>>> 87745f09
 
 	public Collection<ReportDefinition> getAllReportDefinitions() {
 
@@ -138,12 +131,12 @@
 	}
 
 	public DiskReportRepositoryConfigDao getDiskReportRepositoryConfigDao() {
-		return m_diskReportRepositoryConfigDao;
+		return diskReportRepositoryConfigDao;
 	}
 
 	public void setDiskReportRepositoryConfigDao(
             DiskReportRepositoryConfigDao diskReportRepositoryConfigDao) {
-		this.m_diskReportRepositoryConfigDao = diskReportRepositoryConfigDao;
+		this.diskReportRepositoryConfigDao = diskReportRepositoryConfigDao;
 	}
 
 }