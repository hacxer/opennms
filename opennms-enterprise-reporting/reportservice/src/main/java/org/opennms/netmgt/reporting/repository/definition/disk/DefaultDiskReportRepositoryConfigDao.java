package org.opennms.netmgt.reporting.repository.definition.disk;

import java.io.File;
import java.io.FileReader;
import java.util.List;

import javax.xml.bind.JAXBContext;
import javax.xml.bind.Unmarshaller;

import org.opennms.core.utils.LogUtils;
import org.opennms.netmgt.reporting.repository.definition.ReportDefinition;

public class DefaultDiskReportRepositoryConfigDao implements
        DiskReportRepositoryConfigDao {

	private static final String REPORT_DISK_REPOSITORY_XML = System
			.getProperty("opennms.home")
			+ File.separator
			+ "etc"
			+ File.separator + "report-disk-repository.xml";

	private DiskReportRepositoryConfig m_diskReportDefinitionConfig = new DiskReportRepositoryConfig();

<<<<<<< HEAD
    public DefaultDiskReportRepositoryConfigDao(){
    }

	@XmlElement(name = "ReportDefinition")
	public List<ReportDefinition> getReportDefinitions() {
		return m_reportDefs;
	}

	@Override
	@XmlTransient
=======
>>>>>>> 87745f09
	public List<ReportDefinition> getReportDefinitionList() {
		try {
			JAXBContext context = JAXBContext
					.newInstance(DiskReportRepositoryConfig.class);
			Unmarshaller unmarshaller = context.createUnmarshaller();
			m_diskReportDefinitionConfig = (DiskReportRepositoryConfig) unmarshaller
					.unmarshal(new FileReader(REPORT_DISK_REPOSITORY_XML));
		} catch (Exception e) {
            //TODO Tak: Do Logging not jokes
            LogUtils.warnf(this, "Funny Log [%s]", e);
			e.printStackTrace();
		}

		return m_diskReportDefinitionConfig.getReportDefinitions();
	}
}<|MERGE_RESOLUTION|>--- conflicted
+++ resolved
@@ -21,19 +21,6 @@
 
 	private DiskReportRepositoryConfig m_diskReportDefinitionConfig = new DiskReportRepositoryConfig();
 
-<<<<<<< HEAD
-    public DefaultDiskReportRepositoryConfigDao(){
-    }
-
-	@XmlElement(name = "ReportDefinition")
-	public List<ReportDefinition> getReportDefinitions() {
-		return m_reportDefs;
-	}
-
-	@Override
-	@XmlTransient
-=======
->>>>>>> 87745f09
 	public List<ReportDefinition> getReportDefinitionList() {
 		try {
 			JAXBContext context = JAXBContext
