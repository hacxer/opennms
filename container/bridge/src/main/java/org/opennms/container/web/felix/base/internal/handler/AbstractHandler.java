/*
 * Licensed to the Apache Software Foundation (ASF) under one or more
 * contributor license agreements.  See the NOTICE file distributed with
 * this work for additional information regarding copyright ownership.
 * The ASF licenses this file to You under the Apache License, Version 2.0
 * (the "License"); you may not use this file except in compliance with
 * the License.  You may obtain a copy of the License at
 *
 *      http://www.apache.org/licenses/LICENSE-2.0
 *
 * Unless required by applicable law or agreed to in writing, software
 * distributed under the License is distributed on an "AS IS" BASIS,
 * WITHOUT WARRANTIES OR CONDITIONS OF ANY KIND, either express or implied.
 * See the License for the specific language governing permissions and
 * limitations under the License.
 */
package org.opennms.container.web.felix.base.internal.handler;

import java.util.Dictionary;
import java.util.Enumeration;
import java.util.HashMap;
import java.util.Map;
import java.util.concurrent.atomic.AtomicInteger;

import javax.servlet.ServletException;

import org.opennms.container.web.felix.base.internal.context.ExtServletContext;

public abstract class AbstractHandler
{
    private final static AtomicInteger ID =
        new AtomicInteger();

    private final String id;
    private final ExtServletContext context;
    private final Map<String, String> initParams;

    public AbstractHandler(ExtServletContext context)
    {
        this.id = "" + ID.incrementAndGet();
        this.context = context;
        this.initParams = new HashMap<String, String>();
    }

    public final String getId()
    {
        return this.id;
    }

    protected final ExtServletContext getContext()
    {
        return this.context;
    }

    public final Map<String, String> getInitParams()
    {
        return this.initParams;
    }

<<<<<<< HEAD
    public final void setInitParams(Dictionary<?, ?> map)
=======
    public final void setInitParams(Dictionary<?,?> map)
>>>>>>> 4eccd587
    {
        this.initParams.clear();
        if (map == null) {
            return;
        }

        Enumeration<?> e = map.keys();
        while (e.hasMoreElements()) {
            Object key = e.nextElement();
            Object value = map.get(key);

            if ((key instanceof String) && (value instanceof String)) {
                this.initParams.put((String)key, (String)value);
            }
        }
    }

    public abstract void init()
        throws ServletException;

    public abstract void destroy();
}<|MERGE_RESOLUTION|>--- conflicted
+++ resolved
@@ -57,11 +57,7 @@
         return this.initParams;
     }
 
-<<<<<<< HEAD
-    public final void setInitParams(Dictionary<?, ?> map)
-=======
     public final void setInitParams(Dictionary<?,?> map)
->>>>>>> 4eccd587
     {
         this.initParams.clear();
         if (map == null) {
