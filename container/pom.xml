<?xml version="1.0" encoding="UTF-8"?>
<project xmlns="http://maven.apache.org/POM/4.0.0" xmlns:xsi="http://www.w3.org/2001/XMLSchema-instance" xsi:schemaLocation="http://maven.apache.org/POM/4.0.0 http://maven.apache.org/maven-v4_0_0.xsd">
  <parent>
    <groupId>org.opennms</groupId>
    <artifactId>opennms</artifactId>
    <version>1.11.4-SNAPSHOT</version>
  </parent>
  <modelVersion>4.0.0</modelVersion>
  <artifactId>container</artifactId>
  <packaging>pom</packaging>
  <name>OpenNMS OSGi Container</name>
<<<<<<< HEAD
  <properties>
    <felix.version>2.2.0</felix.version>
  </properties>
=======
>>>>>>> 4eccd587
  <modules>
    <module>branding</module>
    <module>features</module>
    <module>standalone</module>
    <module>karaf</module>
    <module>servlet</module>
    <module>bridge</module>
  </modules>

  <repositories>
    <repository>
      <id>servicemix</id>
      <name>Apache ServiceMix Repository</name>
      <url>http://svn.apache.org/repos/asf/servicemix/m2-repo</url>
      <releases><enabled>true</enabled></releases>
      <snapshots><enabled>false</enabled></snapshots>
    </repository>
  </repositories>

</project><|MERGE_RESOLUTION|>--- conflicted
+++ resolved
@@ -9,12 +9,6 @@
   <artifactId>container</artifactId>
   <packaging>pom</packaging>
   <name>OpenNMS OSGi Container</name>
-<<<<<<< HEAD
-  <properties>
-    <felix.version>2.2.0</felix.version>
-  </properties>
-=======
->>>>>>> 4eccd587
   <modules>
     <module>branding</module>
     <module>features</module>
