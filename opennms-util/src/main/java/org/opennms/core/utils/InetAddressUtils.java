/*******************************************************************************
 * This file is part of OpenNMS(R).
 *
 * Copyright (C) 2007-2012 The OpenNMS Group, Inc.
 * OpenNMS(R) is Copyright (C) 1999-2012 The OpenNMS Group, Inc.
 *
 * OpenNMS(R) is a registered trademark of The OpenNMS Group, Inc.
 *
 * OpenNMS(R) is free software: you can redistribute it and/or modify
 * it under the terms of the GNU General Public License as published
 * by the Free Software Foundation, either version 3 of the License,
 * or (at your option) any later version.
 *
 * OpenNMS(R) is distributed in the hope that it will be useful,
 * but WITHOUT ANY WARRANTY; without even the implied warranty of
 * MERCHANTABILITY or FITNESS FOR A PARTICULAR PURPOSE.  See the
 * GNU General Public License for more details.
 *
 * You should have received a copy of the GNU General Public License
 * along with OpenNMS(R).  If not, see:
 *      http://www.gnu.org/licenses/
 *
 * For more information contact:
 *     OpenNMS(R) Licensing <license@opennms.org>
 *     http://www.opennms.org/
 *     http://www.opennms.com/
 *******************************************************************************/

package org.opennms.core.utils;

import java.math.BigInteger;
import java.net.Inet4Address;
import java.net.Inet6Address;
import java.net.InetAddress;
import java.net.UnknownHostException;
import java.util.ArrayList;
import java.util.List;

import org.apache.commons.lang.ArrayUtils;
import org.slf4j.Logger;
import org.slf4j.LoggerFactory;
import org.xbill.DNS.AAAARecord;
import org.xbill.DNS.ARecord;
import org.xbill.DNS.Lookup;
import org.xbill.DNS.Record;
import org.xbill.DNS.TextParseException;
import org.xbill.DNS.Type;

/**
 * <p>Abstract InetAddressUtils class.</p>
 *
 * @author <a href="mailto:brozow@opennms.org">Mathew Brozowski</a>
 * @version $Id: $
 */
abstract public class InetAddressUtils {
	
	private static final Logger LOG = LoggerFactory.getLogger(InetAddressUtils.class);

    private static final ByteArrayComparator s_BYTE_ARRAY_COMPARATOR = new ByteArrayComparator();
    public static final InetAddress UNPINGABLE_ADDRESS;
    public static final InetAddress UNPINGABLE_ADDRESS_IPV6;
    public static final InetAddress ZEROS = addr("0.0.0.0");
    public static final InetAddress TWO_FIFTY_FIVES = addr("255.255.255.255");
    public static final InetAddress ONE_TWENTY_SEVEN = addr("127.0.0.1");

    static {
        try {
            // This address (192.0.2.123) is within a range of test IPs that
            // that is guaranteed to be non-routed.
            //
            UNPINGABLE_ADDRESS = InetAddress.getByAddress(new byte[] {(byte)192, (byte)0, (byte)2, (byte)123});
        } catch (final UnknownHostException e) {
            throw new IllegalStateException(e);
        }

        try {
            // This address is within a subnet of "Unique Unicast" IPv6 addresses
            // that are defined by RFC4193. This is the IPv6 equivalent of the
            // 192.168.0.0/16 subnet and because the IPv6 address space is so large,
            // you can just randomly generate the first portion of the address. :)
            // I used an online address generator to get this particular address.
            //
            // http://www.rfc-editor.org/rfc/rfc4193.txt
            //
            UNPINGABLE_ADDRESS_IPV6 = InetAddress.getByName("fd25:28a0:ba2f:6b78:0000:0000:0000:0001");
        } catch (final UnknownHostException e) {
            throw new IllegalStateException(e);
        }
    }

    public static enum AddressType {
        IPv4,
        IPv6
    }

	public static InetAddress getLocalHostAddress() {
		try {
			return InetAddress.getLocalHost();
		} catch (final UnknownHostException e) {
			LOG.warn("getLocalHostAddress: Could not lookup the host address for the local host machine, address set to '127.0.0.1'.", e);
			return addr("127.0.0.1");
		}
	}
	
	public static String getLocalHostAddressAsString() {
        final String localhost = str(getLocalHostAddress());
		return localhost == null? "127.0.0.1" : localhost;
	}

	public static String getLocalHostName() {
        final InetAddress localHostAddress = getLocalHostAddress();
        if (localHostAddress == null) {
        	LOG.warn("getLocalHostName: Could not lookup the host name for the local host machine, name set to 'localhost'.");
            return "localhost";
        }
        return localHostAddress.getHostName();
	}
	
	public static String incr(final String address) throws UnknownHostException {
        return InetAddressUtils.toIpAddrString(incr(InetAddressUtils.toIpAddrBytes(address)));
    }

    public static byte[] incr(final byte[] address) throws UnknownHostException {
    	final BigInteger addr = new BigInteger(1, address).add(BigInteger.ONE);
        return convertBigIntegerIntoInetAddress(addr).getAddress();
    }

    public static String decr(final String address) throws UnknownHostException {
        return InetAddressUtils.toIpAddrString(decr(InetAddressUtils.toIpAddrBytes(address)));
    }

    public static byte[] decr(final byte[] address) throws UnknownHostException {
    	final BigInteger addr = new BigInteger(1, address).subtract(BigInteger.ONE);
        return convertBigIntegerIntoInetAddress(addr).getAddress();
    }

    /**
     * <p>getInetAddress</p>
     *
     * @param ipAddrOctets an array of byte.
     * @return a {@link java.net.InetAddress} object.
     */
    public static InetAddress getInetAddress(final int[] octets, final int offset, final int length) {
		final byte[] addressBytes = new byte[length];
    	for (int i = 0; i < addressBytes.length; i++) {
    		addressBytes[i] = Integer.valueOf(octets[i + offset]).byteValue();
    	}
    	return getInetAddress(addressBytes);
    }

    /**
     * <p>getInetAddress</p>
     *
     * @param ipAddrOctets an array of byte.
     * @return a {@link java.net.InetAddress} object.
     */
    public static InetAddress getInetAddress(final byte[] ipAddrOctets) {
        try {
            return InetAddress.getByAddress(ipAddrOctets);
        } catch (final UnknownHostException e) {
            throw new IllegalArgumentException("Invalid IPAddress " + ArrayUtils.toString(ipAddrOctets) + " with length " + ipAddrOctets.length);
        }

    }

    /**
     * <p>getInetAddress</p>
     *
     * @param dottedNotation a {@link java.lang.String} object.
     * @return a {@link java.net.InetAddress} object.
     */
    public static InetAddress getInetAddress(final String dottedNotation) {
        try {
            return dottedNotation == null? null : InetAddress.getByName(dottedNotation);
        } catch (final UnknownHostException e) {
            throw new IllegalArgumentException("Invalid IPAddress " + dottedNotation);
        }
    }

    public static InetAddress resolveHostname(final String hostname, final boolean preferInet6Address) throws UnknownHostException {
        return resolveHostname(hostname, preferInet6Address, true);
    }

    /**
     * This function is used inside XSLT documents, do a string search before refactoring.
     */
    public static InetAddress resolveHostname(final String hostname, final boolean preferInet6Address, final boolean throwException) throws UnknownHostException {
        InetAddress retval = null;
        //System.out.println(String.format("%s (%s)", hostname, preferInet6Address ? "6" : "4"));

        // Do a special case for localhost since the DNS server will generally not
        // return valid A and AAAA records for "localhost".
        if ("localhost".equals(hostname)) {
            return preferInet6Address ? InetAddress.getByName("::1") : InetAddress.getByName("127.0.0.1");
        }

        try {
            // 2011-05-22 - Matt is seeing some platform-specific inconsistencies when using
            // InetAddress.getAllByName(). It seems to miss some addresses occasionally on Mac.
            // We need to use dnsjava here instead since it should be 100% reliable.
            //
            // InetAddress[] addresses = InetAddress.getAllByName(hostname);
            //
            List<InetAddress> v4Addresses = new ArrayList<InetAddress>();
            try {
                Record[] aRecs = new Lookup(hostname, Type.A).run();
                if (aRecs != null) {
                    for (Record aRec : aRecs) {
                        if (aRec instanceof ARecord) {
                            InetAddress addr = ((ARecord)aRec).getAddress();
                            if (addr instanceof Inet4Address) {
                                v4Addresses.add(addr);
                            } else {
                                // Should never happen
                                throw new UnknownHostException("Non-IPv4 address found via A record DNS lookup of host: " + hostname + ": " + addr.toString());
                            }
                        }
                    }
                } else {
                    //throw new UnknownHostException("No IPv4 addresses found via A record DNS lookup of host: " + hostname);
                }
            } catch (final TextParseException e) {
                final UnknownHostException ex = new UnknownHostException("Could not perform A record lookup for host: " + hostname);
                ex.initCause(e);
                throw ex;
            }

            final List<InetAddress> v6Addresses = new ArrayList<InetAddress>();
            try {
                final Record[] quadARecs = new Lookup(hostname, Type.AAAA).run();
                if (quadARecs != null) {
                    for (final Record quadARec : quadARecs) {
                        final InetAddress addr = ((AAAARecord)quadARec).getAddress();
                        if (addr instanceof Inet6Address) {
                            v6Addresses.add(addr);
                        } else {
                            // Should never happen
                            throw new UnknownHostException("Non-IPv6 address found via AAAA record DNS lookup of host: " + hostname + ": " + addr.toString());
                        }
                    }
                } else {
                    // throw new UnknownHostException("No IPv6 addresses found via AAAA record DNS lookup of host: " + hostname);
                }
            } catch (final TextParseException e) {
                final UnknownHostException ex = new UnknownHostException("Could not perform AAAA record lookup for host: " + hostname);
                ex.initCause(e);
                throw ex;
            }

            final List<InetAddress> addresses = new ArrayList<InetAddress>();
            if (preferInet6Address) {
                addresses.addAll(v6Addresses);
                addresses.addAll(v4Addresses);
            } else {
                addresses.addAll(v4Addresses);
                addresses.addAll(v6Addresses);
            }

            for (final InetAddress address : addresses) {
                retval = address;
                if (!preferInet6Address && retval instanceof Inet4Address) break;
                if (preferInet6Address && retval instanceof Inet6Address) break;
            }
            if (preferInet6Address && !(retval instanceof Inet6Address)) {
                throw new UnknownHostException("No IPv6 address could be found for the hostname: " + hostname);
            }
        } catch (final UnknownHostException e) {
            if (throwException) {
                throw e;
            } else {
                //System.out.println(String.format("UnknownHostException for : %s (%s)", hostname, preferInet6Address ? "6" : "4"));
                //e.printStackTrace();
                return null;
            }
        }
        return retval;
    }

    /**
     * <p>toIpAddrBytes</p>
     *
     * @param dottedNotation a {@link java.lang.String} object.
     * @return an array of byte.
     */
    public static byte[] toIpAddrBytes(final String dottedNotation) {
        return getInetAddress(dottedNotation).getAddress();
    }

    /**
     * <p>toIpAddrString</p>
     *
     * @param addr IP address
     * @return a {@link java.lang.String} object.
     */
    public static String toIpAddrString(final InetAddress addr) {
        if (addr == null) {
            throw new IllegalArgumentException("Cannot convert null InetAddress to a string");
        } else {
        	final byte[] address = addr.getAddress();
            if (address == null) {
                // This case can occur when Jersey uses Spring bean classes which use
                // CGLIB bytecode manipulation to generate InetAddress classes. This will
                // occur during REST calls. {@see org.opennms.web.rest.NodeRestServiceTest}
                //
                throw new IllegalArgumentException("InetAddress instance violates contract by returning a null address from getAddress()");
            } else if (addr instanceof Inet4Address) {
                return toIpAddrString(address);
            } else if (addr instanceof Inet6Address) {
            	final Inet6Address addr6 = (Inet6Address)addr;
            	final StringBuilder sb = new StringBuilder(toIpAddrString(address));
            	if (addr6.getScopeId() != 0) {
            		sb.append("%").append(addr6.getScopeId());
            	}
            	return sb.toString().intern();
            } else {
                throw new IllegalArgumentException("Unknown type of InetAddress: " + addr.getClass().getName());
            }
        }
    }

    /**
     * <p>toIpAddrString</p>
     *
     * @param addr an array of byte.
     * @return a {@link java.lang.String} object.
     */
    public static String toIpAddrString(final byte[] addr) {
        if (addr.length == 4) {
            return getInetAddress(addr).getHostAddress().intern();
        } else if (addr.length == 16) {
            return String.format("%02x%02x:%02x%02x:%02x%02x:%02x%02x:%02x%02x:%02x%02x:%02x%02x:%02x%02x",
                                 addr[0],
                                 addr[1],
                                 addr[2],
                                 addr[3],
                                 addr[4],
                                 addr[5],
                                 addr[6],
                                 addr[7],
                                 addr[8],
                                 addr[9],
                                 addr[10],
                                 addr[11],
                                 addr[12],
                                 addr[13],
                                 addr[14],
                                 addr[15]
            ).intern();
        } else {
            throw new IllegalArgumentException("IP address has an illegal number of bytes: " + addr.length);
        }
    }

    /**
     * Given a list of IP addresses, return the lowest as determined by the
     * numeric representation and not the alphanumeric string.
     *
     * @param addresses a {@link java.util.List} object.
     * @return a {@link java.net.InetAddress} object.
     */
    public static InetAddress getLowestInetAddress(final List<InetAddress> addresses) {
        if (addresses == null) {
            throw new IllegalArgumentException("Cannot take null parameters.");
        }

        InetAddress lowest = null;
        // Start with the highest conceivable IP address value
        final byte[] originalBytes = toIpAddrBytes("ffff:ffff:ffff:ffff:ffff:ffff:ffff:ffff");
        byte[] lowestBytes = originalBytes;
        for (final InetAddress temp : addresses) {
            byte[] tempBytes = temp.getAddress();

            if (s_BYTE_ARRAY_COMPARATOR.compare(tempBytes, lowestBytes) < 0) {
                lowestBytes = tempBytes;
                lowest = temp;
            }
        }

        return s_BYTE_ARRAY_COMPARATOR.compare(originalBytes, lowestBytes) == 0 ? null : lowest;
    }

    public static BigInteger difference(final String addr1, final String addr2) {
        return difference(getInetAddress(addr1), getInetAddress(addr2));
    }

    public static BigInteger difference(final InetAddress addr1, final InetAddress addr2) {
        return new BigInteger(1, addr1.getAddress()).subtract(new BigInteger(1, addr2.getAddress()));
    }

	public static boolean isInetAddressInRange(final byte[] laddr, final String beginString, final String endString) {
        final byte[] begin = InetAddressUtils.toIpAddrBytes(beginString);
        final byte[] end = InetAddressUtils.toIpAddrBytes(endString);
        return isInetAddressInRange(laddr, begin, end);
	}

	public static boolean isInetAddressInRange(final String addrString, final String beginString, final String endString) {
        final byte[] addr = InetAddressUtils.toIpAddrBytes(addrString);
        final byte[] begin = InetAddressUtils.toIpAddrBytes(beginString);
        if (s_BYTE_ARRAY_COMPARATOR.compare(addr, begin) > 0) {
            final byte[] end = InetAddressUtils.toIpAddrBytes(endString);
            if (s_BYTE_ARRAY_COMPARATOR.compare(addr, end) <= 0) {
                return true;
            } else { 
                return false;
            }
        } else if (s_BYTE_ARRAY_COMPARATOR.compare(addr, begin) == 0) {
            return true;
        } else { 
            return false;
        }
    }

    public static boolean inSameScope(final InetAddress addr1, final InetAddress addr2) {
        if (addr1 instanceof Inet4Address) {
            if (addr2 instanceof Inet4Address) {
                return true;
            } else {
                return false;
            }
        } else {
            if (addr2 instanceof Inet4Address) {
                return false;
            } else {
                // Compare the IPv6 scope IDs
                return Integer.valueOf(((Inet6Address)addr1).getScopeId()).compareTo(((Inet6Address)addr2).getScopeId()) == 0;
            }
        }
    }

    public static boolean isInetAddressInRange(final byte[] addr, final byte[] begin, final byte[] end) {
        if (s_BYTE_ARRAY_COMPARATOR.compare(addr, begin) > 0) {
            if (s_BYTE_ARRAY_COMPARATOR.compare(addr, end) <= 0) {
                return true;
            } else { 
                return false;
            }
        } else if (s_BYTE_ARRAY_COMPARATOR.compare(addr, begin) == 0) {
            return true;
        } else { 
            return false;
        }
    }

	public static boolean isInetAddressInRange(final String ipAddr, final byte[] begin, final byte[] end) {
		return isInetAddressInRange(InetAddressUtils.toIpAddrBytes(ipAddr), begin, end);
	}

    public static InetAddress convertCidrToInetAddressV4(int cidr) {
        if (cidr < 0 || cidr > 32) {
            throw new IllegalArgumentException("Illegal IPv4 CIDR mask length: " + cidr);
        }
        StringBuffer binaryString = new StringBuffer();
        int i = 0;
        for (; i < cidr; i++) {
            binaryString.append('1');
        }
        for (; i < 32; i++) {
            binaryString.append('0');
        }
        try {
            return convertBigIntegerIntoInetAddress(new BigInteger(binaryString.toString(), 2));
        } catch (UnknownHostException e) {
            throw new IllegalArgumentException("Could not convert CIDR mask to InetAddress: " + e.getMessage());
        }
    }

    public static InetAddress convertCidrToInetAddressV6(int cidr) {
        if (cidr < 0 || cidr > 128) {
            throw new IllegalArgumentException("Illegal IPv6 CIDR mask length: " + cidr);
        }
        StringBuffer binaryString = new StringBuffer();
        int i = 0;
        for (; i < cidr; i++) {
            binaryString.append('1');
        }
        for (; i < 128; i++) {
            binaryString.append('0');
        }
        try {
            return convertBigIntegerIntoInetAddress(new BigInteger(binaryString.toString(), 2));
        } catch (UnknownHostException e) {
            throw new IllegalArgumentException("Could not convert CIDR mask to InetAddress: " + e.getMessage());
        }
    }

    public static InetAddress convertBigIntegerIntoInetAddress(final BigInteger i) throws UnknownHostException {
        if (i.compareTo(BigInteger.ZERO) < 0) {
            throw new IllegalArgumentException("BigInteger is negative, cannot convert into an IP address: " + i.toString());
        } else {
            // Note: This function will return the two's complement byte array so there will always
            // be a bit of value '0' (indicating positive sign) at the first position of the array
            // and it will be padded to the byte boundry. For example:
            //
            // 255.255.255.255 => 00 FF FF FF FF (5 bytes)
            // 127.0.0.1 => 0F 00 00 01 (4 bytes)
            //
        	final byte[] bytes = i.toByteArray();

            if (bytes.length == 0) {
                return InetAddress.getByAddress(new byte[] {0, 0, 0, 0});
            } else if (bytes.length <= 4) {
                // This case covers an IPv4 address with the most significant bit of zero (the MSB
                // will be used as the two's complement sign bit)
            	final byte[] addressBytes = new byte[4];
                int k = 3;
                for (int j = bytes.length - 1; j >= 0; j--, k--) {
                    addressBytes[k] = bytes[j];
                }
                return InetAddress.getByAddress(addressBytes);
            } else if (bytes.length <= 5 && bytes[0] == 0) {
                // This case covers an IPv4 address (4 bytes + two's complement sign bit of zero)
            	final byte[] addressBytes = new byte[4];
                int k = 3;
                for (int j = bytes.length - 1; j >= 1; j--, k--) {
                    addressBytes[k] = bytes[j];
                }
                return InetAddress.getByAddress(addressBytes);
            } else if (bytes.length <= 16) {
                // This case covers an IPv6 address with the most significant bit of zero (the MSB
                // will be used as the two's complement sign bit)
            	final byte[] addressBytes = new byte[16];
                int k = 15;
                for (int j = bytes.length - 1; j >= 0; j--, k--) {
                    addressBytes[k] = bytes[j];
                }
                return InetAddress.getByAddress(addressBytes);
            } else if (bytes.length <= 17 && bytes[0] == 0) {
                // This case covers an IPv6 address (16 bytes + two's complement sign bit of zero)
            	final byte[] addressBytes = new byte[16];
                int k = 15;
                for (int j = bytes.length - 1; j >= 1; j--, k--) {
                    addressBytes[k] = bytes[j];
                }
                return InetAddress.getByAddress(addressBytes);
            } else {
                throw new IllegalArgumentException("BigInteger is too large to convert into an IP address: " + i.toString());
            }
        }
    }
    
    public static InetAddress addr(final String ipAddrString) {
        return ipAddrString == null ? null : getInetAddress(ipAddrString.trim());
    }
    
    /**
     * This function is used to ensure that an IP address string is in fully-qualified
     * format without any "::" segments for an IPv6 address.
     * 
     * FIXME: do we lose
     */
    public static String normalize(final String ipAddrString) {
    	return ipAddrString == null? null : toIpAddrString(addr(ipAddrString.trim()));
    }
    
	public static String str(final InetAddress addr) {
        return addr == null ? null : toIpAddrString(addr);
    }

    public static BigInteger toInteger(final InetAddress ipAddress) {
        return new BigInteger(1, ipAddress.getAddress());
    }

    public static String toOid(final InetAddress addr) {
    	if (addr == null) return null;

    	if (addr instanceof Inet4Address) {
			return str(addr);
		} else if (addr instanceof Inet6Address) {
			// This is horribly inefficient, I'm sure, but good enough for now.
		    final byte[] buf = addr.getAddress();
			final StringBuilder sb = new StringBuilder();
			for (int i = 0; i < buf.length; i++) {
				sb.append(buf[i] & 0xff);
				if (i != (buf.length - 1)) {
					sb.append(".");
				}
			}
			return sb.toString();
		} else {
			LOG.debug("don't know how to handle {}", addr);
			return null;
		}
	}

    public static byte[] macAddressStringToBytes(String macAddress) {
        if (macAddress == null) {
            throw new IllegalArgumentException("Cannot decode null MAC address");
        }

        byte[] contents = new byte[6];
        String[] digits = macAddress.split(":");
        if (digits.length != 6) {
            // If the MAC address is 12 hex digits long
            if (macAddress.length() == 12) {
                digits = new String[] {
                    macAddress.substring(0, 2),
                    macAddress.substring(2, 4),
                    macAddress.substring(4, 6),
                    macAddress.substring(6, 8),
                    macAddress.substring(8, 10),
                    macAddress.substring(10)
                };
            } else {
                throw new IllegalArgumentException("Cannot decode MAC address: '" + macAddress + "'");
            }
        }
        // Decode each MAC address digit into a hexadecimal byte value
        for (int i = 0; i < 6; i++) {
            // Prefix the value with "0x" so that Integer.decode() knows which base to use
            contents[i] = Integer.decode("0x" + digits[i]).byteValue();
        }
        return contents;
    }
    
    public static String macAddressBytesToString(byte[] macAddress) {
        if (macAddress.length != 6) {
<<<<<<< HEAD
            throw new IllegalArgumentException("Cannot decode MAC address: " + ArrayUtils.toString(macAddress));
=======
            throw new IllegalArgumentException("Cannot decode MAC address: '" + macAddress + "'");
>>>>>>> 939cd1ce
        }
        
        return String.format(
            //"%02X:%02X:%02X:%02X:%02X:%02X", 
            "%02x%02x%02x%02x%02x%02x", 
            macAddress[0],
            macAddress[1],
            macAddress[2],
            macAddress[3],
            macAddress[4],
            macAddress[5]
        );
    }

    public static String normalizeMacAddress(String macAddress) {
        return macAddressBytesToString(macAddressStringToBytes(macAddress));
    }
}<|MERGE_RESOLUTION|>--- conflicted
+++ resolved
@@ -614,11 +614,7 @@
     
     public static String macAddressBytesToString(byte[] macAddress) {
         if (macAddress.length != 6) {
-<<<<<<< HEAD
             throw new IllegalArgumentException("Cannot decode MAC address: " + ArrayUtils.toString(macAddress));
-=======
-            throw new IllegalArgumentException("Cannot decode MAC address: '" + macAddress + "'");
->>>>>>> 939cd1ce
         }
         
         return String.format(
