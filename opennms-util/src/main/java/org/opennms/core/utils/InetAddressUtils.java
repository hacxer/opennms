--- conflicted
+++ resolved
@@ -56,7 +56,7 @@
     private static final ByteArrayComparator s_BYTE_ARRAY_COMPARATOR = new ByteArrayComparator();
     public static final InetAddress UNPINGABLE_ADDRESS;
     public static final InetAddress UNPINGABLE_ADDRESS_IPV6;
-<<<<<<< HEAD
+
 	public static final String INVALID_BRIDGE_ADDRESS;
 	public static final String INVALID_BRIDGE_ID;
 	public static final String INVALID_BRIDGE_DESIGNATED_PORT;
@@ -66,11 +66,10 @@
 		INVALID_BRIDGE_ID      = "0000000000000000";
 		INVALID_BRIDGE_DESIGNATED_PORT = "0000";
 	}
-=======
-    public static final InetAddress ZEROS = addr("0.0.0.0");
+
+	public static final InetAddress ZEROS = addr("0.0.0.0");
     public static final InetAddress TWO_FIFTY_FIVES = addr("255.255.255.255");
     public static final InetAddress ONE_TWENTY_SEVEN = addr("127.0.0.1");
->>>>>>> 9cab263c
 
     static {
         try {
