--- conflicted
+++ resolved
@@ -54,31 +54,22 @@
             try {
                 clazz = Class.forName(pingerClassName).asSubclass(Pinger.class);
                 m_pinger = clazz.newInstance();
-<<<<<<< HEAD
-            } catch (ClassNotFoundException e) {
+            } catch (final ClassNotFoundException e) {
                 IllegalArgumentException ex = new IllegalArgumentException("Unable to find class named " + pingerClassName, e);
                 LogUtils.errorf(PingerFactory.class, ex, ex.getMessage());
                 throw ex;
-            } catch (InstantiationException e) {
+            } catch (final InstantiationException e) {
                 IllegalArgumentException ex = new IllegalArgumentException("Error trying to create pinger of type " + clazz, e);
                 LogUtils.errorf(PingerFactory.class, ex, ex.getMessage());
                 throw ex;
-            } catch (IllegalAccessException e) {
+            } catch (final IllegalAccessException e) {
                 IllegalArgumentException ex = new IllegalArgumentException("Unable to create pinger of type " + clazz + ".  It does not appear to have a public constructor", e);
                 LogUtils.errorf(PingerFactory.class, ex, ex.getMessage());
                 throw ex;
-            } catch (Throwable e) {
+            } catch (final Throwable e) {
                 IllegalArgumentException ex = new IllegalArgumentException("Unexpected exception thrown while trying to create pinger of type " + clazz, e);
                 LogUtils.errorf(PingerFactory.class, ex, ex.getMessage());
                 throw ex;
-=======
-            } catch (final ClassNotFoundException e) {
-                throw new IllegalArgumentException("Unable to find class named " + pingerClassName, e);
-            } catch (final InstantiationException e) {
-                throw new IllegalArgumentException("Error trying to create pinger of type " + clazz, e);
-            } catch (final IllegalAccessException e) {
-                throw new IllegalArgumentException("Unable to create pinger of type " + clazz + ".  It does not appear to have a public constructor", e);
->>>>>>> e703daca
             }
         }
         return m_pinger;
