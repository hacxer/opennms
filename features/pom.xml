--- conflicted
+++ resolved
@@ -28,15 +28,11 @@
     <module>ticketing</module>
     <module>geocoder</module>
     <module>name-cutter</module>
-<<<<<<< HEAD
-    <module>opennms-jmx-tools</module>
-=======
 
     <!-- Jmx config generator -->
     <module>jmx-config-generator</module>
     <module>jmx-config-generator-webui</module>   
  
->>>>>>> dc0b38ec
     <!-- SNMP MIB Parser and Event/Collection Configuration -->
     <module>vaadin-snmp-events-and-metrics</module>
 
