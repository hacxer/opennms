--- conflicted
+++ resolved
@@ -85,15 +85,12 @@
       <artifactId>opennms-test</artifactId>
       <scope>test</scope>
     </dependency>
-<<<<<<< HEAD
     <dependency>
       <groupId>org.opennms</groupId>
       <artifactId>opennms-dao-mock</artifactId>
       <scope>test</scope>
     </dependency>
     </dependencies>
-=======
-  </dependencies>
 
   <repositories>
     <repository>
@@ -105,5 +102,4 @@
     </repository>
   </repositories>
 
->>>>>>> b893c4de
 </project>