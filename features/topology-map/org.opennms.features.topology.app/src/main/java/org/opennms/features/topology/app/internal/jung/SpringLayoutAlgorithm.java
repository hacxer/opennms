/*******************************************************************************
 * This file is part of OpenNMS(R).
 *
 * Copyright (C) 2012 The OpenNMS Group, Inc.
 * OpenNMS(R) is Copyright (C) 1999-2012 The OpenNMS Group, Inc.
 *
 * OpenNMS(R) is a registered trademark of The OpenNMS Group, Inc.
 *
 * OpenNMS(R) is free software: you can redistribute it and/or modify
 * it under the terms of the GNU General Public License as published
 * by the Free Software Foundation, either version 3 of the License,
 * or (at your option) any later version.
 *
 * OpenNMS(R) is distributed in the hope that it will be useful,
 * but WITHOUT ANY WARRANTY; without even the implied warranty of
 * MERCHANTABILITY or FITNESS FOR A PARTICULAR PURPOSE.  See the
 * GNU General Public License for more details.
 *
 * You should have received a copy of the GNU General Public License
 * along with OpenNMS(R).  If not, see:
 *      http://www.gnu.org/licenses/
 *
 * For more information contact:
 *     OpenNMS(R) Licensing <license@opennms.org>
 *     http://www.opennms.org/
 *     http://www.opennms.com/
 *******************************************************************************/

package org.opennms.features.topology.app.internal.jung;

import java.util.Collection;

import org.opennms.features.topology.api.Graph;
import org.opennms.features.topology.api.GraphContainer;
import org.opennms.features.topology.api.Layout;
import org.opennms.features.topology.api.topo.Edge;
import org.opennms.features.topology.api.topo.EdgeRef;
import org.opennms.features.topology.api.topo.Vertex;
import org.opennms.features.topology.api.topo.VertexRef;

import edu.uci.ics.jung.algorithms.layout.SpringLayout;
import edu.uci.ics.jung.graph.SparseGraph;

public class SpringLayoutAlgorithm extends AbstractLayoutAlgorithm {

<<<<<<< HEAD
	@Override
	public void updateLayout(GraphContainer graph) {
=======
	public void updateLayout(final GraphContainer graphContainer) {
>>>>>>> 4eccd587
		
		Graph g = graphContainer.getGraph();
		
		final Layout graphLayout = g.getLayout();
		
		SparseGraph<VertexRef, EdgeRef> jungGraph = new SparseGraph<VertexRef, EdgeRef>();

		Collection<? extends Vertex> vertices = g.getDisplayVertices();

		for(VertexRef v : vertices) {
			jungGraph.addVertex(v);
		}
		
		Collection<? extends Edge> edges = g.getDisplayEdges();
		
		for(Edge e : edges) {
			jungGraph.addEdge(e, e.getSource().getVertex(), e.getTarget().getVertex());
		}
		

		
		SpringLayout<VertexRef, EdgeRef> layout = new SpringLayout<VertexRef, EdgeRef>(jungGraph);
		layout.setInitializer(initializer(graphLayout));
		layout.setSize(selectLayoutSize(graphContainer));
		layout.setRepulsionRange(LAYOUT_REPULSION);
		
		int count = 0;
		while(!layout.done() && count < 700) {
			layout.step();
			count++;
		}
		
		
		for(VertexRef v : vertices) {
			graphLayout.setLocation(v, (int)layout.getX(v), (int)layout.getY(v));
		}
		
		
		
		
	}

}<|MERGE_RESOLUTION|>--- conflicted
+++ resolved
@@ -43,12 +43,8 @@
 
 public class SpringLayoutAlgorithm extends AbstractLayoutAlgorithm {
 
-<<<<<<< HEAD
 	@Override
-	public void updateLayout(GraphContainer graph) {
-=======
 	public void updateLayout(final GraphContainer graphContainer) {
->>>>>>> 4eccd587
 		
 		Graph g = graphContainer.getGraph();
 		
