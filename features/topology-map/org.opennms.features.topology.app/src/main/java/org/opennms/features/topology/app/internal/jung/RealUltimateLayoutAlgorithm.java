--- conflicted
+++ resolved
@@ -46,12 +46,7 @@
 
 public class RealUltimateLayoutAlgorithm extends AbstractLayoutAlgorithm {
 
-<<<<<<< HEAD
-	@Override
-	public void updateLayout(GraphContainer graph) {
-=======
 	public void updateLayout(GraphContainer graphContainer) {
->>>>>>> 4eccd587
 		
 		Graph g = graphContainer.getGraph();
 		
