/*******************************************************************************
 * This file is part of OpenNMS(R).
 *
 * Copyright (C) 2012 The OpenNMS Group, Inc.
 * OpenNMS(R) is Copyright (C) 1999-2012 The OpenNMS Group, Inc.
 *
 * OpenNMS(R) is a registered trademark of The OpenNMS Group, Inc.
 *
 * OpenNMS(R) is free software: you can redistribute it and/or modify
 * it under the terms of the GNU General Public License as published
 * by the Free Software Foundation, either version 3 of the License,
 * or (at your option) any later version.
 *
 * OpenNMS(R) is distributed in the hope that it will be useful,
 * but WITHOUT ANY WARRANTY; without even the implied warranty of
 * MERCHANTABILITY or FITNESS FOR A PARTICULAR PURPOSE.  See the
 * GNU General Public License for more details.
 *
 * You should have received a copy of the GNU General Public License
 * along with OpenNMS(R).  If not, see:
 *      http://www.gnu.org/licenses/
 *
 * For more information contact:
 *     OpenNMS(R) Licensing <license@opennms.org>
 *     http://www.opennms.org/
 *     http://www.opennms.com/
 *******************************************************************************/

package org.opennms.features.topology.app.internal;

import java.util.ArrayList;
import java.util.Arrays;
import java.util.Collection;
import java.util.Collections;
import java.util.Iterator;
import java.util.LinkedHashSet;
import java.util.List;
import java.util.Set;
import java.util.concurrent.CopyOnWriteArraySet;

import org.opennms.features.topology.api.Graph;
import org.opennms.features.topology.api.GraphContainer;
import org.opennms.features.topology.api.LayoutAlgorithm;
import org.opennms.features.topology.api.SelectionManager;
import org.opennms.features.topology.api.TopologyProvider;
import org.opennms.features.topology.api.VertexContainer;
import org.opennms.features.topology.api.topo.Criteria;
import org.opennms.features.topology.api.topo.Edge;
import org.opennms.features.topology.api.topo.EdgeRef;
import org.opennms.features.topology.api.topo.GraphProvider;
import org.opennms.features.topology.api.topo.Ref;
import org.opennms.features.topology.api.topo.Vertex;
import org.opennms.features.topology.api.topo.VertexRef;
import org.opennms.features.topology.plugins.topo.adapter.TPGraphProvider;
import org.slf4j.LoggerFactory;

import com.vaadin.data.Item;
import com.vaadin.data.Property;
import com.vaadin.data.Container.ItemSetChangeEvent;
import com.vaadin.data.Container.ItemSetChangeListener;
import com.vaadin.data.Container.PropertySetChangeListener;
import com.vaadin.data.util.BeanContainer;
import com.vaadin.data.util.BeanItem;

@Deprecated
public class SimpleGraphContainer implements GraphContainer {


    private static final String LEAF = "leaf";
	private static final String ICON = "icon";
	private static final String ICON_KEY = "iconKey";
	private static final String LABEL = "label";
    private static final String IP_ADDR = "ipAddr";
	private static final String NODE_ID = "nodeID";
    private static final String TOOLTIP_TEXT = "tooltipText";
	private static final String X_PROPERTY = "x";
	private static final String Y_PROPERTY = "y";
	private static final String SEMANTIC_ZOOM_LEVEL = "semanticZoomLevel";

    public class GVertex {
        
		private String m_key;
        private Object m_itemId;
        private Item m_item;
        private String m_groupKey;
        private Object m_groupId;
        private int m_x;
        private int m_y;
        private boolean m_selected = false;
        
        public GVertex(String key, Object itemId, Item item, String groupKey, Object groupId) {
            setKey(key);
            m_itemId = itemId;
            setItem(item);
            m_groupKey = groupKey;
            m_groupId = groupId;
                   
        }

        public Object getItemId() {
            return m_itemId;
        }

        public void setGroupId(Object groupId) {
            m_groupId = groupId;
        }

        public void setGroupKey(String groupKey) {
            m_groupKey = groupKey;
        }

        public String getKey() {
            return m_key;
        }

        public void setKey(String key) {
            m_key = key;
        }

        public Item getItem() {
            return m_item;
        }

        public void setItem(Item item) {
            m_item = item;
        }
        
        public String getGroupKey() {
            return m_groupKey;
        }
        
        public Object getGroupId() {
            return m_groupId;
        }

        public void setItemId(Object itemId) {
            m_itemId = itemId;
        }

        public boolean isLeaf() {
            return (Boolean) getItem().getItemProperty(LEAF).getValue();
        }

        public int getX() {
            return m_x;
        }

        public void setX(int x) {
            m_x = x;
        }

        public int getY() {
            return m_y;
        }

        public void setY(int y) {
            m_y = y;
        }

        public boolean isSelected() {
            return m_selected;
        }

        public void setSelected(boolean selected) {
            m_selected = selected;
        }

        public String getIcon() {
            return (String) m_item.getItemProperty(ICON).getValue();
        }

        public void setIcon(String icon) {
            m_item.getItemProperty(ICON).setValue(icon);
        }
        
        public void setIconKey(String iconKey) {
            m_item.getItemProperty(ICON_KEY).setValue(iconKey);
        }
        
        public String getIconKey() {
            return (String) m_item.getItemProperty(ICON_KEY).getValue();
        }

        public String getLabel() {
            Property labelProperty = m_item.getItemProperty(LABEL);
			String label = labelProperty == null ? "labels unsupported " : (String) labelProperty.getValue();
			return label;
        }

        public void setLabel(String label) {
            m_item.getItemProperty(LABEL).setValue(label);
        }
        
        public String getIpAddr() {
            Property ipAddrProperty = m_item.getItemProperty(IP_ADDR);
            String ipAddr = ipAddrProperty == null ? null : (String) ipAddrProperty.getValue();
            return ipAddr;
        }
        
        public void setIpAddr(String ipAddr) {
            m_item.getItemProperty(IP_ADDR).setValue(ipAddr);
        }
        
        public int getNodeID() {
            Property nodeIDProperty = m_item.getItemProperty(NODE_ID);
            int nodeID = (nodeIDProperty == null) ? 0 : (Integer) nodeIDProperty.getValue();
            return nodeID;
        }
        
        public void setNodeID(int nodeID) {
            m_item.getItemProperty(NODE_ID).setValue(new Integer(nodeID));
        }

        private GVertex getParent() {
            if (m_groupKey == null) return null;
            
            return m_vertexHolder.getElementByKey(m_groupKey);
        }
        
        public int getSemanticZoomLevel() {
            GVertex parent = getParent();
            return parent == null ? 0 : parent.getSemanticZoomLevel() + 1;
        }
        
        public String getTooltipText() {
            if(m_item.getItemProperty(TOOLTIP_TEXT) != null && m_item.getItemProperty(TOOLTIP_TEXT).getValue() != null) {
                return (String) m_item.getItemProperty(TOOLTIP_TEXT).getValue();
            }else {
                return null;
            }
        }

    }
    
    public static class GEdge {

		private String m_key;
        private Object m_itemId;
        private Item m_item;
        private GVertex m_source;
        private GVertex m_target;
        private boolean m_selected = false;

        public GEdge(String key, Object itemId, Item item, GVertex source, GVertex target) {
            m_key = key;
            m_itemId = itemId;
            m_item = item;
            m_source = source;
            m_target = target;
        }

        public String getKey() {
            return m_key;
        }

        public void setKey(String key) {
            m_key = key;
        }

        public Object getItemId() {
            return m_itemId;
        }

        public GVertex getSource() {
            return m_source;
        }

        public GVertex getTarget() {
            return m_target;
        }

        public boolean isSelected() {
            return m_selected;
        }

        public void setSelected(boolean selected) {
            m_selected  = selected;
        }
        
        public String getTooltipText() {
            if(m_item.getItemProperty(TOOLTIP_TEXT) != null && m_item.getItemProperty(TOOLTIP_TEXT).getValue() != null) {
                return (String) m_item.getItemProperty(TOOLTIP_TEXT).getValue();
            }else {
                return null;
            }
        }
    }
    
    @SuppressWarnings("serial")
	private class GEdgeContainer extends BeanContainer<String, GEdge> implements ItemSetChangeListener, PropertySetChangeListener{
    	
    	TopologyProvider topologyProvider;

        public GEdgeContainer() {
            super(GEdge.class);
            setBeanIdProperty("key");
            addAll(m_edgeHolder.getElements());
        }
        
		public void setTopologyProvider(TopologyProvider provider) {
			if (topologyProvider != null) {
				topologyProvider.getEdgeContainer().removeListener((ItemSetChangeListener)this);
	            topologyProvider.getEdgeContainer().removeListener((PropertySetChangeListener)this);
			}
			
			topologyProvider = provider;
			
			if (topologyProvider != null) {
				topologyProvider.getEdgeContainer().addListener((ItemSetChangeListener)this);
				topologyProvider.getEdgeContainer().addListener((PropertySetChangeListener)this);
			}
			
			removeAllItems();
			addAll(m_edgeHolder.getElements());

			
			containerItemSetChange(null);
		}



        @Override
        public void containerPropertySetChange(PropertySetChangeEvent event) {
            m_edgeHolder.update();
            removeAllItems();
            addAll(m_edgeHolder.getElements());
            if (m_graph != null) {
            	m_graph.update();
            }
            fireContainerPropertySetChange();
        }

        @Override
        public void containerItemSetChange(ItemSetChangeEvent event) {
            LoggerFactory.getLogger(getClass()).debug("containerItemSetChange()");
            m_edgeHolder.update();
            removeAllItems();
            addAll(m_edgeHolder.getElements());
            if (m_graph != null) {
            	m_graph.update();
            }
            fireItemSetChange();
        }
        
        
    }
     
    private class GVertexContainer extends VertexContainer<Object, GVertex> implements ItemSetChangeListener, PropertySetChangeListener{
    	
		
		private static final long serialVersionUID = -5363822401177550580L;

		TopologyProvider topologyProvider;

		public GVertexContainer() {
            super(GVertex.class);
            setBeanIdProperty("key");
            addAll(m_vertexHolder.getElements());
        }

		public void setTopologyProvider(TopologyProvider provider) {
			if (topologyProvider != null) {
				topologyProvider.getVertexContainer().removeListener((ItemSetChangeListener)this);
	            topologyProvider.getVertexContainer().removeListener((PropertySetChangeListener)this);
			}
			
			
			
			topologyProvider = provider;
			
			
			if (topologyProvider != null) {
				topologyProvider.getVertexContainer().addListener((ItemSetChangeListener)this);
				topologyProvider.getVertexContainer().addListener((PropertySetChangeListener)this);
			}
			
			removeAllItems();
			addAll(m_vertexHolder.getElements());

			containerItemSetChange(null);
		}

        @Override
        public Collection<String> getChildren(Object gItemId) {
            GVertex v = m_vertexHolder.getElementByKey(gItemId.toString());
            Collection<?> children = topologyProvider.getVertexContainer().getChildren(v.getItemId());
            
            return m_vertexHolder.getKeysByItemId(children);
        }
        
        @Override
        public Object getParent(Object gItemId) {
            GVertex vertex = m_vertexHolder.getElementByKey(gItemId.toString());
            return vertex == null ? null : vertex.getGroupKey();
        }

        @Override
        public Collection<String> rootItemIds() {
            return m_vertexHolder.getKeysByItemId(topologyProvider.getVertexContainer().rootItemIds());
        }

        @Override
        public boolean setParent(Object gKey, Object gNewParentKey) throws UnsupportedOperationException {
           if(!containsId(gKey)) return false;
           
           GVertex vertex = m_vertexHolder.getElementByKey(gKey.toString());
           GVertex parentVertex = m_vertexHolder.getElementByKey(gNewParentKey.toString());
           
           if(topologyProvider.getVertexContainer().setParent(vertex.getItemId(), parentVertex.getItemId())) {
               vertex.setGroupId(parentVertex.getItemId());
               vertex.setGroupKey(parentVertex.getKey());
               return true;
           }
           
           return false;
           
        }

        @Override
        public boolean areChildrenAllowed(Object key) {
            if(key == null) return false;
            
            GVertex vertex = m_vertexHolder.getElementByKey(key.toString());
            return vertex != null && !vertex.isLeaf();
        }

        @Override
        public boolean setChildrenAllowed(Object itemId, boolean areChildrenAllowed) throws UnsupportedOperationException {
            throw new UnsupportedOperationException("this operation is not allowed");
        }

        @Override
        public boolean isRoot(Object key) {
            GVertex vertex = m_vertexHolder.getElementByKey(key.toString());
            return topologyProvider.getVertexContainer().isRoot(vertex.getItemId());
        }

        @Override
        public boolean hasChildren(Object key) {
            GVertex vertex = m_vertexHolder.getElementByKey(key.toString());
            return topologyProvider.getVertexContainer().hasChildren(vertex.getItemId());
        }

        @Override
        public void containerItemSetChange(ItemSetChangeEvent event) {
            LoggerFactory.getLogger(getClass()).debug("containerItemSetChange()");
            m_vertexHolder.update();
            
//            removeAllItems();
//            addAll(m_vertexHolder.getElements());
            
            List<GVertex> oldVertices = getAllGVertices();
            List<GVertex> newVertices = m_vertexHolder.getElements();
            
            Set<GVertex> newContainerVertices = new LinkedHashSet<GVertex>(newVertices);
            newContainerVertices.removeAll(oldVertices);
            
            Set<GVertex> removedContainerVertices = new LinkedHashSet<GVertex>(oldVertices);
            removedContainerVertices.removeAll(newVertices);
            
            for(GVertex v : removedContainerVertices) {
                removeItem(v.getKey());
            }
            updateAll(newVertices);
            addAll(newContainerVertices);

            if (m_graph != null) {
            	m_graph.update();
            }

            fireItemSetChange();
        }

        private void updateAll(List<GVertex> vertices) {
            for(GVertex v : vertices) {
                Object key = v.getKey();
                if(containsId(key)) {
                    BeanItem<GVertex> item = getItem(key);
                    item.getItemProperty("groupId").setValue(v.getGroupId());
                    item.getItemProperty("groupKey").setValue(v.getGroupKey());
                    item.getItemProperty("icon").setValue(v.getIcon());
                    item.getItemProperty("item").setValue(v.getItem());
                    item.getItemProperty("itemId").setValue(v.getItemId());
                    item.getItemProperty("key").setValue(v.getKey());
                    item.getItemProperty("selected").setValue(v.isSelected());
                    item.getItemProperty("x").setValue(v.getX());
                    item.getItemProperty("y").setValue(v.getY());
                }
            }
        }

        private List<GVertex> getAllGVertices() {
            List<GVertex> allVertices = new ArrayList<GVertex>();
            for(Object itemId : getAllItemIds()) {
                allVertices.add(getItem(itemId).getBean());
            }
            return allVertices;
        }

        @Override
        public void containerPropertySetChange(PropertySetChangeEvent event) {
            LoggerFactory.getLogger(getClass()).debug("containerPropertySetChange()");
            m_vertexHolder.update();
            removeAllItems();
            addAll(m_vertexHolder.getElements());
            if (m_graph != null) {
            	m_graph.update();
            }
            fireContainerPropertySetChange();
        }
        
    }
    
    private final SelectionManager m_selectionManager;
	private TopoGraph m_graph;

	private LayoutAlgorithm m_layoutAlgorithm;
	private double m_scale = 1;
	private int m_semanticZoomLevel;

    private GVertexContainer m_vertexContainer;
    
    private ElementHolder<GVertex> m_vertexHolder;
    private ElementHolder<GEdge> m_edgeHolder;
    private TopologyProvider m_topologyProvider;
    private GraphProvider m_graphProvider;
    private GEdgeContainer m_edgeContainer;
    
    private Set<ChangeListener> m_listeners = new CopyOnWriteArraySet<ChangeListener>();
    
	public SimpleGraphContainer(TopologyProvider topologyProvider) {
		m_selectionManager = new DefaultSelectionManager();
		
		m_vertexHolder = new ElementHolder<GVertex>("gcV") {
			
            @Override
            protected void remove(GVertex element) {
                
            }

            @Override
            protected GVertex update(GVertex element) {
                Object groupId = m_topologyProvider.getVertexContainer().getParent(element.getItemId());
                String groupKey = groupId == null ? null : getKeyForItemId(groupId);
                
                element.setGroupId(groupId);
                element.setGroupKey(groupKey);
                
                return element;
            }

            @Override
            protected GVertex make(String key, Object itemId, Item item) {
                Object groupId = m_topologyProvider.getVertexContainer().getParent(itemId);
                String groupKey = groupId == null ? null : getKeyForItemId(groupId);
                //System.err.printf("GVertex Make Call :: Parent of itemId: %s with key %s groupId: %s groupKey %s\n" + key, itemId, key, groupId, groupKey);
                GVertex gVertex = new GVertex(key, itemId, item, groupKey, groupId);
                return gVertex;
            }
		};
		
        m_edgeHolder = new ElementHolder<GEdge>("gcE") {

            @Override
            protected GEdge make(String key, Object itemId, Item item) {

                Iterator<?> endPoints = m_topologyProvider.getEndPointIdsForEdge((String)itemId).iterator();

                Object sourceId = endPoints.next();
                Object targetId = endPoints.next();
                
                GVertex source = m_vertexHolder.getElementByItemId(sourceId);
                GVertex target = m_vertexHolder.getElementByItemId(targetId);

                return new GEdge(key, itemId, item, source, target);
            }

        };


		m_vertexContainer = new GVertexContainer();
		m_edgeContainer = new GEdgeContainer();
		
		setDataSource(topologyProvider);
	}
	
	@Override
	public SelectionManager getSelectionManager() {
		return m_selectionManager;
	}
	
	@Override
	public TopologyProvider getDataSource() {
		return m_topologyProvider;
	}
	
	@Override
	public void setDataSource(TopologyProvider topologyProvider) {
	    if (m_topologyProvider == topologyProvider) return;
	    
	    m_graphProvider = new TPGraphProvider(topologyProvider);
	    
	    m_topologyProvider = topologyProvider;
	    
	    m_vertexHolder.setContainer(m_topologyProvider.getVertexContainer());
	    
	    m_edgeHolder.setContainer(m_topologyProvider.getEdgeContainer());
	    
	    m_vertexContainer.setTopologyProvider(topologyProvider);
	    m_edgeContainer.setTopologyProvider(topologyProvider);
	    
	    m_graph = new TopoGraph(this);
	    
	    redoLayout();
	    
	    m_vertexContainer.addListener(new ItemSetChangeListener() {
			
			@Override
			public void containerItemSetChange(ItemSetChangeEvent event) {
				SimpleGraphContainer.this.fireChange();
			}
		});
	    
	    m_edgeContainer.addListener(new ItemSetChangeListener() {
			
			@Override
			public void containerItemSetChange(ItemSetChangeEvent event) {
				SimpleGraphContainer.this.fireChange();
			}
		});

	}
	
	

	@Override
	public GraphProvider getBaseTopology() {
		return m_graphProvider;
	}

	@Override
<<<<<<< HEAD
	public VertexContainer<Object,GVertex> getVertexContainer() {
=======
	public void setBaseTopology(GraphProvider graphProvider) {
		throw new UnsupportedOperationException("SimpleGraphContainer.setBaseTopology is not yet implemented.");
	}

	public VertexContainer<Object, GVertex> getVertexContainer() {
>>>>>>> 4eccd587
		return m_vertexContainer;
	}

	public BeanContainer<String,GEdge> getEdgeContainer() {
		return m_edgeContainer;
	}

	public Collection<Object> getVertexIds() {
		return m_vertexContainer.getItemIds();
	}
	
	public Collection<String> getEdgeIds() {
		return m_edgeContainer.getItemIds();
	}

<<<<<<< HEAD
	@Override
=======
	public BeanItem<GVertex> getVertexItem(Object vertexId) {
		return m_vertexContainer.getItem(vertexId);
	}

	public BeanItem<GEdge> getEdgeItem(Object edgeId) {
		return m_edgeContainer.getItem(edgeId); 
	}
	
>>>>>>> 4eccd587
	public Collection<String> getEndPointIdsForEdge(Object key) {
	        if (key == null) return Collections.emptyList();
		GEdge edge = m_edgeHolder.getElementByKey(key.toString());
		if (edge == null) return Collections.emptyList();
		return Arrays.asList(edge.getSource().getKey(), edge.getTarget().getKey());
	}

	public Collection<String> getEdgeIdsForVertex(Object vertexKey) {
	    GVertex vertex = m_vertexHolder.getElementByKey(vertexKey.toString());
	    return m_edgeHolder.getKeysByItemId(m_topologyProvider.getEdgeIdsForVertex(vertex.getItemId()));
	}
	
	public static Collection<String> getPropertyIds() {
	    return Arrays.asList(new String[] {"semanticZoomLevel", "scale"});
	}

    @Override
    public int getSemanticZoomLevel() {
        return m_semanticZoomLevel;
    }


    @Override
    public void setSemanticZoomLevel(int level) {
        m_semanticZoomLevel = level;
    }


    @Override
    public void setLayoutAlgorithm(LayoutAlgorithm layoutAlgorithm) {
        m_layoutAlgorithm = layoutAlgorithm;
        redoLayout();
    }


    @Override
    public LayoutAlgorithm getLayoutAlgorithm() {
        return m_layoutAlgorithm;
    }

    public double getScale() {
        return m_scale;
    }
    
    public void setScale(double scale) {
        m_scale = scale;
    }
    
    @Override
    public void redoLayout() {
        LoggerFactory.getLogger(getClass()).debug("redoLayout()");
        if(m_layoutAlgorithm != null) {
            m_layoutAlgorithm.updateLayout(this);
            fireChange();
        }
    }

	public void fireChange() {
		for(ChangeListener listener : m_listeners) {
			listener.graphChanged(this);
		}
	}


    public Object getVertexItemIdForVertexKey(Object key) {
        Item vertexItem = getVertexContainer().getItem(key);
        return vertexItem == null ? null : vertexItem.getItemProperty("itemId").getValue();
    }
    
<<<<<<< HEAD
    @Override
    public List<Object> getSelectedVertices() {
    	List<Object> targets = new ArrayList<Object>();
	for (Object vId : getVertexIds()) {
		Item vItem = getVertexContainer().getItem(vId);
		boolean selected = (Boolean) vItem.getItemProperty("selected").getValue();
		if (selected) {
			targets.add(vItem.getItemProperty("key").getValue());
=======
    public int getX(Object itemId) {
		BeanItem<GVertex> vertexItem = getVertexItem(itemId);
		if (vertexItem == null) throw new NullPointerException("vertexItem "+ itemId +" is null");
		Property itemProperty = vertexItem.getItemProperty(X_PROPERTY);
		if (itemProperty == null) throw new NullPointerException("X property is null");
		return (Integer) itemProperty.getValue();
	}

    public int getY(Object itemId) {
		return (Integer) getVertexItem(itemId).getItemProperty(Y_PROPERTY).getValue();
	}

    public void setX(Object itemId, int x) {
		getVertexItem(itemId).getItemProperty(X_PROPERTY).setValue(x);
	}

    public void setY(Object itemId, int y) {
		getVertexItem(itemId).getItemProperty(Y_PROPERTY).setValue(y);
	}

    public int getSemanticZoomLevel(Object itemId) {
		return getVertexItemProperty(itemId, SEMANTIC_ZOOM_LEVEL, Integer.valueOf(0));
	}
    
    public void setVertexItemProperty(Object itemId, String propertyName, Object value) {
    	getVertexItem(itemId).getItemProperty(propertyName).setValue(value);
    }

	public <T> T getVertexItemProperty(Object itemId, String propertyName, T defaultValue) {
		Item vertexItem = getVertexItem(itemId);
		if (vertexItem == null) {
			return defaultValue;
		} else {
			Property itemProperty = vertexItem.getItemProperty(propertyName);
    		return itemProperty == null 
    				? defaultValue
    				: itemProperty.getValue() == null
    				? defaultValue
    				: (T)itemProperty.getValue();
>>>>>>> 4eccd587
		}
	}
    
    public Object getGroupId(Object itemId) {
    	return getVertexItem(itemId).getBean().getGroupKey();
    }

	boolean isLeaf(Object itemId) {
		Object value = getVertexItem(itemId).getItemProperty(LEAF).getValue();
	    return (Boolean) value;
	}

	String getLabel(Object itemId) {
		Property labelProperty = getVertexItem(itemId).getItemProperty(LABEL);
		String label = labelProperty == null ? "no such label" : (String)labelProperty.getValue();
		return label;
	}

	String getIconKey(Object itemId) {
		return (String) getVertexItem(itemId).getItemProperty(ICON_KEY).getValue();
	}

	String getVertexTooltipText(Object itemId) {
		if(getVertexItem(itemId).getItemProperty("tooltipText") != null && getVertexItem(itemId).getItemProperty("tooltipText").getValue() != null) {
	        return (String) getVertexItem(itemId).getItemProperty("tooltipText").getValue();
	    }else {
	        return getLabel(itemId);
	    }
	}
	
	public Object getDisplayVertexId(Object vertexId, int semanticZoomLevel) {

		int szl = getSemanticZoomLevel(vertexId);

		if(getGroupId(vertexId) == null || szl <= semanticZoomLevel) {
			return vertexId;
		}else {
			return getDisplayVertexId(getGroupId(vertexId), semanticZoomLevel);
		}
	}


	public Object getParentId(Object itemId) {
		return getVertexContainer().getParent(itemId);
	}


	public Collection<?> getChildren(Object itemId) {
		return getVertexContainer().getChildren(itemId);
	}


	public boolean hasChildren(Object itemId) {
		return getVertexContainer().hasChildren(itemId);
	}

	public boolean containsVertexId(Object vertexId) {
		return getVertexContainer().containsId(vertexId);
	}


	public boolean containsEdgeId(Object edgeId) {
		return getEdgeContainer().containsId(edgeId);
	}
	
	@Override
	public Collection<VertexRef> getVertexRefForest(Collection<? extends VertexRef> vertexRefs) {
		Set<VertexRef> processed = new LinkedHashSet<VertexRef>();
		for(VertexRef vertexRef : vertexRefs) {
			addRefTreeToSet(vertexRef, processed);
		}
		return processed;
	}
	
	public void addRefTreeToSet(VertexRef vertexId, Set<VertexRef> processed) {
		processed.add(vertexId);

		for(VertexRef childId : getChildren(vertexId)) {
			if (!processed.contains(childId)) {
				addRefTreeToSet(childId, processed);
			}
		}
	}

	public TopoGraph getCompleteGraph() {
		return m_graph;
	}

	@Override
	public Graph getGraph() {
		return m_graph;
	}
	
	private Object getItemId(VertexRef v) {
		return getVertex(v).getItemId();
	}

	public int getVertexX(VertexRef v) {
		Object itemId = getItemId(v);
		return itemId == null ? 0 : getX(itemId);
		
	}

	public int getVertexY(VertexRef v) {
		Object itemId = getItemId(v);
		return itemId == null ? 100 : getY(itemId);
		
	}

	public void setVertexX(VertexRef v, int x) {
		Object itemId = getItemId(v);
		if (itemId != null) {
			setX(itemId, x);
		}
	}
	
	public void setVertexY(VertexRef v, int y) {
		Object itemId = getItemId(v);
		if (itemId != null) {
			setY(itemId, y);
		}
	}

	public Vertex getParent(VertexRef childRef) {
		Object childId = getItemId(childRef);
		Object parentId = getParentId(childId);
		return parentId == null ? null : findVertexByItemId(parentId);
	}

	@Override
	public TopoVertex getVertex(VertexRef ref) {
		if (ref instanceof TopoVertex) {
			return (TopoVertex)ref;
		} else {
			return findVertex(ref);
		}
	}
	
	private boolean refEquals(Ref a, Ref b) {
		return a.getNamespace().equals(b.getNamespace()) && a.getId().equals(b.getId());
	}
	
	private TopoVertex findVertexByItemId(Object itemId) {
		for(TopoVertex vertex : m_graph.getVertices()) {
			if (itemId.equals(vertex.getItemId())) {
				return vertex;
			}
		}
		return null;
	}

	private TopoVertex findVertex(VertexRef ref) {
		for(TopoVertex vertex : m_graph.getVertices()) {
			if (refEquals(ref, vertex)) {
				return vertex;
			}
		}
		return null;
	}

	private Edge findEdge(EdgeRef ref) {
		for(Edge edge : m_graph.getEdges()) {
			if (refEquals(ref, edge)) {
				return edge;
			}
		}
		return null;
	}


	@Override
	public Edge getEdge(EdgeRef ref) {
		if (ref instanceof Edge) {
			return (Edge)ref;
		} else {
			return findEdge(ref);
		}
	}

	@Override
	public Criteria getCriteria(String namespace) {
		throw new UnsupportedOperationException("GraphContainer.getCriteria is not yet implemented.");
	}

	@Override
	public void setCriteria(Criteria critiera) {
		throw new UnsupportedOperationException("GraphContainer.setCriteria is not yet implemented.");
	}

	@Override
	public void addChangeListener(ChangeListener listener) {
		m_listeners.add(listener);
	}

	@Override
	public void removeChangeListener(ChangeListener listener) {
		m_listeners.remove(listener);
	}

	@Override
	public Collection<? extends Vertex> getVertices() {
		return m_graph.getVertices();
	}

	@Override
	public Collection<? extends Vertex> getChildren(VertexRef vRef) {
		TopoVertex v = m_graph.getVertex(vRef);
		Collection<?> childIds = getChildren(v.getItemId());
		
		List<TopoVertex> children = new ArrayList<TopoVertex>(childIds.size());
		for(Object childId : childIds) {
			TopoVertex child = m_graph.getVertexByItemId(childId);
			if (child != null) {
				children.add(child);
			}
		}
		return children;
	}

	@Override
	public Collection<? extends Vertex> getRootGroup() {
		List<TopoVertex> rootGroup = new ArrayList<TopoVertex>();
		
		for(TopoVertex v : m_graph.getVertices()) {
			if (getParent(v) == null) {
				rootGroup.add(v);
			}
		}
		
		return rootGroup;
	}

	@Override
	public boolean hasChildren(VertexRef vRef) {
		return !getChildren(vRef).isEmpty();
	}

	


}<|MERGE_RESOLUTION|>--- conflicted
+++ resolved
@@ -639,15 +639,11 @@
 	}
 
 	@Override
-<<<<<<< HEAD
-	public VertexContainer<Object,GVertex> getVertexContainer() {
-=======
 	public void setBaseTopology(GraphProvider graphProvider) {
 		throw new UnsupportedOperationException("SimpleGraphContainer.setBaseTopology is not yet implemented.");
 	}
 
 	public VertexContainer<Object, GVertex> getVertexContainer() {
->>>>>>> 4eccd587
 		return m_vertexContainer;
 	}
 
@@ -663,18 +659,6 @@
 		return m_edgeContainer.getItemIds();
 	}
 
-<<<<<<< HEAD
-	@Override
-=======
-	public BeanItem<GVertex> getVertexItem(Object vertexId) {
-		return m_vertexContainer.getItem(vertexId);
-	}
-
-	public BeanItem<GEdge> getEdgeItem(Object edgeId) {
-		return m_edgeContainer.getItem(edgeId); 
-	}
-	
->>>>>>> 4eccd587
 	public Collection<String> getEndPointIdsForEdge(Object key) {
 	        if (key == null) return Collections.emptyList();
 		GEdge edge = m_edgeHolder.getElementByKey(key.toString());
@@ -744,18 +728,8 @@
         return vertexItem == null ? null : vertexItem.getItemProperty("itemId").getValue();
     }
     
-<<<<<<< HEAD
-    @Override
-    public List<Object> getSelectedVertices() {
-    	List<Object> targets = new ArrayList<Object>();
-	for (Object vId : getVertexIds()) {
-		Item vItem = getVertexContainer().getItem(vId);
-		boolean selected = (Boolean) vItem.getItemProperty("selected").getValue();
-		if (selected) {
-			targets.add(vItem.getItemProperty("key").getValue());
-=======
     public int getX(Object itemId) {
-		BeanItem<GVertex> vertexItem = getVertexItem(itemId);
+		BeanItem<GVertex> vertexItem = getVertexContainer().getItem(itemId);
 		if (vertexItem == null) throw new NullPointerException("vertexItem "+ itemId +" is null");
 		Property itemProperty = vertexItem.getItemProperty(X_PROPERTY);
 		if (itemProperty == null) throw new NullPointerException("X property is null");
@@ -763,15 +737,15 @@
 	}
 
     public int getY(Object itemId) {
-		return (Integer) getVertexItem(itemId).getItemProperty(Y_PROPERTY).getValue();
+		return (Integer) getVertexContainer().getItem(itemId).getItemProperty(Y_PROPERTY).getValue();
 	}
 
     public void setX(Object itemId, int x) {
-		getVertexItem(itemId).getItemProperty(X_PROPERTY).setValue(x);
+		getVertexContainer().getItem(itemId).getItemProperty(X_PROPERTY).setValue(x);
 	}
 
     public void setY(Object itemId, int y) {
-		getVertexItem(itemId).getItemProperty(Y_PROPERTY).setValue(y);
+		getVertexContainer().getItem(itemId).getItemProperty(Y_PROPERTY).setValue(y);
 	}
 
     public int getSemanticZoomLevel(Object itemId) {
@@ -779,11 +753,11 @@
 	}
     
     public void setVertexItemProperty(Object itemId, String propertyName, Object value) {
-    	getVertexItem(itemId).getItemProperty(propertyName).setValue(value);
+    	getVertexContainer().getItem(itemId).getItemProperty(propertyName).setValue(value);
     }
 
 	public <T> T getVertexItemProperty(Object itemId, String propertyName, T defaultValue) {
-		Item vertexItem = getVertexItem(itemId);
+		Item vertexItem = getVertexContainer().getItem(itemId);
 		if (vertexItem == null) {
 			return defaultValue;
 		} else {
@@ -793,32 +767,31 @@
     				: itemProperty.getValue() == null
     				? defaultValue
     				: (T)itemProperty.getValue();
->>>>>>> 4eccd587
 		}
 	}
     
     public Object getGroupId(Object itemId) {
-    	return getVertexItem(itemId).getBean().getGroupKey();
+    	return getVertexContainer().getItem(itemId).getBean().getGroupKey();
     }
 
 	boolean isLeaf(Object itemId) {
-		Object value = getVertexItem(itemId).getItemProperty(LEAF).getValue();
+		Object value = getVertexContainer().getItem(itemId).getItemProperty(LEAF).getValue();
 	    return (Boolean) value;
 	}
 
 	String getLabel(Object itemId) {
-		Property labelProperty = getVertexItem(itemId).getItemProperty(LABEL);
+		Property labelProperty = getVertexContainer().getItem(itemId).getItemProperty(LABEL);
 		String label = labelProperty == null ? "no such label" : (String)labelProperty.getValue();
 		return label;
 	}
 
 	String getIconKey(Object itemId) {
-		return (String) getVertexItem(itemId).getItemProperty(ICON_KEY).getValue();
+		return (String) getVertexContainer().getItem(itemId).getItemProperty(ICON_KEY).getValue();
 	}
 
 	String getVertexTooltipText(Object itemId) {
-		if(getVertexItem(itemId).getItemProperty("tooltipText") != null && getVertexItem(itemId).getItemProperty("tooltipText").getValue() != null) {
-	        return (String) getVertexItem(itemId).getItemProperty("tooltipText").getValue();
+		if(getVertexContainer().getItem(itemId).getItemProperty("tooltipText") != null && getVertexContainer().getItem(itemId).getItemProperty("tooltipText").getValue() != null) {
+	        return (String) getVertexContainer().getItem(itemId).getItemProperty("tooltipText").getValue();
 	    }else {
 	        return getLabel(itemId);
 	    }
