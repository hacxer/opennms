--- conflicted
+++ resolved
@@ -39,13 +39,13 @@
 import org.opennms.features.topology.api.BoundingBox;
 import org.opennms.features.topology.api.Graph;
 import org.opennms.features.topology.api.GraphContainer;
+import org.opennms.features.topology.api.GraphContainer.ChangeListener;
 import org.opennms.features.topology.api.GraphVisitor;
 import org.opennms.features.topology.api.MapViewManager;
 import org.opennms.features.topology.api.MapViewManagerListener;
 import org.opennms.features.topology.api.Point;
 import org.opennms.features.topology.api.SelectionContext;
 import org.opennms.features.topology.api.SelectionListener;
-import org.opennms.features.topology.api.GraphContainer.ChangeListener;
 import org.opennms.features.topology.api.topo.Edge;
 import org.opennms.features.topology.api.topo.Vertex;
 import org.opennms.features.topology.api.topo.VertexRef;
@@ -103,11 +103,7 @@
 
         @Override
         public void marqueeSelection(String[] vertexKeys, MouseEventDetails eventDetails) {
-            if(eventDetails.isShiftKey()) {
-                addVerticesToSelection(vertexKeys);
-            } else {
-                selectVertices(vertexKeys);
-            }
+            selectVertices(eventDetails.isShiftKey(), eventDetails.isCtrlKey(), vertexKeys);
         }
 
         @Override
@@ -138,13 +134,7 @@
 
         @Override
         public void vertexClicked(String vertexId, MouseEventDetails eventDetails, String platform) {
-              if((eventDetails.isShiftKey()) 
-                      || eventDetails.isMetaKey()
-                      || (eventDetails.isCtrlKey()  && !(platform.indexOf("Mac") > 0)  )) {
-                addVerticesToSelection(vertexId);
-            }else {
-                selectVertices(vertexId);
-            }
+              selectVertices(eventDetails.isShiftKey(), eventDetails.isCtrlKey(), vertexId);
             
         }
 
@@ -245,126 +235,6 @@
         return getViewManager().getCurrentBoundingBox();
     }
 
-<<<<<<< HEAD
-	private void selectVertices(String... vertexKeys) {
-		List<VertexRef> vertexRefs = new ArrayList<VertexRef>(vertexKeys.length);
-		
-		for(String vertexKey : vertexKeys) {
-			vertexRefs.add(getGraph().getVertexByKey(vertexKey));
-		}
-=======
-    /**
-     * Main vaadin method for receiving communication from the Front End
-     * 
-     */
-	@SuppressWarnings("unchecked")
-	@Override
-    public void changeVariables(Object source, Map<String, Object> variables) {
-        synchronized (changeVariableProcessingLock) {
-            blockSelectionEvents = true;
-            if(variables.containsKey("graph")) {
-                String graph = (String) variables.get("graph");
-                getApplication().getMainWindow().showNotification("" + graph);
-
-            }
-
-            if(variables.containsKey("clickedEdge")) {
-                String edgeId = (String) variables.get("clickedEdge");
-                selectEdge(edgeId);
-            }
-
-            if(variables.containsKey("clickedBackground")) {
-                m_graphContainer.getSelectionManager().deselectAll();
-            }
-
-            if(variables.containsKey("clickedVertex")) {
-                String vertexKey = (String) variables.get("clickedVertex");
-                boolean shiftKeyModifierPressed = (variables.containsKey("shiftKeyPressed") && (Boolean) variables.get("shiftKeyPressed") == true);
-                boolean ctrlKeyModifierPressed = (variables.containsKey("ctrlKeyPressed") && (Boolean) variables.get("ctrlKeyPressed") == true);
-                selectVertices(shiftKeyModifierPressed, ctrlKeyModifierPressed, vertexKey);
-            }
-
-            if(variables.containsKey("marqueeSelection")) {
-                String[] vertexKeys = (String[]) variables.get("marqueeSelection");
-                boolean ctrlKeyModifierPressed = (variables.containsKey("ctrlKeyPressed") && (Boolean) variables.get("ctrlKeyPressed") == true);
-                boolean shiftKeyModifierPressed = (variables.containsKey("shiftKeyPressed") && (Boolean) variables.get("shiftKeyPressed") == true);
-                selectVertices(shiftKeyModifierPressed, ctrlKeyModifierPressed, vertexKeys);
-            }
-
-            if(variables.containsKey("updateVertices")) {
-                String[] vertices = (String[]) variables.get("updateVertices");
-                for(String vUpdate : vertices) {
-                    updateVertex(vUpdate);
-                }
->>>>>>> 7d50a175
-
-                fireVertexUpdated();
-                if(vertices.length > 0) {
-                    requestRepaint();
-                }
-
-            }
-
-            if(variables.containsKey("scrollWheel")) {
-                Map<String, Object> props = (Map<String, Object>) variables.get("scrollWheel");
-                int x = (Integer) props.get("x");
-                int y = (Integer) props.get("y");
-                // inverse the scroll value, otherwise the expected behaviour is inverted
-                double scrollVal = -1 * (Double) props.get("scrollVal");
-                getViewManager().zoomToPoint(getViewManager().getScale() + scrollVal, new Point(x, y));
-            }
-
-            if(variables.containsKey("clientCenterPoint")) {
-                Map<String, Object> props = (Map<String, Object>) variables.get("clientCenterPoint");
-                int x = (Integer) props.get("x");
-                int y = (Integer) props.get("y");
-                getViewManager().setCenter(new Point(x, y));
-
-            }
-
-            if(variables.containsKey("contextMenu")) {
-                Map<String, Object> props = (Map<String, Object>) variables.get("contextMenu");
-
-
-                int x = (Integer) props.get("x");
-                int y = (Integer) props.get("y");
-
-                String type = (String) props.get("type");
-
-                Object target = null;
-                if (type.toLowerCase().equals("vertex")) {
-                    String targetKey = (String)props.get("target");
-                    target = getGraph().getVertexByKey(targetKey);
-                } else if (type.toLowerCase().equals("edge")) {
-                    String targetKey = (String)props.get("target");
-                    target = getGraph().getEdgeByKey(targetKey);
-                }
-
-                m_contextMenuHandler.show(target, x, y);
-            }
-
-            if(variables.containsKey("mapPhysicalBounds")) {
-                Map<String, Object> bounds = (Map<String, Object>) variables.get("mapPhysicalBounds");
-                Integer width = (Integer)bounds.get("width");
-                Integer height = (Integer)bounds.get("height");
-
-                getViewManager().setViewPort(width, height);
-
-            }
-
-    //        if(variables.containsKey("doubleClick")) {
-    //            Map<String, Object> props = (Map<String, Object>) variables.get("doubleClick");
-    //            int x = (Integer) props.get("x");
-    //            int y = (Integer) props.get("y");
-    //
-    //            double scale = getViewManager().getScale() + 0.25;
-    //            getViewManager().zoomToPoint(scale, new Point(x, y));
-    //        }
-            }
-        blockSelectionEvents = false;
-        updateMenuItems();
-    }
-
     private void selectVertices(boolean shiftModifierPressed, boolean ctrlModifierPressed, String... vertexKeys) {
         List<VertexRef> vertexRefsToSelect = new ArrayList<VertexRef>(vertexKeys.length);
         List<VertexRef> vertexRefsToDeselect = new ArrayList<VertexRef>();
@@ -382,8 +252,7 @@
             vertexRefsToSelect.removeAll(vertexRefsToDeselect);
         }
         m_graphContainer.getSelectionManager().deselectAll();
-        m_graphContainer.getSelectionManager().selectVertexRefs(
-                m_graphContainer.getVertexRefForest(vertexRefsToSelect));
+        m_graphContainer.getSelectionManager().selectVertexRefs( m_graphContainer.getVertexRefForest(vertexRefsToSelect) );
     }
     
 	private void selectEdge(String edgeKey) {
