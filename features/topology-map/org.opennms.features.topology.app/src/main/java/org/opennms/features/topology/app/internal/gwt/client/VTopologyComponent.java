--- conflicted
+++ resolved
@@ -241,7 +241,6 @@
 
 			//vertexSelection.enter().create(GWTVertex.create()).call(setupEventHandlers()).with(enterTransition());
 			
-<<<<<<< HEAD
 		}
 
         private Tween<Double, GWTEdge> edgeStrokeWidthTween(final TopologyView<TopologyViewRenderer> topologyView) {
@@ -256,30 +255,7 @@
                 }
                 
             };
-        }
-=======
-			
-			/****** Setup timer for all topology animations that are dependent on another property ******/
-//            D3.d3().timer(new BooleanFunc() {
-//                
-//                @Override
-//                public boolean call() {
-//                    D3 viewPort = D3.d3().select(topologyView.getSVGViewPort());
-//                    double scale = D3.getTransform(viewPort.attr("transform")).getScale().get(0);
-//                    final double strokeWidth = 5 * (1/scale);
-//                    
-//                    if(Double.parseDouble(D3.d3().selectAll(GWTEdge.SVG_EDGE_ELEMENT).style("stroke-width").split("px")[0]) != strokeWidth) {
-//                        D3.d3().selectAll(GWTEdge.SVG_EDGE_ELEMENT).style("stroke-width", "" + strokeWidth);
-//                    }else {
-//                        consoleLog("stroke Width == strokeWidth");
-//                    }
-//                    
-//                    return false;
-//                }
-//            });
-		}
->>>>>>> 9e708f81
-		
+        }		
 
 		protected D3Behavior enterTransition() {
 			return fadeIn(500, 1000);
