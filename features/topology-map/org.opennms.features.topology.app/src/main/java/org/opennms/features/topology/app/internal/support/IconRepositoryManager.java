/*******************************************************************************
 * This file is part of OpenNMS(R).
 *
 * Copyright (C) 2012 The OpenNMS Group, Inc.
 * OpenNMS(R) is Copyright (C) 1999-2012 The OpenNMS Group, Inc.
 *
 * OpenNMS(R) is a registered trademark of The OpenNMS Group, Inc.
 *
 * OpenNMS(R) is free software: you can redistribute it and/or modify
 * it under the terms of the GNU General Public License as published
 * by the Free Software Foundation, either version 3 of the License,
 * or (at your option) any later version.
 *
 * OpenNMS(R) is distributed in the hope that it will be useful,
 * but WITHOUT ANY WARRANTY; without even the implied warranty of
 * MERCHANTABILITY or FITNESS FOR A PARTICULAR PURPOSE.  See the
 * GNU General Public License for more details.
 *
 * You should have received a copy of the GNU General Public License
 * along with OpenNMS(R).  If not, see:
 *      http://www.gnu.org/licenses/
 *
 * For more information contact:
 *     OpenNMS(R) Licensing <license@opennms.org>
 *     http://www.opennms.org/
 *     http://www.opennms.com/
 *******************************************************************************/

package org.opennms.features.topology.app.internal.support;

import java.util.ArrayList;
import java.util.Dictionary;
import java.util.Enumeration;
import java.util.HashMap;
import java.util.List;
import java.util.Map;

import org.opennms.features.topology.api.IconRepository;

public class IconRepositoryManager {
    
    private class ConfigIconRepository implements IconRepository{

        private Map<String, String> m_iconMap = new HashMap<String, String>();

        @Override
        public boolean contains(String type) {
            return m_iconMap.containsKey(type);
        }
        
        @Override
        public String getIconUrl(String type) {
            return m_iconMap.get(type);
        }
        
        public void addIconConfig(String key, String url) {
            if(m_iconMap.containsKey(key)) {
                m_iconMap.remove(key);
            }
            m_iconMap.put(key, url);
        }
        
    }
    
    private List<IconRepository> m_iconRepos = new ArrayList<IconRepository>();
    private ConfigIconRepository m_configRepo = new ConfigIconRepository();
    
    public IconRepositoryManager() {
        m_iconRepos.add(m_configRepo);
    }
    
    public void addRepository(IconRepository iconRepo) {
        m_iconRepos.add(iconRepo);
    }
    
    public void onBind(IconRepository iconRepo) {
        addRepository(iconRepo);
    }
    
    public void onUnbind(IconRepository iconRepo) {
        m_iconRepos.remove(iconRepo);
    }
    
    public String lookupIconUrlForExactKey(String key) {
        for(IconRepository iconRepo : m_iconRepos) {
            if(iconRepo.contains(key)) {
                return iconRepo.getIconUrl(key);
            }
        }
        return null;
    }
    
    public String findIconUrlByKey(String key) {
    	
        if(key != null) {
        	// if the exact key is configured then use it
        	String iconUrl = lookupIconUrlForExactKey(key);
        	if (iconUrl != null) {
        		return iconUrl;
        	}
            
        	// 
            int lastColon = key.lastIndexOf(':');
            if ("default".equals(key)) {
            	// we got here an no default icon was registered!!
            	return "theme://images/server.png";
            } else if (lastColon == -1) {
            	// no colons in key so just return 'default' icon
            	return findIconUrlByKey("default");
            } else {
            	// remove the segment following the last colon
            	String newPrefix = key.substring(0, lastColon);
            	String suffix = key.substring(lastColon+1);
            	if (!"default".equals(suffix)) {
            		// see if there an icon registered as <prefix>:default
            		return findIconUrlByKey(newPrefix+":default");
            	} else {
            		// if we have tried the :default and got all the way here just try the prefix
            		return findIconUrlByKey(newPrefix);
            	}
            }
        }else {
            return findIconUrlByKey("default");
        }
        
    }

<<<<<<< HEAD
    public void updateIconConfig(Dictionary<String, ?> properties) {
=======
    public void updateIconConfig(Dictionary<String, Object> properties) {
>>>>>>> 4eccd587
        Enumeration<String> keys = properties.keys();
        
        while(keys.hasMoreElements()) {
            String key = keys.nextElement();
            String url = (String)properties.get(key);
            m_configRepo.addIconConfig(key, url);
        }
    }
}<|MERGE_RESOLUTION|>--- conflicted
+++ resolved
@@ -125,11 +125,7 @@
         
     }
 
-<<<<<<< HEAD
-    public void updateIconConfig(Dictionary<String, ?> properties) {
-=======
-    public void updateIconConfig(Dictionary<String, Object> properties) {
->>>>>>> 4eccd587
+    public void updateIconConfig(Dictionary<String,?> properties) {
         Enumeration<String> keys = properties.keys();
         
         while(keys.hasMoreElements()) {
