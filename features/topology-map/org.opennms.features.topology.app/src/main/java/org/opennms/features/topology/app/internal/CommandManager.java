--- conflicted
+++ resolved
@@ -308,23 +308,7 @@
 		return m_subMenuGroupOrder;
 	}
 
-<<<<<<< HEAD
-	private List<Object> getSelectedVertices(final OperationContext operationContext) {
-		List<Object> targets = new ArrayList<Object>();
-		for (Object vId : operationContext.getGraphContainer().getVertexIds()) {
-			Item vItem = operationContext.getGraphContainer().getVertexContainer().getItem(vId);
-			boolean selected = (Boolean) vItem.getItemProperty("selected").getValue();
-			if (selected) {
-				targets.add(vItem.getItemProperty("key").getValue());
-			}
-		}
-		return targets;
-	}
-
-	public void updateMenuItem(MenuItem menuItem, SimpleGraphContainer graphContainer, Window mainWindow) {
-=======
 	public void updateMenuItem(MenuItem menuItem, GraphContainer graphContainer, Window mainWindow) {
->>>>>>> 4eccd587
 		DefaultOperationContext operationContext = new DefaultOperationContext(mainWindow, graphContainer);
 		Operation operation = getOperationByMenuItemCommand(menuItem.getCommand());
 		
