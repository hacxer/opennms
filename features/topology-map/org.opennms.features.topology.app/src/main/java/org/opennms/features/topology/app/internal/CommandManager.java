--- conflicted
+++ resolved
@@ -24,7 +24,6 @@
 
 public class CommandManager {
 
-<<<<<<< HEAD
 	public class DefaultOperationContext implements OperationContext {
 
 		private Window m_mainWindow;
@@ -271,10 +270,10 @@
 
 	}
 
-	public void updateMenuConfig(Dictionary props) {
-		List<String> topLevelOrder = Arrays.asList(props
-				.get("toplevelMenuOrder").toString().split(","));
-		setTopLevelMenuOrder(topLevelOrder);
+    public void updateMenuConfig(Dictionary<Object,Object> props) {
+        List<String> topLevelOrder = Arrays.asList(props
+                .get("toplevelMenuOrder").toString().split(","));
+        setTopLevelMenuOrder(topLevelOrder);
 
 		for (String topLevelItem : topLevelOrder) {
 			if (!topLevelItem.equals("Additions")) {
@@ -344,288 +343,4 @@
 		}
 	}
 
-
-=======
-    public class DefaultOperationContext implements OperationContext {
-
-        private Window m_mainWindow;
-        private SimpleGraphContainer m_graphContainer;
-        private boolean m_checked = false;
-
-        public DefaultOperationContext(Window mainWindow,
-                SimpleGraphContainer graphContainer) {
-            m_mainWindow = mainWindow;
-            m_graphContainer = graphContainer;
-        }
-
-        @Override
-        public Window getMainWindow() {
-            return m_mainWindow;
-        }
-
-        @Override
-        public SimpleGraphContainer getGraphContainer() {
-            return m_graphContainer;
-        }
-
-        public void setChecked(boolean checked) {
-            m_checked = checked;
-        }
-
-        @Override
-        public boolean isChecked() {
-            return m_checked;
-        }
-
-    }
-
-    private List<Command> m_commandList = new ArrayList<Command>();
-    private List<Command> m_commandHistoryList = new ArrayList<Command>();
-    private List<CommandUpdateListener> m_updateListeners = new ArrayList<CommandUpdateListener>();
-    private List<MenuItemUpdateListener> m_menuItemUpdateListeners = new ArrayList<MenuItemUpdateListener>();
-    private List<String> m_topLevelMenuOrder = new ArrayList<String>();
-    private Map<String, List<String>> m_subMenuGroupOrder = new HashMap<String, List<String>>();
-    private Map<MenuBar.Command, Operation> m_commandToOperationMap = new HashMap<MenuBar.Command, Operation>();
-
-    public CommandManager() {
-    }
-
-    public List<Command> getCommandList() {
-        return m_commandList;
-    }
-
-    public void setCommandList(List<Command> commandList) {
-        m_commandList = commandList;
-    }
-
-    public void addCommand(Command command) {
-        m_commandList.add(command);
-        updateCommandListeners();
-    }
-
-    private void updateCommandListeners() {
-        for (CommandUpdateListener listener : m_updateListeners) {
-            listener.menuBarUpdated(this);
-        }
-
-    }
-
-    public void addCommandUpdateListener(CommandUpdateListener listener) {
-        m_updateListeners.add(listener);
-    }
-
-    public void addMenuItemUpdateListener(MenuItemUpdateListener listener) {
-        m_menuItemUpdateListeners.add(listener);
-    }
-
-    public void removeMenuItemUpdateListener(MenuItemUpdateListener listener) {
-        m_menuItemUpdateListeners.remove(listener);
-    }
-
-    MenuBar getMenuBar(SimpleGraphContainer graphContainer, Window mainWindow) {
-        OperationContext opContext = new DefaultOperationContext(mainWindow,
-                graphContainer);
-        MenuBarBuilder menuBarBuilder = new MenuBarBuilder();
-        menuBarBuilder.setTopLevelMenuOrder(m_topLevelMenuOrder);
-        menuBarBuilder.setSubMenuGroupOder(m_subMenuGroupOrder);
-
-        for (Command command : getCommandList()) {
-            String menuPosition = command.getMenuPosition();
-            MenuBar.Command menuCommand = menuCommand(command, graphContainer,
-                    mainWindow, opContext);
-            updateCommandToOperationMap(command, menuCommand);
-            menuBarBuilder.addMenuCommand(menuCommand, menuPosition);
-        }
-        MenuBar menuBar = menuBarBuilder.get();
-        return menuBar;
-    }
-
-    private void updateCommandToOperationMap(Command command,
-            MenuBar.Command menuCommand) {
-        m_commandToOperationMap.put(menuCommand, command.getOperation());
-    }
-
-    public MenuBar.Command menuCommand(final Command command,
-            final SimpleGraphContainer graphContainer, final Window mainWindow,
-            final OperationContext operationContext) {
-
-        return new MenuBar.Command() {
-
-            public void menuSelected(MenuItem selectedItem) {
-                List<Object> targets = getSelectedVertices(operationContext);
-
-                DefaultOperationContext context = (DefaultOperationContext) operationContext;
-                context.setChecked(selectedItem.isChecked());
-
-                command.doCommand(targets, operationContext);
-                m_commandHistoryList.add(command);
-                updateMenuItemListeners();
-            }
-        };
-    }
-
-    protected void updateMenuItemListeners() {
-        for(MenuItemUpdateListener listener : m_menuItemUpdateListeners) {
-            listener.updateMenuItems();
-        }
-    }
-
-    void addActionHandlers(TopologyComponent topologyComponent,
-            SimpleGraphContainer graphContainer, Window mainWindow) {
-        topologyComponent.addActionHandler(new ActionHandler(
-                new DefaultOperationContext(mainWindow, graphContainer)));
-    }
-
-    public List<Command> getHistoryList() {
-        return m_commandHistoryList;
-    }
-
-    public Operation getOperationByCommand(MenuBar.Command command) {
-        return m_commandToOperationMap.get(command);
-    }
-
-    private class ActionHandler implements Action.Handler {
-        SimpleGraphContainer m_graphContainer;
-        Window m_mainWindow;
-        private DefaultOperationContext m_operationContext;
-
-        public ActionHandler(DefaultOperationContext operationContext) {
-            m_operationContext = operationContext;
-        }
-
-        public Action[] getActions(Object target, Object sender) {
-            List<Action> actionList = new ArrayList<Action>();
-            for (Command command : m_commandList) {
-                if (command.isAction()
-                        && command.appliesToTarget(target, m_operationContext)) {
-                    actionList.add(command.getAction());
-                }
-            }
-            return actionList.toArray(new Action[actionList.size()]);
-        }
-
-        public void handleAction(Action action, Object sender, Object target) {
-            if (action instanceof Command) {
-                Command command = (Command) action;
-                command.doCommand(target, m_operationContext);
-
-                m_commandHistoryList.add(command);
-                updateMenuItemListeners();
-            }
-        }
-    }
-
-    public void onBind(Command command) {
-        addCommand(command);
-    }
-
-    public void onUnbind(Command command) {
-        removeCommand(command);
-    }
-
-    public void onBind(Operation operation, Map<String, String> props) {
-        OperationCommand operCommand = new OperationCommand(null, operation,
-                props);
-        addCommand(operCommand);
-    }
-
-    public void onUnbind(Operation operation, Map<String, String> props) {
-        removeCommand(operation);
-    }
-
-    private void removeCommand(Operation operation) {
-        Iterator<Command> it = m_commandList.iterator();
-        while (it.hasNext()) {
-            Command command = it.next();
-            if (command.getOperation() == operation) {
-                it.remove();
-            }
-        }
-
-    }
-
-    private void removeCommand(Command command) {
-        m_commandList.remove(command);
-        updateCommandListeners();
-    }
-
-    public void setTopLevelMenuOrder(List<String> menuOrderList) {
-        m_topLevelMenuOrder = menuOrderList;
-
-    }
-
-    public void updateMenuConfig(Dictionary<Object,Object> props) {
-        List<String> topLevelOrder = Arrays.asList(props
-                .get("toplevelMenuOrder").toString().split(","));
-        setTopLevelMenuOrder(topLevelOrder);
-
-        for (String topLevelItem : topLevelOrder) {
-            if (!topLevelItem.equals("Additions")) {
-                String key = "submenu." + topLevelItem + ".groups";
-                addOrUpdateGroupOrder(topLevelItem,
-                        Arrays.asList(props.get(key).toString().split(",")));
-            }
-        }
-        addOrUpdateGroupOrder(
-                "Default",
-                Arrays.asList(props.get("submenu.Default.groups").toString()
-                        .split(",")));
-
-        updateCommandListeners();
-
-    }
-
-    public void addOrUpdateGroupOrder(String key, List<String> orderSet) {
-        if (!m_subMenuGroupOrder.containsKey(key)) {
-            m_subMenuGroupOrder.put(key, orderSet);
-        } else {
-            m_subMenuGroupOrder.remove(key);
-            m_subMenuGroupOrder.put(key, orderSet);
-        }
-
-    }
-
-    public Map<String, List<String>> getMenuOrderConfig() {
-        return m_subMenuGroupOrder;
-    }
-
-    private List<Object> getSelectedVertices(
-            final OperationContext operationContext) {
-        List<Object> targets = new ArrayList<Object>();
-        for (Object vId : operationContext.getGraphContainer().getVertexIds()) {
-            Item vItem = operationContext.getGraphContainer()
-                    .getVertexItem(vId);
-            boolean selected = (Boolean) vItem.getItemProperty("selected")
-                    .getValue();
-            if (selected) {
-                targets.add(vItem.getItemProperty("key").getValue());
-            }
-        }
-        return targets;
-    }
-
-    public void updateMenuItem(MenuItem menuItem,
-            SimpleGraphContainer graphContainer, Window mainWindow) {
-        DefaultOperationContext operationContext = new DefaultOperationContext(
-                mainWindow, graphContainer);
-        Operation operation = getOperationByCommand(menuItem.getCommand());
-
-        boolean visibility = operation.display(
-                getSelectedVertices(operationContext), operationContext);
-        menuItem.setVisible(visibility);
-        boolean enabled = operation.enabled(
-                getSelectedVertices(operationContext), operationContext);
-        menuItem.setEnabled(enabled);
-
-        if (operation instanceof CheckedOperation) {
-            if (!menuItem.isCheckable()) {
-                menuItem.setCheckable(true);
-            }
-
-            menuItem.setChecked(((CheckedOperation) operation).isChecked(
-                    getSelectedVertices(operationContext), operationContext));
-        }
-    }
->>>>>>> 3c68e6c8
-
 }