--- conflicted
+++ resolved
@@ -35,10 +35,7 @@
             <property name="iconMap">
                 <map>
                     <entry key="server" value="theme://images/server.png"/>
-<<<<<<< HEAD
-=======
                     <entry key="group" value="theme://images/cloud.png"/>
->>>>>>> 8efcfdc7
                     <entry key="NETWORK_ICON" value="theme://images/vmware-network.png"/>
                     <entry key="HOSTSYSTEM_ICON_ON" value="theme://images/vmware-hostsystem-on.png"/>
                     <entry key="HOSTSYSTEM_ICON_OFF" value="theme://images/vmware-hostsystem-off.png"/>
