--- conflicted
+++ resolved
@@ -5,11 +5,7 @@
     <relativePath>../poms/compiled/</relativePath>
     <groupId>org.opennms.features.topology.build</groupId>
     <artifactId>compiled-bundle-settings</artifactId>
-<<<<<<< HEAD
     <version>1.11.91-SNAPSHOT</version>
-=======
-    <version>1.11.90</version>
->>>>>>> 687e9585
   </parent>
 
   <properties>
@@ -20,11 +16,6 @@
   <modelVersion>4.0.0</modelVersion>
   <groupId>org.opennms.features.topology</groupId>
   <artifactId>api</artifactId>
-<<<<<<< HEAD
-  <version>1.11.91-SNAPSHOT</version>
-=======
-  <version>1.11.90</version>
->>>>>>> 687e9585
 
   <name>${bundle.symbolicName}</name>
 
