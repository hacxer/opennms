--- conflicted
+++ resolved
@@ -1,9 +1,5 @@
 @CHARSET "UTF-8";
-<<<<<<< HEAD
-@import "../reindeer/legacy-styles.css";
-=======
 @import "../opennms/styles.css";
->>>>>>> 7b84f82f
 
 /** Ensure that tables don't have their font style/size overridden by GWT's standard.css */
 .v-app table td {
@@ -168,106 +164,4 @@
 
 .vertex .status.critical{
 	fill:#CC0000;
-<<<<<<< HEAD
-}
-
-/*  --------------------------------------------------
-    :: Header
-    -------------------------------------------------- */
-    #header {
-        position: relative;
-        margin: 0;
-        padding: 0;
-        background-color: #333;
-        background-image: url(images/headerbg.png);
-        background-repeat: repeat-x;
-        color: #FFF;
-        font-family: "Lucida Grande", Verdana, sans-serif;
-        /* height: 100px; */
-        font-size: 13px;
-    }
-    #header a {
-        color:#FFF;
-        text-decoration: none;
-    }
-    
-    #header a:hover{
-        text-decoration: underline;   
-    }
-    
-    h1#headerlogo {
-        position: absolute;
-        z-index: 2;
-        margin: 0;
-        padding: 0;
-        left: 15px;
-        top: 13px;
-    }
-    #headerinfo {
-        position: relative;
-        margin: 0px;
-        padding: 10px 10px 24px;
-        text-align: right;
-    }
-    #headerinfo h2{
-        margin: 0;
-        font-size: 13px;
-    }
-    
-    #headerinfo p{
-        margin-top: 0px;
-        font-size: 11px;
-    }
-    
-    .onmsheader .v-panel-content{
-         border: 0px;   
-    }
-    
-    .onmsheader .v-panel-captionwrap{
-        height: 0px;
-    }
-    
-    #notificationOff{
-        color: #ef2929;
-    }
-
-    #notificationOn{
-        color: #73d216;
-    }
-    
-    /*  --------------------------------------------------
-    :: Navigation
-    -------------------------------------------------- */
-    /*Top Level Nav in the Grey Header area */
-    .navbar ul{ 
-        list-style: none;
-        display: inline;
-    }
-        
-    .navbar li{ 
-        padding: 0 10px 5px 0;
-        list-style: none;
-        display: inline;
-        color: #999;
-        font-size: 11px;
-        line-height: 1.25em;
-    }
-    
-    .navbar a{
-        text-decoration: none;
-    }
-    
-    #linkbar{ padding: 0 0 1em 0; }
-    #linkbar ul{ list-style: none; display: inline; padding: 0 0 0 0; }
-    #linkbar li{ list-style: none; display: inline; padding-right: 0.75em; }
-    
-    #headernavbarright {
-        /*
-        position: relative;
-        float: right;
-        */
-        padding: 2px 0px 5px 0px;
-    }
-=======
-}
->>>>>>> 7b84f82f
+}