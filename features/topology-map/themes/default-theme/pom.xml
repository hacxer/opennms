--- conflicted
+++ resolved
@@ -27,21 +27,13 @@
         <dependency>
             <groupId>org.opennms.osgi.features.topology</groupId>
             <artifactId>opennms-topology-api</artifactId>
-<<<<<<< HEAD
             <version>${project.version}</version>
-=======
-            <version>1.13.0-SNAPSHOT</version>
->>>>>>> 7b84f82f
             <type>pom</type>
         </dependency>
         <dependency>
             <groupId>org.opennms.osgi.features.topology</groupId>
             <artifactId>vaadin</artifactId>
-<<<<<<< HEAD
             <version>${project.version}</version>
-=======
-            <version>1.13.0-SNAPSHOT</version>
->>>>>>> 7b84f82f
             <type>pom</type>
         </dependency>
     </dependencies>
