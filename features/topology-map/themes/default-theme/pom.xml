--- conflicted
+++ resolved
@@ -1,73 +1,65 @@
-<?xml version="1.0" encoding="UTF-8"?>
-<project xmlns="http://maven.apache.org/POM/4.0.0" xmlns:xsi="http://www.w3.org/2001/XMLSchema-instance" xsi:schemaLocation="http://maven.apache.org/POM/4.0.0 http://maven.apache.org/xsd/maven-4.0.0.xsd">
-
-    <modelVersion>4.0.0</modelVersion>
-
-    <parent>
-    <artifactId>themes</artifactId>
-    <groupId>org.opennms.features.topology</groupId>
-    <version>1.11.4-SNAPSHOT</version>
-  </parent>
-
-    <groupId>org.opennms.features.topology.themes</groupId>
-    <artifactId>default-theme</artifactId>
-    <packaging>bundle</packaging>
-
-    <properties>
-        <bundle.symbolicname>org.opennms.features.topology.themes.default-theme</bundle.symbolicname>
-    </properties>
-    <description>This is an OSGi bundle created with the OpenNMS Operation archetype</description>
-    
-    <dependencies>
-        <dependency>
-            <groupId>org.osgi</groupId>
-            <artifactId>org.osgi.core</artifactId>
-            <scope>provided</scope>
-        </dependency>
-        <dependency>
-            <groupId>org.opennms.osgi.features.topology</groupId>
-            <artifactId>opennms-topology-api</artifactId>
-<<<<<<< HEAD
-            <version>${project.version}</version>
-=======
-            <version>1.11.4-SNAPSHOT</version>
->>>>>>> 96ccfd4e
-            <type>pom</type>
-        </dependency>
-        <dependency>
-            <groupId>org.opennms.osgi.features.topology</groupId>
-            <artifactId>vaadin</artifactId>
-<<<<<<< HEAD
-            <version>${project.version}</version>
-=======
-            <version>1.11.4-SNAPSHOT</version>
->>>>>>> 96ccfd4e
-            <type>pom</type>
-        </dependency>
-    </dependencies>
-
-    <build>
-        <resources>
-            <resource>
-                <directory>src/main/java</directory>
-            </resource>
-        </resources>
-        
-        <plugins>
-            <plugin>
-                <groupId>org.apache.felix</groupId>
-                <artifactId>maven-bundle-plugin</artifactId>
-                <extensions>true</extensions>
-                <configuration>
-                    <instructions>
-                        <Bundle-RequiredExecutionEnvironment>JavaSE-1.6</Bundle-RequiredExecutionEnvironment>
-                        <Bundle-SymbolicName>${project.artifactId}</Bundle-SymbolicName>
-                        <Bundle-Version>${project.version}</Bundle-Version>
-                        <Fragment-Host>com.vaadin;bundle-version=6.8.1</Fragment-Host>
-                    </instructions>
-                </configuration>
-            </plugin>
-        </plugins>
-    </build>
-
-</project>
+<?xml version="1.0" encoding="UTF-8"?>
+<project xmlns="http://maven.apache.org/POM/4.0.0" xmlns:xsi="http://www.w3.org/2001/XMLSchema-instance" xsi:schemaLocation="http://maven.apache.org/POM/4.0.0 http://maven.apache.org/xsd/maven-4.0.0.xsd">
+
+    <modelVersion>4.0.0</modelVersion>
+
+    <parent>
+    <artifactId>themes</artifactId>
+    <groupId>org.opennms.features.topology</groupId>
+    <version>1.11.4-SNAPSHOT</version>
+  </parent>
+
+    <groupId>org.opennms.features.topology.themes</groupId>
+    <artifactId>default-theme</artifactId>
+    <packaging>bundle</packaging>
+
+    <properties>
+        <bundle.symbolicname>org.opennms.features.topology.themes.default-theme</bundle.symbolicname>
+    </properties>
+    <description>This is an OSGi bundle created with the OpenNMS Operation archetype</description>
+    
+    <dependencies>
+        <dependency>
+            <groupId>org.osgi</groupId>
+            <artifactId>org.osgi.core</artifactId>
+            <scope>provided</scope>
+        </dependency>
+        <dependency>
+            <groupId>org.opennms.osgi.features.topology</groupId>
+            <artifactId>opennms-topology-api</artifactId>
+            <version>${project.version}</version>
+            <type>pom</type>
+        </dependency>
+        <dependency>
+            <groupId>org.opennms.osgi.features.topology</groupId>
+            <artifactId>vaadin</artifactId>
+            <version>${project.version}</version>
+            <type>pom</type>
+        </dependency>
+    </dependencies>
+
+    <build>
+        <resources>
+            <resource>
+                <directory>src/main/java</directory>
+            </resource>
+        </resources>
+        
+        <plugins>
+            <plugin>
+                <groupId>org.apache.felix</groupId>
+                <artifactId>maven-bundle-plugin</artifactId>
+                <extensions>true</extensions>
+                <configuration>
+                    <instructions>
+                        <Bundle-RequiredExecutionEnvironment>JavaSE-1.6</Bundle-RequiredExecutionEnvironment>
+                        <Bundle-SymbolicName>${project.artifactId}</Bundle-SymbolicName>
+                        <Bundle-Version>${project.version}</Bundle-Version>
+                        <Fragment-Host>com.vaadin;bundle-version=6.8.1</Fragment-Host>
+                    </instructions>
+                </configuration>
+            </plugin>
+        </plugins>
+    </build>
+
+</project>