--- conflicted
+++ resolved
@@ -45,13 +45,8 @@
 	    int port = 22;
 
 	    if (targets != null) {
-<<<<<<< HEAD
-	        for(final Object target : targets) {
-	            final Item vertexItem = operationContext.getGraphContainer().getVertexContainer().getItem(target);
-=======
 	        for(final VertexRef target : targets) {
 	            final Item vertexItem = operationContext.getGraphContainer().getVertex(target).getItem();
->>>>>>> 4eccd587
 	            if (vertexItem != null) {
 	                final Property ipAddrProperty = vertexItem.getItemProperty("ipAddr");
 	                ipAddr = ipAddrProperty == null ? "" : (String) ipAddrProperty.getValue();
