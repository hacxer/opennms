/*******************************************************************************
 * This file is part of OpenNMS(R).
 *
 * Copyright (C) 2012 The OpenNMS Group, Inc.
 * OpenNMS(R) is Copyright (C) 1999-2012 The OpenNMS Group, Inc.
 *
 * OpenNMS(R) is a registered trademark of The OpenNMS Group, Inc.
 *
 * OpenNMS(R) is free software: you can redistribute it and/or modify
 * it under the terms of the GNU General Public License as published
 * by the Free Software Foundation, either version 3 of the License,
 * or (at your option) any later version.
 *
 * OpenNMS(R) is distributed in the hope that it will be useful,
 * but WITHOUT ANY WARRANTY; without even the implied warranty of
 * MERCHANTABILITY or FITNESS FOR A PARTICULAR PURPOSE.  See the
 * GNU General Public License for more details.
 *
 * You should have received a copy of the GNU General Public License
 * along with OpenNMS(R).  If not, see:
 *      http://www.gnu.org/licenses/
 *
 * For more information contact:
 *     OpenNMS(R) Licensing <license@opennms.org>
 *     http://www.opennms.org/
 *     http://www.opennms.com/
 *******************************************************************************/

package org.opennms.features.topology.plugins.devutils.internal;

import java.io.File;
import java.util.ArrayList;
import java.util.Collection;
import java.util.HashMap;
import java.util.Iterator;
import java.util.List;
import java.util.Map;

import javax.xml.bind.JAXB;

import org.opennms.features.topology.api.Operation;
import org.opennms.features.topology.api.OperationContext;
import org.opennms.features.topology.api.TopologyProvider;
import org.opennms.features.topology.api.topo.VertexRef;

public class SaveToXmlOperation implements Operation {
    
<<<<<<< HEAD
    TopologyProvider m_topologyProvider;
    
    public SaveToXmlOperation(TopologyProvider topologyProvider) {
        m_topologyProvider = topologyProvider;
    }

=======
>>>>>>> 4eccd587
    @Override
    public Undoer execute(List<VertexRef> targets, OperationContext operationContext) {
    	
    	TopologyProvider topologyProvider = operationContext.getGraphContainer().getDataSource();
    	
		Map<Object, WrappedVertex> idMap = new HashMap<Object, WrappedVertex>();
		
		// first create all the vertices;
		List<WrappedVertex> vertices = new ArrayList<WrappedVertex>();
<<<<<<< HEAD
		for(Object vertexId : m_topologyProvider.getVertexIds()) {
			WrappedVertex wrappedVertex = WrappedVertex.create(m_topologyProvider.getVertexContainer().getItem(vertexId));
=======
		for(Object vertexId : topologyProvider.getVertexIds()) {
			WrappedVertex wrappedVertex = WrappedVertex.create(topologyProvider.getVertexItem(vertexId));
>>>>>>> 4eccd587
			vertices.add(wrappedVertex);
			idMap.put(vertexId, wrappedVertex);
		}
		
		// then set the parents for each
		for(Object vertexId : topologyProvider.getVertexIds()) {
			Object parentId = topologyProvider.getVertexContainer().getParent(vertexId);
			WrappedVertex vertex = idMap.get(vertexId);
			WrappedVertex parent = idMap.get(parentId);
			
			vertex.setParent((WrappedGroup)parent);
		}
		
		// then create the edges
		List<WrappedEdge> edges = new ArrayList<WrappedEdge>();
		for(Object edgeId : topologyProvider.getEdgeIds()) {
			
			Collection<?> vertexIds = topologyProvider.getEndPointIdsForEdge(edgeId);
			
			Iterator<?> it = vertexIds.iterator();
			
			Object sourceId = it.next();
			Object targetId = it.next();
			
			WrappedVertex source = idMap.get(sourceId);
			WrappedVertex target = idMap.get(targetId);
			
<<<<<<< HEAD
			edges.add(new WrappedEdge(m_topologyProvider.getEdgeContainer().getItem(edgeId), source, target));
=======
			edges.add(new WrappedEdge(topologyProvider.getEdgeItem(edgeId), source, target));
>>>>>>> 4eccd587
			

		}
		
		WrappedGraph graph = new WrappedGraph(topologyProvider.getNamespace(), vertices, edges);
		
        JAXB.marshal(graph, new File("/tmp/saved-graph.xml"));

		
		return null;
    }

    @Override
    public boolean display(List<VertexRef> targets, OperationContext operationContext) {
        return true;
    }

    @Override
    public boolean enabled(List<VertexRef> targets, OperationContext operationContext) {
        return true;
    }

    @Override
    public String getId() {
        return "SaveToXML";
    }
}<|MERGE_RESOLUTION|>--- conflicted
+++ resolved
@@ -45,15 +45,6 @@
 
 public class SaveToXmlOperation implements Operation {
     
-<<<<<<< HEAD
-    TopologyProvider m_topologyProvider;
-    
-    public SaveToXmlOperation(TopologyProvider topologyProvider) {
-        m_topologyProvider = topologyProvider;
-    }
-
-=======
->>>>>>> 4eccd587
     @Override
     public Undoer execute(List<VertexRef> targets, OperationContext operationContext) {
     	
@@ -63,13 +54,8 @@
 		
 		// first create all the vertices;
 		List<WrappedVertex> vertices = new ArrayList<WrappedVertex>();
-<<<<<<< HEAD
-		for(Object vertexId : m_topologyProvider.getVertexIds()) {
-			WrappedVertex wrappedVertex = WrappedVertex.create(m_topologyProvider.getVertexContainer().getItem(vertexId));
-=======
 		for(Object vertexId : topologyProvider.getVertexIds()) {
-			WrappedVertex wrappedVertex = WrappedVertex.create(topologyProvider.getVertexItem(vertexId));
->>>>>>> 4eccd587
+			WrappedVertex wrappedVertex = WrappedVertex.create(topologyProvider.getVertexContainer().getItem(vertexId));
 			vertices.add(wrappedVertex);
 			idMap.put(vertexId, wrappedVertex);
 		}
@@ -97,11 +83,7 @@
 			WrappedVertex source = idMap.get(sourceId);
 			WrappedVertex target = idMap.get(targetId);
 			
-<<<<<<< HEAD
-			edges.add(new WrappedEdge(m_topologyProvider.getEdgeContainer().getItem(edgeId), source, target));
-=======
-			edges.add(new WrappedEdge(topologyProvider.getEdgeItem(edgeId), source, target));
->>>>>>> 4eccd587
+			edges.add(new WrappedEdge(topologyProvider.getEdgeContainer().getItem(edgeId), source, target));
 			
 
 		}
