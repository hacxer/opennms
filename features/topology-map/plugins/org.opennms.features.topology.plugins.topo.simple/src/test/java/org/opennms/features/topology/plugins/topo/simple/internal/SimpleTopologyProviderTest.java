/*******************************************************************************
 * This file is part of OpenNMS(R).
 *
 * Copyright (C) 2012 The OpenNMS Group, Inc.
 * OpenNMS(R) is Copyright (C) 1999-2012 The OpenNMS Group, Inc.
 *
 * OpenNMS(R) is a registered trademark of The OpenNMS Group, Inc.
 *
 * OpenNMS(R) is free software: you can redistribute it and/or modify
 * it under the terms of the GNU General Public License as published
 * by the Free Software Foundation, either version 3 of the License,
 * or (at your option) any later version.
 *
 * OpenNMS(R) is distributed in the hope that it will be useful,
 * but WITHOUT ANY WARRANTY; without even the implied warranty of
 * MERCHANTABILITY or FITNESS FOR A PARTICULAR PURPOSE.  See the
 * GNU General Public License for more details.
 *
 * You should have received a copy of the GNU General Public License
 * along with OpenNMS(R).  If not, see:
 *      http://www.gnu.org/licenses/
 *
 * For more information contact:
 *     OpenNMS(R) Licensing <license@opennms.org>
 *     http://www.opennms.org/
 *     http://www.opennms.com/
 *******************************************************************************/

package org.opennms.features.topology.plugins.topo.simple.internal;

import static org.junit.Assert.assertEquals;
import static org.junit.Assert.assertNotNull;
import static org.junit.Assert.assertTrue;

import java.util.ArrayList;
import java.util.Arrays;
import java.util.Collection;
import java.util.Collections;
import java.util.List;
import java.util.concurrent.atomic.AtomicInteger;

import org.easymock.EasyMock;
import org.junit.After;
import org.junit.Before;
import org.junit.Ignore;
import org.junit.Test;
import org.opennms.features.topology.api.Constants;
import org.opennms.features.topology.api.Graph;
import org.opennms.features.topology.api.GraphContainer;
import org.opennms.features.topology.api.LayoutAlgorithm;
import org.opennms.features.topology.api.OperationContext;
import org.opennms.features.topology.api.SelectionManager;
import org.opennms.features.topology.api.TopologyProvider;
import org.opennms.features.topology.api.topo.Criteria;
import org.opennms.features.topology.api.topo.Edge;
import org.opennms.features.topology.api.topo.EdgeRef;
import org.opennms.features.topology.api.topo.GraphProvider;
import org.opennms.features.topology.api.topo.LWVertexRef;
import org.opennms.features.topology.api.topo.Vertex;
import org.opennms.features.topology.api.topo.VertexRef;
import org.opennms.features.topology.plugins.topo.simple.internal.operations.AddVertexOperation;
import org.opennms.features.topology.plugins.topo.simple.internal.operations.ConnectOperation;
import org.opennms.features.topology.plugins.topo.simple.internal.operations.RemoveVertexOperation;

import com.vaadin.data.Item;
<<<<<<< HEAD
import com.vaadin.data.Property;
import com.vaadin.data.Container.ItemSetChangeEvent;
import com.vaadin.data.Container.ItemSetChangeListener;
import com.vaadin.data.util.BeanContainer;
=======
import com.vaadin.data.Container.ItemSetChangeEvent;
import com.vaadin.data.Container.ItemSetChangeListener;
>>>>>>> 4eccd587
import com.vaadin.ui.Window;

public class SimpleTopologyProviderTest {
    
    public class TestVertex {

    }

    
<<<<<<< HEAD
    private class TestGraphContainer implements GraphContainer {
        
        
        private SimpleVertexContainer m_vertContainer;
=======
    private class TestGraphContainer implements GraphContainer{

        @SuppressWarnings("unused")
        private final SimpleVertexContainer m_vertContainer;
>>>>>>> 4eccd587

        public TestGraphContainer(SimpleVertexContainer vertContainer) {
            m_vertContainer = vertContainer;
        }
        
        @Override
        public int getSemanticZoomLevel() {
        	return 0;
        }

        @Override
        public void setSemanticZoomLevel(int level) {
            // TODO Auto-generated method stub
            
        }

        @Override
        public void setLayoutAlgorithm(LayoutAlgorithm layoutAlgorithm) {
            // TODO Auto-generated method stub
            
        }

        @Override
        public LayoutAlgorithm getLayoutAlgorithm() {
            // TODO Auto-generated method stub
            return null;
        }

        @Override
        public void redoLayout() {
            // TODO Auto-generated method stub
            
        }

	@Override
	public TopologyProvider getDataSource() {
		return m_topologyProvider;
	}

<<<<<<< HEAD
        @Override
        public VertexContainer<String,SimpleVertex> getVertexContainer() {
            return m_vertContainer;
        }

        @Override
        public BeanContainer<String,SimpleEdge> getEdgeContainer() {
            // TODO Auto-generated method stub
            return null;
        }

        @Override
        public Collection<String> getVertexIds() {
            return null;
        }

        @Override
        public Collection<String> getEdgeIds() {
            // TODO Auto-generated method stub
            return null;
        }

        @Override
        public Collection<String> getEndPointIdsForEdge(Object edgeId) {
            // TODO Auto-generated method stub
            return null;
        }

        @Override
        public Collection<String> getEdgeIdsForVertex(Object vertexId) {
            // TODO Auto-generated method stub
            return null;
        }

        @Override
        public Object getVertexItemIdForVertexKey(Object key) {
            Item vertexItem = getVertexContainer().getItem(key);
            return vertexItem == null ? null : vertexItem.getItemProperty("itemId").getValue();
        }
=======
	@Override
	public void setDataSource(TopologyProvider topologyProvider) {
		throw new UnsupportedOperationException("GraphContainer.setDataSource is not yet implemented.");
	}

	@Override
	public GraphProvider getBaseTopology() {
		throw new UnsupportedOperationException("GraphContainer.getBaseTopology is not yet implemented.");
	}

	@Override
	public void setBaseTopology(GraphProvider graphProvider) {
		throw new UnsupportedOperationException("GraphContainer.setBaseTopology is not yet implemented.");
	}

	@Override
	public SelectionManager getSelectionManager() {
		throw new UnsupportedOperationException("GraphContainer.getSelectionManager is not yet implemented.");
	}

	@Override
	public Graph getGraph() {
		throw new UnsupportedOperationException("GraphContainer.getGraph is not yet implemented.");
	}

	@Override
	public Vertex getParent(VertexRef child) {
		throw new UnsupportedOperationException("GraphContainer.getParent is not yet implemented.");
	}

	@Override
	public Vertex getVertex(VertexRef ref) {
		throw new UnsupportedOperationException("GraphContainer.getVertex is not yet implemented.");
	}

	@Override
	public Edge getEdge(EdgeRef ref) {
		throw new UnsupportedOperationException("GraphContainer.getEdge is not yet implemented.");
	}

	@Override
	public Criteria getCriteria(String namespace) {
		throw new UnsupportedOperationException("GraphContainer.getCriteria is not yet implemented.");
	}
>>>>>>> 4eccd587

	@Override
	public void setCriteria(Criteria critiera) {
		throw new UnsupportedOperationException("GraphContainer.setCriteria is not yet implemented.");
	}

	@Override
	public double getScale() {
		throw new UnsupportedOperationException("DisplayState.getScale is not yet implemented.");
	}

	@Override
	public void setScale(double scale) {
		throw new UnsupportedOperationException("DisplayState.setScale is not yet implemented.");
	}

	@Override
	public void addChangeListener(ChangeListener listener) {
		// TODO Auto-generated method stub
		
	}

	@Override
	public void removeChangeListener(ChangeListener listener) {
		// TODO Auto-generated method stub
		
	}

	@Override
	public Collection<? extends Vertex> getVertices() {
		throw new UnsupportedOperationException("GraphContainer.getVertices is not yet implemented.");
	}

	@Override
	public Collection<? extends Vertex> getChildren(VertexRef vRef) {
		throw new UnsupportedOperationException("GraphContainer.getChildren is not yet implemented.");
	}

	@Override
	public Collection<? extends Vertex> getRootGroup() {
		throw new UnsupportedOperationException("GraphContainer.getRootGroup is not yet implemented.");
	}

	@Override
	public boolean hasChildren(VertexRef vRef) {
		throw new UnsupportedOperationException("GraphContainer.hasChildren is not yet implemented.");
	}

	@Override
	public Collection<VertexRef> getVertexRefForest(
			Collection<? extends VertexRef> vertexRefs) {
		throw new UnsupportedOperationException("GraphContainer.getVertexRefForest is not yet implemented.");
	}

    }
    
    private class TestOperationContext implements OperationContext{
        
        private GraphContainer m_graphContainer;

        public TestOperationContext(GraphContainer graphContainer) {
            m_graphContainer = graphContainer;
        }
        
        @Override
        public Window getMainWindow() {
            return EasyMock.createMock(Window.class);
        }

        @Override
        public GraphContainer getGraphContainer() {
            return m_graphContainer;
        }

        @Override
        public boolean isChecked() {
            // TODO Auto-generated method stub
            return false;
        }
        
    }
    
    private SimpleTopologyProvider m_topologyProvider;
    
    @Before
    public void setUp() {
        if(m_topologyProvider == null) {
            m_topologyProvider = new SimpleTopologyProvider();
        }
        
		m_topologyProvider.resetContainer();
		

    }
    
    @After
    public void tearDown() {
        if(m_topologyProvider != null) {
            m_topologyProvider.resetContainer();
        }
    }
    
	@Test
	public void test() {
		SimpleTopologyProvider topologyProvider = new SimpleTopologyProvider();
		topologyProvider.resetContainer();
		
		String vertexA = (String) topologyProvider.addVertex(50, 100);
		String vertexB = (String) topologyProvider.addVertex(100, 50);
		String vertexC = (String) topologyProvider.addVertex(100, 150);
		String vertexD = (String) topologyProvider.addVertex(150, 100);
		String vertexE = (String) topologyProvider.addVertex(200, 200);
		String group1 = (String) topologyProvider.addGroup("Group 1", Constants.GROUP_ICON_KEY);
		String group2 = (String) topologyProvider.addGroup("Group 2", Constants.GROUP_ICON_KEY);
		topologyProvider.getVertexContainer().setParent(vertexA, group1);
		topologyProvider.getVertexContainer().setParent(vertexB, group1);
		topologyProvider.getVertexContainer().setParent(vertexC, group2);
		topologyProvider.getVertexContainer().setParent(vertexD, group2);
		
		topologyProvider.connectVertices(vertexA, vertexB);
		topologyProvider.connectVertices(vertexA, vertexC);
		topologyProvider.connectVertices(vertexB, vertexC);
		topologyProvider.connectVertices(vertexB, vertexD);
		topologyProvider.connectVertices(vertexC, vertexD);
		topologyProvider.connectVertices(vertexA, vertexE);
		topologyProvider.connectVertices(vertexD, vertexE);
		
		topologyProvider.save("target/test-classes/test-graph.xml");
		
		topologyProvider.load("target/test-classes/test-graph.xml");
		
	}
	
	@Test
	public void loadSampleGraph() {
		SimpleTopologyProvider topologyProvider = new SimpleTopologyProvider();
		topologyProvider.load("saved-vmware-graph.xml");
		
		System.err.println("Vertex Count: " + topologyProvider.getVertexIds().size());
		System.err.println("Edge Count: " + topologyProvider.getEdgeIds().size());
	}
	
	@Test
	public void testAddVertexWithOperation() {
	    
	    List<VertexRef> targets = Collections.emptyList();
	    OperationContext operationContext = getOperationContext(new TestGraphContainer(new SimpleVertexContainer()));
	    
	    AddVertexOperation addOperation = new AddVertexOperation(Constants.GROUP_ICON_KEY, m_topologyProvider);
	    addOperation.execute(targets, operationContext);
	    
	    Collection<?> vertIds =  m_topologyProvider.getVertexIds();
	    assertEquals(1, vertIds.size());
	    assertTrue(vertIds.contains("v0"));
	}

	@Test
	public void testAddVertexToAnotherVertexOperation() {

		m_topologyProvider.resetContainer();

		//Add existing vertex
        VertexRef vertexRef = addVertexToTopr();
	    
	    GraphContainer graphContainer = EasyMock.createMock(GraphContainer.class);
	    
	    graphContainer.redoLayout();
	    
	    EasyMock.replay(graphContainer);
	    
	    
	    List<VertexRef> targets = new ArrayList<VertexRef>();
	    targets.add(vertexRef);
	    
	    OperationContext operationContext = getOperationContext(graphContainer);
	    AddVertexOperation addOperation = new AddVertexOperation(Constants.SERVER_ICON_KEY, m_topologyProvider);
        addOperation.execute(targets, operationContext);
	    
        Collection<?> vertIds = m_topologyProvider.getVertexIds();
        assertEquals(2, vertIds.size());
        
        Collection<?> edgeIds = m_topologyProvider.getEdgeIds();
        assertEquals(1, edgeIds.size());
        
        EasyMock.verify(graphContainer);
	    
	}
	
    @Test
	public void testConnectVertices() {
		m_topologyProvider.resetContainer();

		String vertexId = m_topologyProvider.addVertex(0, 0);
        
        assertEquals(1, m_topologyProvider.getVertexIds().size());
        Object vertId = m_topologyProvider.getVertexIds().iterator().next();
        assertEquals("v0", vertId);
        
        m_topologyProvider.addVertex(0, 0);
        assertEquals(2, m_topologyProvider.getVertexIds().size());
        
        Object edgeId = m_topologyProvider.connectVertices("v0", "v1");
        assertEquals(1, m_topologyProvider.getEdgeIds().size());
        SimpleLeafVertex sourceLeafVert = (SimpleLeafVertex) m_topologyProvider.getEdgeContainer().getItem(edgeId).getItemProperty("source").getValue();
        SimpleLeafVertex targetLeafVert = (SimpleLeafVertex) m_topologyProvider.getEdgeContainer().getItem(edgeId).getItemProperty("target").getValue();
        
        assertEquals("v0", sourceLeafVert.getId());
        assertEquals("v1", targetLeafVert.getId());
        
        Collection<String> edgeIds = m_topologyProvider.getEdgeIdsForVertex(vertexId);
        assertEquals(1, edgeIds.size());
        assertEquals(edgeId, edgeIds.iterator().next());
        
	}
    
    @Test
    public void testRemoveVertexOperation() {
		m_topologyProvider.resetContainer();

    	
        GraphContainer graphContainer = EasyMock.createMock(GraphContainer.class);
        
        VertexRef vertexRef = addVertexToTopr();
        
        OperationContext operationContext = getOperationContext(graphContainer);
        RemoveVertexOperation removeOperation = new RemoveVertexOperation(m_topologyProvider);
        removeOperation.execute(Arrays.asList(vertexRef), operationContext);
        
        assertEquals(0, m_topologyProvider.getVertexIds().size());
        
    }
    
    /**
     * TODO Refactor this test into the app bundle.
     */
    @Test
    @Ignore("Since this operation is now interactive, we need to change this unit test")
    public void testCreateGroupOperation() {
        Object vertexId = addVertexToTopr();
        Object vertexId2 = addVertexToTopr();
        
        GraphContainer graphContainer = EasyMock.createMock(GraphContainer.class);
        
        EasyMock.replay(graphContainer);
        
        /*
        CreateGroupOperation groupOperation = new CreateGroupOperation(m_topologyProvider);
        groupOperation.execute(Arrays.asList((Object)"1", (Object)"2"), getOperationContext(graphContainer));
        
        Item vertexItem1 = m_topologyProvider.getVertexContainer().getItem(vertexId);
        SimpleGroup parent = (SimpleGroup) vertexItem1.getItemProperty("parent").getValue();
        assertEquals(2, parent.getMembers().size());
        
        m_topologyProvider.addGroup("Test Group", Constants.GROUP_ICON_KEY);
        
        EasyMock.verify(graphContainer);
        */
    }
    
    @Test
    public void testTopoProviderSetParent() {
<<<<<<< HEAD
        String vertexId1 = addVertexToTopr();
        String vertexId2 = addVertexToTopr();
=======
        VertexRef vertexId1 = addVertexToTopr();
        VertexRef vertexId2 = addVertexToTopr();
>>>>>>> 4eccd587
        
        final AtomicInteger eventsReceived = new AtomicInteger(0);
        
        m_topologyProvider.getVertexContainer().addListener(new ItemSetChangeListener() {

            private static final long serialVersionUID = 30630057710008362L;

            @Override
            public void containerItemSetChange(ItemSetChangeEvent event) {
                eventsReceived.incrementAndGet();
            }
        });
        
        Object groupId = m_topologyProvider.addGroup("Test Group", "groupIcon.jpg");
        assertEquals(1, eventsReceived.get());
        eventsReceived.set(0);
        
        m_topologyProvider.setParent(vertexId1.getId(), groupId);
        m_topologyProvider.setParent(vertexId2.getId(), groupId);
        
        assertEquals(2, eventsReceived.get());
    }
    
    @Test
    public void testConnectVerticesOperation() {
    	
		m_topologyProvider.resetContainer();

        VertexRef vertexId1 = addVertexToTopr();
        VertexRef vertexId2 = addVertexToTopr();
        
        GraphContainer graphContainer = EasyMock.createMock(GraphContainer.class);
        
        EasyMock.replay(graphContainer);
        
        List<VertexRef> targets = new ArrayList<VertexRef>();
        targets.add(vertexId1);
        targets.add(vertexId2);
        
        ConnectOperation connectOperation = new ConnectOperation(m_topologyProvider);
        connectOperation.execute(targets, getOperationContext(graphContainer));
        
        Collection<?> edgeIds = m_topologyProvider.getEdgeIds();
        assertEquals(1, edgeIds.size());
        
        for(Object edgeId : edgeIds) {
            Item edgeItem = m_topologyProvider.getEdgeContainer().getItem(edgeId);
            SimpleLeafVertex source = (SimpleLeafVertex) edgeItem.getItemProperty("source").getValue();
            SimpleLeafVertex target = (SimpleLeafVertex) edgeItem.getItemProperty("target").getValue();
            assertNotNull(source);
            assertNotNull(target);
            assertEquals(vertexId1.getId(), source.getId());
            assertEquals(vertexId2.getId(), target.getId());
        }
        
        EasyMock.verify(graphContainer);
    }
	
	
	private TestOperationContext getOperationContext(GraphContainer mockedContainer) {
        return new TestOperationContext(mockedContainer);
    }
	
<<<<<<< HEAD
	private String addVertexToTopr() {
	    return m_topologyProvider.addVertex(0, 0);
=======
	private VertexRef addVertexToTopr() {
	    String id = m_topologyProvider.addVertex(0, 0);
	    return new LWVertexRef(m_topologyProvider.getNamespace(), id);
>>>>>>> 4eccd587
    }

}<|MERGE_RESOLUTION|>--- conflicted
+++ resolved
@@ -63,15 +63,8 @@
 import org.opennms.features.topology.plugins.topo.simple.internal.operations.RemoveVertexOperation;
 
 import com.vaadin.data.Item;
-<<<<<<< HEAD
-import com.vaadin.data.Property;
 import com.vaadin.data.Container.ItemSetChangeEvent;
 import com.vaadin.data.Container.ItemSetChangeListener;
-import com.vaadin.data.util.BeanContainer;
-=======
-import com.vaadin.data.Container.ItemSetChangeEvent;
-import com.vaadin.data.Container.ItemSetChangeListener;
->>>>>>> 4eccd587
 import com.vaadin.ui.Window;
 
 public class SimpleTopologyProviderTest {
@@ -81,17 +74,10 @@
     }
 
     
-<<<<<<< HEAD
     private class TestGraphContainer implements GraphContainer {
-        
-        
-        private SimpleVertexContainer m_vertContainer;
-=======
-    private class TestGraphContainer implements GraphContainer{
 
         @SuppressWarnings("unused")
         private final SimpleVertexContainer m_vertContainer;
->>>>>>> 4eccd587
 
         public TestGraphContainer(SimpleVertexContainer vertContainer) {
             m_vertContainer = vertContainer;
@@ -131,47 +117,6 @@
 		return m_topologyProvider;
 	}
 
-<<<<<<< HEAD
-        @Override
-        public VertexContainer<String,SimpleVertex> getVertexContainer() {
-            return m_vertContainer;
-        }
-
-        @Override
-        public BeanContainer<String,SimpleEdge> getEdgeContainer() {
-            // TODO Auto-generated method stub
-            return null;
-        }
-
-        @Override
-        public Collection<String> getVertexIds() {
-            return null;
-        }
-
-        @Override
-        public Collection<String> getEdgeIds() {
-            // TODO Auto-generated method stub
-            return null;
-        }
-
-        @Override
-        public Collection<String> getEndPointIdsForEdge(Object edgeId) {
-            // TODO Auto-generated method stub
-            return null;
-        }
-
-        @Override
-        public Collection<String> getEdgeIdsForVertex(Object vertexId) {
-            // TODO Auto-generated method stub
-            return null;
-        }
-
-        @Override
-        public Object getVertexItemIdForVertexKey(Object key) {
-            Item vertexItem = getVertexContainer().getItem(key);
-            return vertexItem == null ? null : vertexItem.getItemProperty("itemId").getValue();
-        }
-=======
 	@Override
 	public void setDataSource(TopologyProvider topologyProvider) {
 		throw new UnsupportedOperationException("GraphContainer.setDataSource is not yet implemented.");
@@ -216,7 +161,6 @@
 	public Criteria getCriteria(String namespace) {
 		throw new UnsupportedOperationException("GraphContainer.getCriteria is not yet implemented.");
 	}
->>>>>>> 4eccd587
 
 	@Override
 	public void setCriteria(Criteria critiera) {
@@ -478,13 +422,8 @@
     
     @Test
     public void testTopoProviderSetParent() {
-<<<<<<< HEAD
-        String vertexId1 = addVertexToTopr();
-        String vertexId2 = addVertexToTopr();
-=======
         VertexRef vertexId1 = addVertexToTopr();
         VertexRef vertexId2 = addVertexToTopr();
->>>>>>> 4eccd587
         
         final AtomicInteger eventsReceived = new AtomicInteger(0);
         
@@ -548,14 +487,9 @@
         return new TestOperationContext(mockedContainer);
     }
 	
-<<<<<<< HEAD
-	private String addVertexToTopr() {
-	    return m_topologyProvider.addVertex(0, 0);
-=======
 	private VertexRef addVertexToTopr() {
 	    String id = m_topologyProvider.addVertex(0, 0);
 	    return new LWVertexRef(m_topologyProvider.getNamespace(), id);
->>>>>>> 4eccd587
     }
 
 }