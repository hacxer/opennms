<?xml version="1.0"?>
<project xmlns="http://maven.apache.org/POM/4.0.0" xmlns:xsi="http://www.w3.org/2001/XMLSchema-instance" xsi:schemaLocation="http://maven.apache.org/POM/4.0.0 http://maven.apache.org/maven-v4_0_0.xsd">
  <parent>
    <groupId>org.opennms.features</groupId>
    <artifactId>org.opennms.features.reporting</artifactId>
    <version>1.7.10-SNAPSHOT</version>
  </parent>
  <modelVersion>4.0.0</modelVersion>
  <groupId>org.opennms.features.reporting</groupId>
  <artifactId>org.opennms.features.reporting.core</artifactId>
  <name>OpenNMS Reporting Core</name>
  <url>http://www.opennms.org/</url>
  <build>
    <plugins>
      <plugin>
        <groupId>org.apache.maven.plugins</groupId>
        <artifactId>maven-jar-plugin</artifactId>
        <executions>
          <execution>
            <goals>
              <goal>test-jar</goal>
            </goals>
          </execution>
        </executions>
      </plugin>
      <plugin>
        <groupId>org.apache.maven.plugins</groupId>
        <artifactId>maven-eclipse-plugin</artifactId>
        <configuration>
          <additionalBuildcommands>
            <buildcommand>org.springframework.ide.eclipse.core.springbuilder</buildcommand>
          </additionalBuildcommands>
          <additionalProjectnatures>
            <projectnature>org.springframework.ide.eclipse.core.springnature</projectnature>
          </additionalProjectnatures>
        </configuration>
      </plugin>
    </plugins>
  </build>
  <dependencies>
    <dependency>
      <groupId>org.opennms</groupId>
      <artifactId>opennms-model</artifactId>
      <scope>compile</scope>
    </dependency>
    <dependency>
      <groupId>org.opennms</groupId>
      <artifactId>opennms-dao</artifactId>
    </dependency>
    <dependency>
      <groupId>org.opennms</groupId>
      <artifactId>opennms-dao</artifactId>
      <type>test-jar</type>
      <scope>test</scope>
    </dependency>
    <dependency>
      <groupId>org.opennms.features.reporting</groupId>
      <artifactId>org.opennms.features.reporting.api</artifactId>
      <scope>compile</scope>
    </dependency>
        <dependency>
      <groupId>org.opennms</groupId>
      <artifactId>opennms-services</artifactId>
      <scope>compile</scope>
    </dependency>
    <dependency>
      <groupId>org.opennms.dependencies</groupId>
      <artifactId>spring-dependencies</artifactId>
    </dependency>
    <dependency>
  		<groupId>org.opennms.dependencies</groupId>
  		<artifactId>spring-test-dependencies</artifactId>
      <scope>test</scope>
    </dependency>
    <dependency>
<<<<<<< HEAD
=======
      <groupId>org.opennms.dependencies</groupId>
      <artifactId>spring-dependencies</artifactId>
      <scope>compile</scope>
    </dependency>
    <dependency>
>>>>>>> c49d083e
      <groupId>org.easymock</groupId>
      <artifactId>easymock</artifactId>
      <scope>test</scope>
    </dependency>
    <dependency>
      <groupId>org.opennms.dependencies</groupId>
      <artifactId>quartz-dependencies</artifactId>
    </dependency>
  </dependencies>
</project>
<|MERGE_RESOLUTION|>--- conflicted
+++ resolved
@@ -73,14 +73,6 @@
       <scope>test</scope>
     </dependency>
     <dependency>
-<<<<<<< HEAD
-=======
-      <groupId>org.opennms.dependencies</groupId>
-      <artifactId>spring-dependencies</artifactId>
-      <scope>compile</scope>
-    </dependency>
-    <dependency>
->>>>>>> c49d083e
       <groupId>org.easymock</groupId>
       <artifactId>easymock</artifactId>
       <scope>test</scope>
