--- conflicted
+++ resolved
@@ -42,11 +42,8 @@
 import java.util.List;
 import java.util.concurrent.Callable;
 
-<<<<<<< HEAD
 import org.opennms.api.reporting.ReportException;
-=======
 import org.apache.commons.io.IOUtils;
->>>>>>> 386454d8
 import org.opennms.api.reporting.ReportFormat;
 import org.opennms.api.reporting.ReportService;
 import org.opennms.api.reporting.parameter.ReportParameters;
@@ -323,7 +320,6 @@
     public ReportParameters getParameters(String ReportId) {
         return m_parameterConversionService.convert(m_configDao.getParameters(ReportId));
     }
-<<<<<<< HEAD
     
     /** {@inheritDoc} */
     public void	runAndRender(List<Integer> alarmIds,HashMap<Integer, List<Integer>> eventIdsForAlarms ,
@@ -331,9 +327,7 @@
     	throw new UnsupportedOperationException("Not supported yet. AvailabilityReportService is deprecated.");
     }
     
-=======
-
->>>>>>> 386454d8
+
     /**
      * <p>setCalendarCalculator</p>
      *
