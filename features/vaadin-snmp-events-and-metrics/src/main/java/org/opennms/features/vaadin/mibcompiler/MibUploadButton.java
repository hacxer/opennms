--- conflicted
+++ resolved
@@ -70,12 +70,8 @@
             }
         });
 
-<<<<<<< HEAD
         addStartedListener(new Upload.StartedListener() {
-=======
-        addListener(new Upload.StartedListener() {
             @Override
->>>>>>> 0b66f082
             public void uploadStarted(StartedEvent event) {
                 File pending = new File(pendingDir, event.getFilename());
                 File compiled = new File(compiledDir, event.getFilename());
@@ -89,23 +85,15 @@
             }
         });
 
-<<<<<<< HEAD
         addFailedListener(new Upload.FailedListener() {
-=======
-        addListener(new Upload.FailedListener() {
             @Override
->>>>>>> 0b66f082
             public void uploadFailed(FailedEvent event) {
                 logger.warn("An error has been found: " + event.getReason() == null? "unknown error" : event.getReason().getLocalizedMessage());
             }
         });
 
-<<<<<<< HEAD
         addSucceededListener(new Upload.SucceededListener() {
-=======
-        addListener(new Upload.SucceededListener() {
             @Override
->>>>>>> 0b66f082
             public void uploadSucceeded(SucceededEvent event) {
                 String mibFilename = event.getFilename();
                 logger.info("File " + mibFilename + " successfuly uploaded");
