/*******************************************************************************
 * This file is part of OpenNMS(R).
 *
 * Copyright (C) 2006-2012 The OpenNMS Group, Inc.
 * OpenNMS(R) is Copyright (C) 1999-2012 The OpenNMS Group, Inc.
 *
 * OpenNMS(R) is a registered trademark of The OpenNMS Group, Inc.
 *
 * OpenNMS(R) is free software: you can redistribute it and/or modify
 * it under the terms of the GNU General Public License as published
 * by the Free Software Foundation, either version 3 of the License,
 * or (at your option) any later version.
 *
 * OpenNMS(R) is distributed in the hope that it will be useful,
 * but WITHOUT ANY WARRANTY; without even the implied warranty of
 * MERCHANTABILITY or FITNESS FOR A PARTICULAR PURPOSE.  See the
 * GNU General Public License for more details.
 *
 * You should have received a copy of the GNU General Public License
 * along with OpenNMS(R).  If not, see:
 *      http://www.gnu.org/licenses/
 *
 * For more information contact:
 *     OpenNMS(R) Licensing <license@opennms.org>
 *     http://www.opennms.org/
 *     http://www.opennms.com/
 *******************************************************************************/
package org.opennms.features.vaadin.config;

import java.io.File;
import java.io.FileWriter;
import java.util.Iterator;

import org.opennms.core.utils.ConfigFileConstants;
import org.slf4j.Logger;
import org.slf4j.LoggerFactory;
import org.opennms.core.xml.JaxbUtils;
import org.opennms.features.vaadin.events.EventPanel;
import org.opennms.netmgt.EventConstants;
import org.opennms.netmgt.config.EventConfDao;
import org.opennms.netmgt.model.events.EventBuilder;
import org.opennms.netmgt.model.events.EventProxy;
import org.opennms.netmgt.xml.eventconf.Events;

import com.vaadin.annotations.Theme;
import com.vaadin.annotations.Title;
import com.vaadin.data.Property.ValueChangeEvent;
import com.vaadin.data.util.FilesystemContainer;
import com.vaadin.server.VaadinRequest;
import com.vaadin.ui.Alignment;
import com.vaadin.ui.Button;
import com.vaadin.ui.ComboBox;
import com.vaadin.ui.HorizontalLayout;
import com.vaadin.ui.Label;
import com.vaadin.ui.Notification;
import com.vaadin.ui.UI;
import com.vaadin.ui.VerticalLayout;
import com.vaadin.ui.Button.ClickEvent;
import com.vaadin.ui.themes.Reindeer;
import com.vaadin.ui.themes.Runo;

import de.steinwedel.vaadin.MessageBox;
import de.steinwedel.vaadin.MessageBox.ButtonType;
import de.steinwedel.vaadin.MessageBox.EventListener;

/**
 * The Class Event Administration Application.
 * 
 * @author <a href="mailto:agalue@opennms.org">Alejandro Galue</a> 
 */
@SuppressWarnings("serial")
<<<<<<< HEAD
@Title("Events Administration")
@Theme(Reindeer.THEME_NAME)
public class EventAdminApplication extends UI {
=======
public class EventAdminApplication extends Application {
    private static final Logger LOG = LoggerFactory.getLogger(EventAdminApplication.class);
>>>>>>> 0c574151

    /** The OpenNMS Event Proxy. */
    private EventProxy eventProxy;

    /** The OpenNMS Event Configuration DAO. */
    private EventConfDao eventConfDao;

    /**
     * Sets the OpenNMS Event configuration DAO.
     *
     * @param eventConfDao the new OpenNMS Event configuration DAO
     */
    public void setEventConfDao(EventConfDao eventConfDao) {
        this.eventConfDao = eventConfDao;
    }

    /**
     * Sets the OpenNMS Event Proxy.
     *
     * @param eventProxy the new event proxy
     */
    public void setEventProxy(EventProxy eventProxy) {
        this.eventProxy = eventProxy;
    }

    /* (non-Javadoc)
     * @see com.vaadin.Application#init()
     */
    @Override
    public void init(VaadinRequest request) {
        if (eventProxy == null)
            throw new RuntimeException("eventProxy cannot be null.");
        if (eventConfDao == null)
            throw new RuntimeException("eventConfDao cannot be null.");

        final VerticalLayout layout = new VerticalLayout();

        final HorizontalLayout toolbar = new HorizontalLayout();
        toolbar.setMargin(true);

        final Label comboLabel = new Label("Select Events Configuration File");
        toolbar.addComponent(comboLabel);
        toolbar.setComponentAlignment(comboLabel, Alignment.MIDDLE_LEFT);

        final File eventsDir = new File(ConfigFileConstants.getFilePathString(), "events");
        final XmlFileContainer container = new XmlFileContainer(eventsDir, true);
        container.addExcludeFile("default.events.xml"); // This is a protected file, should not be updated.
        final ComboBox eventSource = new ComboBox();
        toolbar.addComponent(eventSource);
        eventSource.setImmediate(true);
        eventSource.setNullSelectionAllowed(false);
        eventSource.setContainerDataSource(container);
        eventSource.setItemCaptionPropertyId(FilesystemContainer.PROPERTY_NAME);
        eventSource.addValueChangeListener(new ComboBox.ValueChangeListener() {
            @Override
            public void valueChange(ValueChangeEvent event) {
                final File file = (File) event.getProperty().getValue();
                if (file == null)
                    return;
                try {
                    LOG.info("Loading events from {}", file);
                    final Events events = JaxbUtils.unmarshal(Events.class, file);
                    addEventPanel(layout, file, events);
                } catch (Exception e) {
<<<<<<< HEAD
                    LogUtils.errorf(this, e, "an error ocurred while saving the event configuration %s: %s", file, e.getMessage());
                    Notification.show("Can't parse file " + file + " because " + e.getMessage());
=======
                    LOG.error("an error ocurred while saving the event configuration {}: {}", file, e.getMessage(), e);
                    getMainWindow().showNotification("Can't parse file " + file + " because " + e.getMessage());
>>>>>>> 0c574151
                }
            }
        });

        final Button add = new Button("Add New Events File");
        toolbar.addComponent(add);
        add.addClickListener(new Button.ClickListener() {
            @Override
            public void buttonClick(ClickEvent event) {
                PromptWindow w = new PromptWindow("New Events Configuration", "Events File Name") {
                    @Override
                    public void textFieldChanged(String fieldValue) {
                        final File file = new File(eventsDir, fieldValue);
                        LOG.info("Adding new events file {}", file);
                        final Events events = new Events();
                        addEventPanel(layout, file, events);
                    }
                };
                addWindow(w);
            }
        });

        final Button remove = new Button("Remove Selected Events File");
        toolbar.addComponent(remove);
        remove.addClickListener(new Button.ClickListener() {
            @Override
            public void buttonClick(ClickEvent event) {
                if (eventSource.getValue() == null) {
                    Notification.show("Please select an event configuration file.");
                    return;
                }
                final File file = (File) eventSource.getValue();
                MessageBox mb = new MessageBox(getUI().getWindows().iterator().next(),
                                               "Are you sure?",
                                               MessageBox.Icon.QUESTION,
                                               "Do you really want to remove the file " + file.getName() + "?<br/>This cannot be undone and OpenNMS won't be able to handle the events configured on this file.",
                                               new MessageBox.ButtonConfig(MessageBox.ButtonType.YES, "Yes"),
                                               new MessageBox.ButtonConfig(MessageBox.ButtonType.NO, "No"));
                mb.addStyleName(Runo.WINDOW_DIALOG);
                mb.show(new EventListener() {
                    @Override
                    public void buttonClicked(ButtonType buttonType) {
                        if (buttonType == MessageBox.ButtonType.YES) {
                            LOG.info("deleting file {}", file);
                            if (file.delete()) {
                                try {
                                    // Updating eventconf.xml
                                    boolean modified = false;
                                    File configFile = ConfigFileConstants.getFile(ConfigFileConstants.EVENT_CONF_FILE_NAME);
                                    Events config = JaxbUtils.unmarshal(Events.class, configFile);
                                    for (Iterator<String> it = config.getEventFileCollection().iterator(); it.hasNext();) {
                                        String fileName = it.next();
                                        if (file.getAbsolutePath().contains(fileName)) {
                                            it.remove();
                                            modified = true;
                                        }
                                    }
                                    if (modified) {
                                        JaxbUtils.marshal(config, new FileWriter(configFile));
                                        EventBuilder eb = new EventBuilder(EventConstants.EVENTSCONFIG_CHANGED_EVENT_UEI, "WebUI");
                                        eventProxy.send(eb.getEvent());
                                    }
                                    // Updating UI Components
                                    eventSource.select(null);
                                    if (layout.getComponentCount() > 1)
                                        layout.removeComponent(layout.getComponent(1));
                                } catch (Exception e) {
<<<<<<< HEAD
                                    LogUtils.errorf(this, e, "an error ocurred while saving the event configuration: %s", e.getMessage());
                                    Notification.show("Can't save event configuration. " + e.getMessage(), Notification.Type.ERROR_MESSAGE);
=======
                                    LOG.error("an error ocurred while saving the event configuration: {}", e.getMessage(), e);
                                    getMainWindow().showNotification("Can't save event configuration. " + e.getMessage(), Notification.TYPE_ERROR_MESSAGE);
>>>>>>> 0c574151
                                }
                            } else {
                                Notification.show("Cannot delete file " + file, Notification.Type.WARNING_MESSAGE);
                            }
                        }
                    }
                });
            }
        });

        layout.addComponent(toolbar);
        layout.addComponent(new Label(""));
        layout.setComponentAlignment(toolbar, Alignment.MIDDLE_RIGHT);

        setContent(layout);
    }

    /**
     * Adds a new Events Panel.
     *
     * @param layout the layout
     * @param file the Events File Name
     * @param events the Events Object
     * @return a new Events Panel Object
     */
    private void addEventPanel(final VerticalLayout layout, final File file, final Events events) {
        EventPanel eventPanel = new EventPanel(eventConfDao, eventProxy, file.getName(), events, new SimpleLogger()) {
            @Override
            public void cancel() {
                this.setVisible(false);
            }
            @Override
            public void success() {
                Notification.show("Event file " + file.getName() + " has been successfuly saved.");
                this.setVisible(false);
            }
            @Override
            public void failure() {
                Notification.show("Event file " + file.getName() + " cannot be saved.", Notification.Type.ERROR_MESSAGE);
            }
        };
        eventPanel.setCaption("Events from " + file.getName());
        removeEventPanel(layout);
        layout.addComponent(eventPanel);
    }

    /**
     * Removes the event panel.
     *
     * @param layout the layout
     */
    private void removeEventPanel(final VerticalLayout layout) {
        if (layout.getComponentCount() > 1)
            layout.removeComponent(layout.getComponent(1));
    }

}<|MERGE_RESOLUTION|>--- conflicted
+++ resolved
@@ -69,14 +69,11 @@
  * @author <a href="mailto:agalue@opennms.org">Alejandro Galue</a> 
  */
 @SuppressWarnings("serial")
-<<<<<<< HEAD
 @Title("Events Administration")
 @Theme(Reindeer.THEME_NAME)
 public class EventAdminApplication extends UI {
-=======
-public class EventAdminApplication extends Application {
     private static final Logger LOG = LoggerFactory.getLogger(EventAdminApplication.class);
->>>>>>> 0c574151
+
 
     /** The OpenNMS Event Proxy. */
     private EventProxy eventProxy;
@@ -141,13 +138,8 @@
                     final Events events = JaxbUtils.unmarshal(Events.class, file);
                     addEventPanel(layout, file, events);
                 } catch (Exception e) {
-<<<<<<< HEAD
-                    LogUtils.errorf(this, e, "an error ocurred while saving the event configuration %s: %s", file, e.getMessage());
+                    LOG.error("an error ocurred while saving the event configuration {}: {}", file, e.getMessage(), e);
                     Notification.show("Can't parse file " + file + " because " + e.getMessage());
-=======
-                    LOG.error("an error ocurred while saving the event configuration {}: {}", file, e.getMessage(), e);
-                    getMainWindow().showNotification("Can't parse file " + file + " because " + e.getMessage());
->>>>>>> 0c574151
                 }
             }
         });
@@ -215,13 +207,8 @@
                                     if (layout.getComponentCount() > 1)
                                         layout.removeComponent(layout.getComponent(1));
                                 } catch (Exception e) {
-<<<<<<< HEAD
-                                    LogUtils.errorf(this, e, "an error ocurred while saving the event configuration: %s", e.getMessage());
+                                    LOG.error("an error ocurred while saving the event configuration: {}", e.getMessage(), e);
                                     Notification.show("Can't save event configuration. " + e.getMessage(), Notification.Type.ERROR_MESSAGE);
-=======
-                                    LOG.error("an error ocurred while saving the event configuration: {}", e.getMessage(), e);
-                                    getMainWindow().showNotification("Can't save event configuration. " + e.getMessage(), Notification.TYPE_ERROR_MESSAGE);
->>>>>>> 0c574151
                                 }
                             } else {
                                 Notification.show("Cannot delete file " + file, Notification.Type.WARNING_MESSAGE);
