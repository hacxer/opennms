--- conflicted
+++ resolved
@@ -47,102 +47,6 @@
     </plugins>
   </build>
  
-<<<<<<< HEAD
-  <pluginRepositories>
-    <pluginRepository>
-      <id>codehaus-snapshots</id>
-      <url>http://nexus.codehaus.org/snapshots</url>
-      <snapshots>
-      </snapshots>
-      <releases>
-        <enabled>false</enabled>
-      </releases>
-    </pluginRepository>
-    <pluginRepository>
-      <id>vaadin-snapshots</id>
-      <url>http://oss.sonatype.org/content/repositories/vaadin-snapshots/</url>
-      <snapshots>
-      </snapshots>
-      <releases>
-        <enabled>false</enabled>
-      </releases>
-    </pluginRepository>
-  </pluginRepositories>
-
-  <dependencies>
-
-    <!-- OSGi Dependencies -->
-
-    <dependency> <!-- Required by pax/vaadin -->
-      <groupId>org.opennms.dependencies</groupId>
-      <artifactId>servlet-dependencies</artifactId>
-      <type>pom</type>
-      <scope>provided</scope>
-    </dependency>
-
-    <!-- Vaadin Dependencies -->
-
-    <dependency>
-      <groupId>org.opennms.osgi.features.topology</groupId>
-      <artifactId>vaadin</artifactId>
-      <version>${project.version}</version>
-      <type>pom</type>
-    </dependency>
-
-    <!-- MIB Compiler Dependencies -->
-
-    <dependency>
-      <groupId>org.opennms.dependencies</groupId>
-      <artifactId>spring-dependencies</artifactId>
-      <scope>provided</scope>
-      <type>pom</type>
-    </dependency>
-    <dependency>
-      <groupId>org.opennms.core</groupId>
-      <artifactId>org.opennms.core.lib</artifactId>
-      <scope>provided</scope>
-    </dependency>
-
-    <dependency>
-      <groupId>org.opennms</groupId>
-      <artifactId>opennms-config</artifactId>
-      <scope>provided</scope>
-    </dependency>
-    <dependency>
-      <groupId>org.opennms</groupId>
-      <artifactId>opennms-dao</artifactId>
-      <scope>provided</scope>
-    </dependency>
-    <dependency>
-      <groupId>org.jsmiparser</groupId>
-      <artifactId>jsmiparser-api</artifactId>
-      <version>${jsmiparser.version}</version>
-      <scope>provided</scope>
-    </dependency>
-
-    <dependency>
-      <groupId>org.opennms.features</groupId>
-      <artifactId>org.opennms.features.name-cutter</artifactId>
-    </dependency>
-    <dependency>
-      <groupId>commons-lang</groupId>
-      <artifactId>commons-lang</artifactId>
-    </dependency>
-
-    <!-- JsmiParser Dependencie, to avoid Karaf loading problems -->
-
-    <dependency>
-      <groupId>commons-beanutils</groupId>
-      <artifactId>commons-beanutils</artifactId>
-    </dependency>
-
-    <!-- Tests Dependencies -->
-
-    <dependency>
-      <groupId>junit</groupId>
-      <artifactId>junit</artifactId>
-    </dependency>
-=======
     <repositories>
         <repository>
             <id>vaadin-snapshots</id>
@@ -188,25 +92,20 @@
             <artifactId>service</artifactId>
         </dependency>
         <dependency> <!-- Required by pax/vaadin -->
-            <groupId>javax.servlet</groupId>
-            <artifactId>servlet-api</artifactId>
+            <groupId>org.opennms.dependencies</groupId>
+            <artifactId>servlet-dependencies</artifactId>
+            <type>pom</type>
             <scope>provided</scope>
         </dependency>
 
+
         <!-- Vaadin Dependencies -->
+
         <dependency>
-            <groupId>com.vaadin</groupId>
+            <groupId>org.opennms.osgi.features.topology</groupId>
             <artifactId>vaadin</artifactId>
-        </dependency>
-        <dependency>
-            <groupId>org.vaadin.addons</groupId>
-            <artifactId>customfield</artifactId>
-            <version>${vaadin.customfield.version}</version>
-        </dependency>
-        <dependency>
-            <groupId>org.vaadin.addons</groupId>
-            <artifactId>messagebox</artifactId>
-            <version>${vaadin.messagebox.version}</version>
+            <version>${project.version}</version>
+            <type>pom</type>
         </dependency>
 
         <!-- MIB Compiler Dependencies -->
@@ -266,7 +165,6 @@
             <artifactId>junit</artifactId>
             <scope>test</scope>
         </dependency>
->>>>>>> 0b66f082
  
     </dependencies>
 
