--- conflicted
+++ resolved
@@ -28,7 +28,6 @@
 
 package org.opennms.features.vaadin.nodemaps.internal;
 
-<<<<<<< HEAD
 import com.github.wolfie.refresher.Refresher;
 import com.vaadin.annotations.JavaScript;
 import com.vaadin.annotations.StyleSheet;
@@ -38,19 +37,7 @@
 import com.vaadin.ui.CustomLayout;
 import com.vaadin.ui.UI;
 import com.vaadin.ui.VerticalLayout;
-import org.opennms.core.utils.LogUtils;
 import org.opennms.web.api.OnmsHeaderProvider;
-=======
-import java.io.ByteArrayInputStream;
-import java.io.IOException;
-import java.io.InputStream;
-import java.util.Map;
-
-import org.opennms.features.geocoder.GeocoderService;
-import org.opennms.netmgt.dao.api.AlarmDao;
-import org.opennms.netmgt.dao.api.AssetRecordDao;
-import org.opennms.netmgt.dao.api.NodeDao;
->>>>>>> 0c574151
 import org.slf4j.Logger;
 import org.slf4j.LoggerFactory;
 
@@ -109,6 +96,7 @@
         "gwt/public/node-maps.css"})
 public class NodeMapsApplication extends UI {
 
+    private static final Logger LOG = LoggerFactory.getLogger(NodeMapsApplication.class);
     private static final int REFRESH_INTERVAL = 5 * 60 * 1000;
     private VerticalLayout m_rootLayout;
 
@@ -164,7 +152,8 @@
             try {
                 setHeaderHtml(m_headerProvider.getHeaderHtml(new HttpServletRequestVaadinImpl(request)));
             } catch (final Exception e) {
-                LogUtils.warnf(this, e, "failed to get header HTML for request " + request.getPathInfo());
+                LOG.warn("failed to get header HTML for request " + request.getPathInfo(), e.getCause());
+
             }
         }
         if (m_headerHtml != null) {
