--- conflicted
+++ resolved
@@ -84,16 +84,7 @@
       <scope>runtime</scope>
     </dependency>
     <dependency>
-<<<<<<< HEAD
-      <groupId>org.slf4j</groupId>
-      <artifactId>slf4j-api</artifactId>
-      <optional>true</optional>
-    </dependency>
-    <dependency>
       <groupId>org.smslib</groupId>
-=======
-      <groupId>org.opennms.smslib</groupId>
->>>>>>> 539934dc
       <artifactId>smslib</artifactId>
       <version>3.5.3</version>
       <scope>provided</scope>
