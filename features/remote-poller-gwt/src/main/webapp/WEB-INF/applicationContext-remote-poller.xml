--- conflicted
+++ resolved
@@ -18,11 +18,8 @@
     <property name="systemPropertiesModeName" value="SYSTEM_PROPERTIES_MODE_OVERRIDE" />
     <property name="properties">
       <props>
-<<<<<<< HEAD
         <prop key="gwt.geocoder.class">org.opennms.features.poller.remote.gwt.server.geocoding.NullGeocoder</prop>
-=======
         <prop key="gwt.apikey"></prop>
->>>>>>> c3944200
       </props>
     </property>
     <property name="locations">
