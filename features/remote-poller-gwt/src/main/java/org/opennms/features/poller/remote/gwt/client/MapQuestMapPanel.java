package org.opennms.features.poller.remote.gwt.client;

import java.util.HashMap;
import java.util.Map;

import org.opennms.features.poller.remote.gwt.client.events.GWTMarkerClickedEvent;
import org.opennms.features.poller.remote.gwt.client.events.MapPanelBoundsChangedEvent;
import org.opennms.features.poller.remote.gwt.client.utils.BoundsBuilder;

import com.google.gwt.core.client.GWT;
import com.google.gwt.dom.client.Document;
import com.google.gwt.dom.client.Element;
import com.google.gwt.dom.client.NodeList;
import com.google.gwt.dom.client.Style;
import com.google.gwt.dom.client.Style.Overflow;
import com.google.gwt.event.dom.client.ClickEvent;
import com.google.gwt.event.dom.client.ClickHandler;
import com.google.gwt.event.dom.client.DoubleClickEvent;
import com.google.gwt.event.dom.client.DoubleClickHandler;
import com.google.gwt.event.dom.client.HasClickHandlers;
import com.google.gwt.event.dom.client.HasDoubleClickHandlers;
import com.google.gwt.event.logical.shared.ResizeEvent;
import com.google.gwt.event.logical.shared.ResizeHandler;
import com.google.gwt.event.shared.HandlerManager;
import com.google.gwt.event.shared.HandlerRegistration;
import com.google.gwt.uibinder.client.UiBinder;
import com.google.gwt.uibinder.client.UiField;
import com.google.gwt.user.client.Timer;
import com.google.gwt.user.client.Window;
import com.google.gwt.user.client.ui.Composite;
import com.google.gwt.user.client.ui.SimplePanel;
import com.google.gwt.user.client.ui.Widget;
import com.googlecode.gwtmapquest.transaction.MQAIcon;
import com.googlecode.gwtmapquest.transaction.MQALargeZoomControl;
import com.googlecode.gwtmapquest.transaction.MQALatLng;
import com.googlecode.gwtmapquest.transaction.MQAPoi;
import com.googlecode.gwtmapquest.transaction.MQAPoint;
import com.googlecode.gwtmapquest.transaction.MQARectLL;
import com.googlecode.gwtmapquest.transaction.MQAShapeCollection;
import com.googlecode.gwtmapquest.transaction.MQATileMap;
import com.googlecode.gwtmapquest.transaction.event.DblClickEvent;
import com.googlecode.gwtmapquest.transaction.event.DblClickHandler;
import com.googlecode.gwtmapquest.transaction.event.MoveEndEvent;
import com.googlecode.gwtmapquest.transaction.event.MoveEndHandler;
import com.googlecode.gwtmapquest.transaction.event.ZoomEndEvent;
import com.googlecode.gwtmapquest.transaction.event.ZoomEndHandler;

/**
 * <p>MapQuestMapPanel class.</p>
 *
 * @author ranger
 * @version $Id: $
 * @since 1.8.1
 */
public class MapQuestMapPanel extends Composite implements MapPanel, HasDoubleClickHandlers, HasClickHandlers {

    private class DefaultMarkerClickHandler implements ClickHandler {

        private GWTMarkerState m_markerState;

        public DefaultMarkerClickHandler(final GWTMarkerState markerState) {
            setMarkerState(markerState);
        }

        public void onClick(final ClickEvent event) {
            m_eventBus.fireEvent(new GWTMarkerClickedEvent(getMarkerState()));
        }

        public void setMarkerState(final GWTMarkerState markerState) {
            m_markerState = markerState;
        }

        public GWTMarkerState getMarkerState() {
            return m_markerState;
        }

    }
    
    private class ClickCounter{
        
        private int m_incr = 0;
        private MQALatLng m_latlng = null;
        private Timer m_timer = new Timer() {

            @Override
            public void run() {
                if(m_incr == 1) {
                    m_map.panToLatLng(m_latlng);
                }else if(m_incr == 3) {
                    m_map.setCenter(m_latlng);
                    m_map.zoomIn();
                }
                
                m_incr = 0;
            }
            
        };
        
        public void incrementCounter(MQALatLng latLng) {
            m_incr++;
            m_latlng = latLng;
            m_timer.cancel();
            m_timer.schedule(300);
        }
        
    }

    private static MapQuestMapPanelUiBinder uiBinder = GWT.create(MapQuestMapPanelUiBinder.class);

    @UiField
    SimplePanel m_mapHolder;

    private MQATileMap m_map;

    private Map<String, OnmsPoi> m_markers = new HashMap<String, OnmsPoi>();

    private HandlerManager m_eventBus;
    
    private ClickCounter m_clickCounter = new ClickCounter();

    private Map<String, MQAShapeCollection<OnmsPoi>> m_markerLayers = new HashMap<String, MQAShapeCollection<OnmsPoi>>();

    interface MapQuestMapPanelUiBinder extends UiBinder<Widget, MapQuestMapPanel> {
    }

    /**
     * <p>Constructor for MapQuestMapPanel.</p>
     *
     * @param eventBus a {@link com.google.gwt.event.shared.HandlerManager} object.
     */
    public MapQuestMapPanel(final HandlerManager eventBus) {
        m_eventBus = eventBus;
        initWidget(uiBinder.createAndBindUi(this));
        m_map = MQATileMap.newInstance(getMapHolder().getElement());
        
        initializeMap();
        
        m_map.addMoveEndHandler(new MoveEndHandler() {
            public void onMoveEnd(final MoveEndEvent event) {
                m_eventBus.fireEvent(new MapPanelBoundsChangedEvent(getBounds()));
            }
        });
        
        m_map.addClickHandler(new com.googlecode.gwtmapquest.transaction.event.ClickHandler() {
            
            public void onClicked(final com.googlecode.gwtmapquest.transaction.event.ClickEvent event) {
                m_clickCounter.incrementCounter(event.getLL());
            }
        });
        
        m_map.addDblClickHandler(new DblClickHandler() {
            
            public void onDblClicked(DblClickEvent event) {
                m_clickCounter.incrementCounter(event.getLL());
            }
        });
        
        m_map.addZoomEndHandler(new ZoomEndHandler() {
            public void onZoomEnd(ZoomEndEvent event) {
                m_eventBus.fireEvent(new MapPanelBoundsChangedEvent(getBounds()));
            }
        });
    }
    
    
    /** {@inheritDoc} */
    @Override
    protected void onLoad() {
        super.onLoad();
        syncMapSizeWithParent();
    }

    /**
     * <p>initializeMap</p>
     */
    public void initializeMap() {
        getMapHolder().setSize("100%", "100%");
        m_map.addControl(MQALargeZoomControl.newInstance());
        m_map.setZoomLevel(1);
        m_map.setCenter(MQALatLng.newInstance("0,0"));

        Window.addResizeHandler(new ResizeHandler() {
            public void onResize(ResizeEvent event) {
                syncMapSizeWithParent();
            }
        });
    }

    /** {@inheritDoc} */
    public void showLocationDetails(final String name, final String htmlTitle, final String htmlContent) {
        final OnmsPoi point = getMarker(name);
        if (point != null) {
            final MQALatLng latLng = point.getLatLng();
            m_map.setCenter(latLng);
            m_map.getInfoWindow().hide();

            point.setInfoTitleHTML(htmlTitle);
            point.setInfoContentHTML(htmlContent);
            point.showInfoWindow();
            final NodeList<Element> elements = Document.get().getElementsByTagName("div");
            for (int i = 0; i < elements.getLength(); i++) {
                final Element e = elements.getItem(i);
                if (e.getClassName().equals("mqpoicontenttext")) {
                    final Style s = e.getStyle();
                    s.setOverflow(Overflow.HIDDEN);
                    break;
                }
            }
        }
    }

    private OnmsPoi createMarker(final GWTMarkerState marker) {
        final MQALatLng latLng = toMQALatLng(marker.getLatLng());
        final MQAIcon icon = createIcon(marker);
        final OnmsPoi point = (OnmsPoi)OnmsPoi.newInstance(latLng, icon);
        point.setStatus(marker.getStatus().name());
        point.setIconOffset(MQAPoint.newInstance(-16, -32));
        point.addClickHandler(new DefaultMarkerClickHandler(marker));
        point.setMaxZoomLevel(16);
        point.setMinZoomLevel(1);
        point.setRolloverEnabled(true);

        return point;
    }

    private MQAIcon createIcon(final GWTMarkerState marker) {
        return MQAIcon.newInstance(marker.getImageURL(), 32, 32);
    }

    /**
     * <p>getBounds</p>
     *
     * @return a {@link org.opennms.features.poller.remote.gwt.client.GWTBounds} object.
     */
    public GWTBounds getBounds() {
        return toGWTBounds(m_map.getBounds());
    }

    /** {@inheritDoc} */
    public void setBounds(final GWTBounds b) {
        m_map.zoomToRect(toMQARectLL(b));
    }

    private static MQALatLng toMQALatLng(final GWTLatLng latLng) {
        return MQALatLng.newInstance(latLng.getLatitude(), latLng.getLongitude());
    }

    private static GWTBounds toGWTBounds(final MQARectLL bounds) {
        final BoundsBuilder bldr = new BoundsBuilder();
        bldr.extend(bounds.getUpperLeft().getLatitude(), bounds.getUpperLeft().getLongitude());
        bldr.extend(bounds.getLowerRight().getLatitude(), bounds.getLowerRight().getLongitude());
        return bldr.getBounds();
    }

    private static MQARectLL toMQARectLL(final GWTBounds bounds) {
        final MQALatLng ne = toMQALatLng(bounds.getNorthEastCorner());
        final MQALatLng sw = toMQALatLng(bounds.getSouthWestCorner());
        final MQARectLL mqBounds = MQARectLL.newInstance(ne, sw);
        return mqBounds;
    }

    private SimplePanel getMapHolder() {
        return m_mapHolder;
    }

    private void syncMapSizeWithParent() {
        m_map.setSize();
    }

<<<<<<< HEAD
    public MQAShapeCollection<OnmsPoi> getLayer(final String layerName) {
        if (layerName == null) return null;
        MQAShapeCollection<OnmsPoi> points = m_markerLayers.get(layerName);
        if (points == null) {
            points = MQAShapeCollection.newInstance();
            m_map.addShapeCollection(points);
        }
        return points;
    }

=======
    /** {@inheritDoc} */
>>>>>>> 1fe1c2bc
    public void placeMarker(final GWTMarkerState marker) {
        OnmsPoi m = getMarker(marker.getName());

        final MQAShapeCollection<OnmsPoi> newLayer = getLayer(marker.getStatus().name());
        if (m == null) {
            m = createMarker(marker);
            m_markers.put(marker.getName(), m);
            newLayer.add(m);
        } else {
            Window.alert("Status = " + m.getStatus());
            final MQAShapeCollection<OnmsPoi> oldLayer = getLayer(m.getStatus());
            oldLayer.removeItem(m);
            newLayer.add(m);
            updateMarker(m, marker);
        }

    }

    private void updateMarker(final OnmsPoi m, final GWTMarkerState marker) {
        m.setIcon(createIcon(marker));
        m.setVisible(marker.isVisible());
        final MQAShapeCollection<OnmsPoi> shapes = m_markerLayers.get(marker.getStatus().name());
        shapes.add(m);
    }

    private OnmsPoi getMarker(final String name) {
        return m_markers.get(name);
    }

    /**
     * <p>getWidget</p>
     *
     * @return a {@link com.google.gwt.user.client.ui.Widget} object.
     */
    public Widget getWidget() {
        return this;
    }

    /** {@inheritDoc} */
    public HandlerRegistration addDoubleClickHandler(DoubleClickHandler handler) {
        return addDomHandler(handler, DoubleClickEvent.getType());
    }

    /** {@inheritDoc} */
    public HandlerRegistration addClickHandler(ClickHandler handler) {
        return addDomHandler(handler, ClickEvent.getType());
    }

    private static final class OnmsPoi extends MQAPoi {
        protected OnmsPoi() {
        }

        public final native void setStatus(final String status) /*-{
            this.setValue('status', status);
        }-*/;

        public final native String getStatus() /*-{
            return this.getValue('status');
        }-*/;
    }

}<|MERGE_RESOLUTION|>--- conflicted
+++ resolved
@@ -267,7 +267,6 @@
         m_map.setSize();
     }
 
-<<<<<<< HEAD
     public MQAShapeCollection<OnmsPoi> getLayer(final String layerName) {
         if (layerName == null) return null;
         MQAShapeCollection<OnmsPoi> points = m_markerLayers.get(layerName);
@@ -278,9 +277,7 @@
         return points;
     }
 
-=======
-    /** {@inheritDoc} */
->>>>>>> 1fe1c2bc
+    /** {@inheritDoc} */
     public void placeMarker(final GWTMarkerState marker) {
         OnmsPoi m = getMarker(marker.getName());
 
