--- conflicted
+++ resolved
@@ -9,17 +9,11 @@
   </ui:style>
 
   <g:HTMLPanel >
-<<<<<<< HEAD
     <me:PageableLocationList ui:field="locationList"/>
-=======
     <me:FilterPanel/>
     <hr/>
     <me:TagPanel/>
     <hr/>
-    <g:ScrollPanel ui:field="m_scrollPanel" styleName="{style.scrollPanel}">
-      <g:FlexTable ui:field='m_locations' styleName="{style.flexTable}" />
-    </g:ScrollPanel>
->>>>>>> 4748dc5c
   </g:HTMLPanel>
 
 </ui:UiBinder>