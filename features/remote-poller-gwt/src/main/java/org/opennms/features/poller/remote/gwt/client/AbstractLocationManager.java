--- conflicted
+++ resolved
@@ -128,29 +128,17 @@
 	protected boolean isLocationUpdateInProgress() {
 		return m_locationsUpdating.size() > 0;
 	}
-<<<<<<< HEAD
-	
-=======
 
-	protected Application getApplication() {
-		return m_application;
-	}
-
->>>>>>> 1331a293
 	abstract protected void updateMarker(Location location);
 
     protected LocationStatusServiceAsync getRemoteService() {
         return m_remoteService;
     }
-<<<<<<< HEAD
     
     public void addLocationManagerInitializationCompleteEventHandler(LocationManagerInitializationCompleteEventHander handler) {
         m_handlerManager.addHandler(LocationManagerInitializationCompleteEvent.TYPE, handler);
     };
     
-    
-=======
-
     protected void displayDialog(final String title, final String contents) {
     	final DialogBox db = new DialogBox();
     	db.setAutoHideEnabled(true);
@@ -160,5 +148,4 @@
     	db.show();
     }
 
->>>>>>> 1331a293
  }