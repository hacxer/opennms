--- conflicted
+++ resolved
@@ -73,10 +73,7 @@
     private String m_contextEngineId = null;
     private String m_contextName = null;
     private String m_enterpriseId = null;
-<<<<<<< HEAD
-=======
     private String m_proxyHost = null;
->>>>>>> 9b824ac6
     
     private static int computeIntValue(String parmContent) throws IllegalArgumentException {
         int val = 0;
@@ -161,11 +158,8 @@
                 	setPrivPassPhrase(parmContent);
                 } else if (parmName.equals(EventConstants.PARM_SNMP_PRIVACY_PROTOCOL)) {
                 	setPrivProtocol(parmContent);
-<<<<<<< HEAD
-=======
                 } else if (parmName.equals(EventConstants.PARM_SNMP_PROXY_HOST)) {
                 	setProxyHost(parmContent);
->>>>>>> 9b824ac6
                 }
             } catch (UnknownHostException e) {
                 LogUtils.errorf(this, "SnmpEventInfo constructor", e);
@@ -360,21 +354,12 @@
     
     public String getEnterpriseId() {
     	return m_enterpriseId;
-<<<<<<< HEAD
     }
     
     public String getSecurityName() {
     	return m_securityName;
     }
     
-=======
-    }
-    
-    public String getSecurityName() {
-    	return m_securityName;
-    }
-    
->>>>>>> 9b824ac6
     public void setSecurityName(final String securityName) {
     	m_securityName = securityName;
     }
@@ -460,8 +445,6 @@
     	m_maxRequestSize = maxRequestSize;
     }
     
-<<<<<<< HEAD
-=======
     public String getProxyHost() {
     	return m_proxyHost;
     }
@@ -470,7 +453,6 @@
     	m_proxyHost = proxyHost;
     }
     
->>>>>>> 9b824ac6
     /**
      * <p>getRange</p>
      *
@@ -514,10 +496,7 @@
         if (getMaxRepititions() != 0) definition.setMaxRepetitions(Integer.valueOf(getMaxRepititions()));
     	if (getMaxVarsPerPdu() != 0) definition.setMaxVarsPerPdu(Integer.valueOf(getMaxVarsPerPdu()));
     	if (getMaxRequestSize() != 0) definition.setMaxRequestSize(Integer.valueOf(getMaxRequestSize()));
-<<<<<<< HEAD
-=======
     	if (StringUtils.isNotEmpty(getProxyHost())) definition.setProxyHost(getProxyHost());
->>>>>>> 9b824ac6
     	
         // version dependend parameters
         if (getVersion() != null && getVersion().equals("v3")) {
