<?xml version="1.0" encoding="UTF-8"?>
 
<databaseChangeLog
	xmlns="http://www.liquibase.org/xml/ns/dbchangelog"
	xmlns:xsi="http://www.w3.org/2001/XMLSchema-instance"
	xmlns:ext="http://www.liquibase.org/xml/ns/dbchangelog-ext"
	xsi:schemaLocation="http://www.liquibase.org/xml/ns/dbchangelog http://www.liquibase.org/xml/ns/dbchangelog/dbchangelog-2.0.xsd
		http://www.liquibase.org/xml/ns/dbchangelog-ext http://www.liquibase.org/xml/ns/dbchangelog/dbchangelog-ext.xsd">

	<preConditions>
		<or>
			<and>
				<!-- must be a fresh/empty database -->
				<not><tableExists tableName="ipinterface" /></not>
				<not><tableExists tableName="snmpinterface" /></not>
				<not><tableExists tableName="categories" /></not>
			</and>
			<!-- OR -->
			<and>
				<!-- all three have to exist for it to be a database we can upgrade -->
				<tableExists tableName="ipinterface" />
				<tableExists tableName="snmpinterface" />
				<tableExists tableName="categories" />
			</and>
		</or>
	</preConditions>

	<include file="create-sequences.xml" />

	<include file="1.6.0/changelog.xml" />
	<include file="1.7.0/changelog.xml" />
	<include file="1.7.1/changelog.xml" />
	<include file="1.7.3/changelog.xml" /> 
	<include file="1.7.4/changelog.xml" />
	<include file="1.7.5/changelog.xml" />
	<include file="1.7.6/changelog.xml" />
	<include file="1.7.7/changelog.xml" />
	<include file="1.7.8/changelog.xml" />
	<include file="1.7.10/changelog.xml" />
	<include file="1.7.92/changelog.xml" />
	<include file="1.8.5/changelog.xml" />
	<include file="1.8.6/changelog.xml" />
	<include file="1.8.8/changelog.xml" />
	<include file="1.8.11/changelog.xml" />
	<include file="1.9.4/changelog.xml"/>
	<include file="1.9.7/changelog.xml"/>
	<include file="1.9.8/changelog.xml"/>
	<include file="1.9.9/changelog.xml"/>
	<include file="1.9.90/changelog.xml"/>
	<include file="1.9.91/changelog.xml"/>
	<include file="1.9.92/changelog.xml"/>
	<include file="1.9.94/changelog.xml"/>
	<include file="1.10.1/changelog.xml"/>
	<include file="1.10.4/changelog.xml"/>
        <include file="1.11.1-SNAPSHOT/AlarmNotes.xml"/>
<<<<<<< HEAD
        <include file="1.11.2-SNAPSHOT/VmwareTopologyAssets.xml"/>
=======
        <include file="1.11.3/changelog.xml"/>
>>>>>>> 34b6bd0b
	<include file="stored-procedures/getManagePercentAvailIntfWindow.xml" />
	<include file="stored-procedures/getManagePercentAvailNodeWindow.xml" />
	<include file="stored-procedures/getManagedOutageForIntfInWindow.xml" />
	<include file="stored-procedures/getManagedOutageForNodeInWindow.xml" />
	<include file="stored-procedures/getManagedServiceCountForIntf.xml" />
	<include file="stored-procedures/getManagedServiceCountForNode.xml" />
	<include file="stored-procedures/getOutageTimeInWindow.xml" />
	<include file="stored-procedures/getPercentAvailabilityInWindow.xml" />
	<include file="stored-procedures/dropTriggerIfExists.xml" />
	<include file="stored-procedures/generate_daily_series.xml"/>

	<include file="triggers/setIfServiceKeysOnInsertTrigger.xml" />
	<include file="triggers/setIfServiceKeysOnUpdateTrigger.xml" />
	<include file="triggers/setIpInterfaceKeysOnInsertTrigger.xml" />
	<include file="triggers/setIpInterfaceKeysOnUpdateTrigger.xml" />
	<include file="triggers/setSnmpInterfaceKeysOnInsertTrigger.xml" />
	<include file="triggers/setSnmpInterfaceKeysOnUpdateTrigger.xml" />

</databaseChangeLog><|MERGE_RESOLUTION|>--- conflicted
+++ resolved
@@ -53,11 +53,8 @@
 	<include file="1.10.1/changelog.xml"/>
 	<include file="1.10.4/changelog.xml"/>
         <include file="1.11.1-SNAPSHOT/AlarmNotes.xml"/>
-<<<<<<< HEAD
         <include file="1.11.2-SNAPSHOT/VmwareTopologyAssets.xml"/>
-=======
         <include file="1.11.3/changelog.xml"/>
->>>>>>> 34b6bd0b
 	<include file="stored-procedures/getManagePercentAvailIntfWindow.xml" />
 	<include file="stored-procedures/getManagePercentAvailNodeWindow.xml" />
 	<include file="stored-procedures/getManagedOutageForIntfInWindow.xml" />
