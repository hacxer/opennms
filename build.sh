--- conflicted
+++ resolved
@@ -1,8 +1,4 @@
-<<<<<<< HEAD
-#!/bin/sh -x
-=======
 #!/bin/sh
->>>>>>> 80f847f7
 #
 #  $Id$
 #
